import 'dart:isolate';
import 'dart:ui';

import 'package:awesome_notifications/awesome_notifications.dart';
import 'package:flutter/material.dart';

// TODO: could install the latest version due to podfile issues, so installed 0.8.3
// https://pub.dev/packages/awesome_notifications/versions/0.8.3

Future<void> initializeNotifications() async {
  bool initialized = await AwesomeNotifications().initialize(
      // set the icon to null if you want to use the default app icon
      'resource://drawable/icon',
      [
        NotificationChannel(
            channelGroupKey: 'channel_group_key',
            channelKey: 'channel',
            channelName: 'Friend Notifications',
            channelDescription: 'Notification channel for Friend',
            defaultColor: const Color(0xFF9D50DD),
            ledColor: Colors.white)
      ],
      // Channel groups are only visual and are not required
      channelGroups: [
        NotificationChannelGroup(channelGroupKey: 'channel_group_key', channelGroupName: 'Friend Notifications')
      ],
      debug: false);
  debugPrint('initializeNotifications: $initialized');
}

Future<void> requestNotificationPermissions() async {
  bool isAllowed = await AwesomeNotifications().isNotificationAllowed();
  if (!isAllowed) {
    // This is just a basic example. For real apps, you must show some
    // friendly dialog box before call the request method.
    // This is very important to not harm the user experience
    AwesomeNotifications().requestPermissionToSendNotifications();
  }
}

<<<<<<< HEAD
void createNotification({String title = '', String body = '', int notificationId = 1, int? delayMinutes}) async {
  var allowed = await AwesomeNotifications().isNotificationAllowed();
  if (!allowed) return;
  debugPrint('createNotification ~ Creating notification: $title');
  var scheduleInterval = delayMinutes != null ? NotificationInterval(interval: delayMinutes * 60) : null;
=======
void createNotification({
  String title = '',
  String body = '',
  int notificationId = 1,
  Map<String, String?>? payload,
  bool isMorningNotification = false,
}) async {
  var allowed = await AwesomeNotifications().isNotificationAllowed();
  if (!allowed) return;
  debugPrint('createNotification ~ Creating notification: $title');
  NotificationCalendar? interval;
  if (isMorningNotification) {
    // TODO: allow people to set a notification time in settings
    var scheduled = await AwesomeNotifications().listScheduledNotifications();
    var hasMorningNotification = scheduled.any((element) => element.content?.id == 4);
    debugPrint('hasMorningNotification: $hasMorningNotification');
    if (hasMorningNotification) return;
    interval = NotificationCalendar(
      hour: 8,
      minute: 0,
      second: 0,
      repeats: true,
      preciseAlarm: false,
      allowWhileIdle: true,
    );
  }
>>>>>>> 4606989a
  AwesomeNotifications().createNotification(
    content: NotificationContent(
      id: notificationId,
      channelKey: 'channel',
      actionType: ActionType.Default,
      title: title,
      body: body,
<<<<<<< HEAD
    ),
    schedule: scheduleInterval,
=======
      wakeUpScreen: true,
      payload: payload,
    ),
    schedule: interval,
>>>>>>> 4606989a
  );
}

clearNotification(int id) => AwesomeNotifications().cancel(id);

class NotificationUtil {
  static ReceivePort? receivePort;

  static Future<void> initializeNotificationsEventListeners() async {
    // Only after at least the action method is set, the notification events are delivered
    AwesomeNotifications().setListeners(onActionReceivedMethod: NotificationUtil.onActionReceivedMethod);
  }

  static Future<void> initializeIsolateReceivePort() async {
    receivePort = ReceivePort('Notification action port in main isolate');
    receivePort!.listen((serializedData) {
      final receivedAction = ReceivedAction().fromMap(serializedData);
      onActionReceivedMethodImpl(receivedAction);
    });

    // This initialization only happens on main isolate
    IsolateNameServer.registerPortWithName(receivePort!.sendPort, 'notification_action_port');
  }

  /// Use this method to detect when the user taps on a notification or action button
  @pragma("vm:entry-point")
  static Future<void> onActionReceivedMethod(ReceivedAction receivedAction) async {
    if (receivePort != null) {
      await onActionReceivedMethodImpl(receivedAction);
    } else {
      print(
          'onActionReceivedMethod was called inside a parallel dart isolate, where receivePort was never initialized.');
      SendPort? sendPort = IsolateNameServer.lookupPortByName('notification_action_port');

      if (sendPort != null) {
        print('Redirecting the execution to main isolate process in listening...');
        dynamic serializedData = receivedAction.toMap();
        sendPort.send(serializedData);
      }
    }
  }

  static Future<void> onActionReceivedMethodImpl(ReceivedAction receivedAction) async {
    var message = 'Action ${receivedAction.actionType?.name} received on ${receivedAction.actionLifeCycle?.name}';
    print(message);
    print(receivedAction.toMap().toString());
    // Always ensure that all plugins was initialized
    WidgetsFlutterBinding.ensureInitialized();

    bool isSilentAction = receivedAction.actionType == ActionType.SilentAction ||
        receivedAction.actionType == ActionType.SilentBackgroundAction;

    // SilentBackgroundAction runs on background thread and cannot show
    // UI/visual elements

    if (isSilentAction) {
      debugPrint('isSilentAction: $isSilentAction');
      return;
    }
    if (!AwesomeStringUtils.isNullOrEmpty(receivedAction.buttonKeyInput)) {
      // receiveButtonInputText(receivedAction);
    } else {
      // receiveStandardNotificationAction(receivedAction);
    }
  }
}<|MERGE_RESOLUTION|>--- conflicted
+++ resolved
@@ -38,23 +38,18 @@
   }
 }
 
-<<<<<<< HEAD
-void createNotification({String title = '', String body = '', int notificationId = 1, int? delayMinutes}) async {
-  var allowed = await AwesomeNotifications().isNotificationAllowed();
-  if (!allowed) return;
-  debugPrint('createNotification ~ Creating notification: $title');
-  var scheduleInterval = delayMinutes != null ? NotificationInterval(interval: delayMinutes * 60) : null;
-=======
 void createNotification({
   String title = '',
   String body = '',
   int notificationId = 1,
   Map<String, String?>? payload,
   bool isMorningNotification = false,
-}) async {
+  int? delayMinutes
+  }) async {
   var allowed = await AwesomeNotifications().isNotificationAllowed();
   if (!allowed) return;
   debugPrint('createNotification ~ Creating notification: $title');
+  var scheduleInterval = delayMinutes != null ? NotificationInterval(interval: delayMinutes * 60) : null;
   NotificationCalendar? interval;
   if (isMorningNotification) {
     // TODO: allow people to set a notification time in settings
@@ -71,7 +66,6 @@
       allowWhileIdle: true,
     );
   }
->>>>>>> 4606989a
   AwesomeNotifications().createNotification(
     content: NotificationContent(
       id: notificationId,
@@ -79,15 +73,10 @@
       actionType: ActionType.Default,
       title: title,
       body: body,
-<<<<<<< HEAD
-    ),
-    schedule: scheduleInterval,
-=======
       wakeUpScreen: true,
       payload: payload,
     ),
-    schedule: interval,
->>>>>>> 4606989a
+    schedule: interval ?? scheduleInterval,
   );
 }
 
