--- conflicted
+++ resolved
@@ -92,17 +92,13 @@
     debugPrint('_processCachedTranscript');
     var segments = SharedPreferencesUtil().transcriptSegments;
     if (segments.isEmpty) return;
-<<<<<<< HEAD
     String transcript = _buildDiarizedTranscriptMessage(
         SharedPreferencesUtil().transcriptSegments);
     processTranscriptContent(context, transcript, null,
-        retrievedFromCache: true);
-=======
-    String transcript = _buildDiarizedTranscriptMessage(SharedPreferencesUtil().transcriptSegments);
-    processTranscriptContent(context, transcript, null, retrievedFromCache: true).then((m) {
+            retrievedFromCache: true)
+        .then((m) {
       if (m != null && !m.discarded) executeBackup();
     });
->>>>>>> 285cd52a
     SharedPreferencesUtil().transcriptSegments = [];
     // TODO: include created at and finished at for this cached transcript
   }
@@ -271,15 +267,11 @@
       finishedAt: currentTranscriptFinishedAt,
     );
     debugPrint(memory.toString());
-<<<<<<< HEAD
+    // TODO: backup when useful memory created, maybe less later, 2k memories occupy 3MB in the json payload
+    if (memory != null && !memory.discarded) executeBackup();
     if (memory != null &&
         !memory.discarded &&
         SharedPreferencesUtil().postMemoryNotificationIsChecked) {
-=======
-    // TODO: backup when useful memory created, maybe less later, 2k memories occupy 3MB in the json payload
-    if (memory != null && !memory.discarded) executeBackup();
-    if (memory != null && !memory.discarded && SharedPreferencesUtil().postMemoryNotificationIsChecked) {
->>>>>>> 285cd52a
       postMemoryCreationNotification(memory).then((r) {
         // r = 'Hi there testing notifications stuff';
         debugPrint('Notification response: $r');
