import 'package:flutter/material.dart';
import 'package:flutter/services.dart';
import 'package:friend_private/backend/database/memory.dart';
import 'package:friend_private/backend/database/transcript_segment.dart';
import 'package:friend_private/backend/mixpanel.dart';
import 'package:friend_private/backend/preferences.dart';
import 'package:friend_private/pages/memory_detail/custom_audio_player.dart';
import 'package:friend_private/pages/memory_detail/widgets.dart';
import 'package:friend_private/utils/memories/reprocess.dart';
import 'package:friend_private/widgets/exapandable_text.dart';
<<<<<<< HEAD

=======
import 'package:friend_private/widgets/photos_grid.dart';
>>>>>>> 846cc08d
import 'package:friend_private/widgets/transcript.dart';
import 'package:tuple/tuple.dart';

class MemoryDetailPage extends StatefulWidget {
  final Memory memory;

  const MemoryDetailPage({super.key, required this.memory});

  @override
  State<MemoryDetailPage> createState() => _MemoryDetailPageState();
}

class _MemoryDetailPageState extends State<MemoryDetailPage> with TickerProviderStateMixin {
  final scaffoldKey = GlobalKey<ScaffoldState>();
  final focusTitleField = FocusNode();
  final focusOverviewField = FocusNode();
  final pluginsList = SharedPreferencesUtil().pluginsList;

  late Structured structured;
  TextEditingController titleController = TextEditingController();
  TextEditingController overviewController = TextEditingController();
  bool editingTitle = false;
  bool editingOverview = false;

  List<bool> pluginResponseExpanded = [];
  bool isTranscriptExpanded = false;
  TabController? _controller;

  bool canDisplaySeconds = true;

  _determineCanDisplaySeconds() {
    var segments = widget.memory.transcriptSegments;
    for (var i = 0; i < segments.length; i++) {
      for (var j = i + 1; j < segments.length; j++) {
        if (segments[i].start > segments[j].end || segments[i].end > segments[j].start) {
          canDisplaySeconds = false;
          break;
        }
      }
    }
  }

  @override
  void initState() {
    _determineCanDisplaySeconds();
    canDisplaySeconds = TranscriptSegment.canDisplaySeconds(widget.memory.transcriptSegments);
    structured = widget.memory.structured.target!;
    titleController.text = structured.title;
    overviewController.text = structured.overview;
    pluginResponseExpanded = List.filled(widget.memory.pluginsResponse.length, false);
    _controller = TabController(length: 2, vsync: this, initialIndex: 1);
    _controller!.addListener(() => setState(() {}));
    super.initState();
  }

  @override
  void dispose() {
    titleController.dispose();
    overviewController.dispose();
    focusTitleField.dispose();
    focusOverviewField.dispose();
    super.dispose();
  }

  @override
  Widget build(BuildContext context) {
    return PopScope(
      canPop: true,
      child: Scaffold(
        key: scaffoldKey,
        backgroundColor: Theme.of(context).colorScheme.primary,
        appBar: AppBar(
          automaticallyImplyLeading: false,
          elevation: 0,
          backgroundColor: Theme.of(context).canvasColor,
          title: Row(
            mainAxisSize: MainAxisSize.max,
            mainAxisAlignment: MainAxisAlignment.spaceBetween,
            crossAxisAlignment: CrossAxisAlignment.center,
            children: [
              IconButton(
                onPressed: () => Navigator.pop(context),
                icon: const Icon(Icons.arrow_back_rounded, size: 24.0),
              ),
              Expanded(child: Text(" ${structured.getEmoji()}")),
              const SizedBox(width: 8),
              IconButton(
                onPressed: () {
                  showOptionsBottomSheet(
                    context,
                    setState,
                    widget.memory,
                    _reProcessMemory,
                  );
                },
                icon: const Icon(Icons.more_horiz),
              ),
            ],
          ),
        ),
        floatingActionButton: _controller!.index == 0
            ? FloatingActionButton(
                backgroundColor: Colors.black,
                elevation: 8,
                shape: const RoundedRectangleBorder(
                    borderRadius: BorderRadius.all(Radius.circular(32)),
                    side: BorderSide(color: Colors.grey, width: 1)),
                onPressed: () {
                  Clipboard.setData(ClipboardData(text: widget.memory.getTranscript(generate: true)));
                  ScaffoldMessenger.of(context).showSnackBar(const SnackBar(
                    content: Text('Transcript copied to clipboard'),
                    duration: Duration(seconds: 1),
                  ));
                  MixpanelManager().copiedMemoryDetails(widget.memory, source: 'Transcript');
                },
                child: const Icon(Icons.copy_rounded, color: Colors.white, size: 20),
              )
            : null,
        body: Column(
          children: [
<<<<<<< HEAD
            (widget.memory.recordingFilePath?.isEmpty ?? false)
                ? const SizedBox.shrink()
                : CustomAudioPlayer(
                    audioFilePath: widget.memory.recordingFilePath!,
                    type: widget.memory.recordingFilePath!.contains('http') ? FileType.NETWORK : FileType.LOCAL,
                  ),
            const SizedBox(height: 20),
            Container(
              margin: const EdgeInsets.symmetric(horizontal: 16),
              decoration: BoxDecoration(
                color: Theme.of(context).canvasColor,
                borderRadius: BorderRadius.circular(12),
              ),
              child: TabBar(
                indicatorSize: TabBarIndicatorSize.tab,
                isScrollable: false,
                padding: const EdgeInsets.all(4),
                indicatorPadding: const EdgeInsets.all(4),
                controller: _controller,
                labelStyle: Theme.of(context).textTheme.titleLarge!.copyWith(fontSize: 18),
                labelColor: Colors.black,
                unselectedLabelColor: Colors.grey,
                tabs: const [
                  Tab(text: 'Transcript'),
                  Tab(text: 'Summary'),
                  // Tab(text: 'Plugins'),
                ],
                indicator: BoxDecoration(
                  color: Colors.white,
                  borderRadius: BorderRadius.circular(8),
                ),
              ),
=======
            TabBar(
              indicatorSize: TabBarIndicatorSize.label,
              isScrollable: false,
              padding: EdgeInsets.zero,
              indicatorPadding: EdgeInsets.zero,
              controller: _controller,
              labelStyle: Theme.of(context).textTheme.titleLarge!.copyWith(fontSize: 18),
              tabs: [
                Tab(text: widget.memory.type == MemoryType.image ? 'Photos' : 'Transcript'),
                const Tab(text: 'Summary')
              ],
              indicator: BoxDecoration(color: Colors.transparent, borderRadius: BorderRadius.circular(16)),
>>>>>>> 846cc08d
            ),
            Expanded(
              child: Padding(
                padding: const EdgeInsets.symmetric(horizontal: 16),
                child: TabBarView(
                  controller: _controller,
                  physics: const NeverScrollableScrollPhysics(),
                  children: [
                    ListView(
                      shrinkWrap: true,
                      children: widget.memory.type == MemoryType.image ? _getImagesWidget() : _getTranscriptWidgets(),
                    ),
                    ListView(
                        shrinkWrap: true,
                        children: getSummaryWidgets(
                              context,
                              widget.memory,
                              overviewController,
                              editingOverview,
                              focusOverviewField,
                              setState,
                            ) +
                            getPluginsWidgets(
                              context,
                              widget.memory,
                              pluginsList,
                              pluginResponseExpanded,
                              (i) => setState(() => pluginResponseExpanded[i] = !pluginResponseExpanded[i]),
                            )),
                  ],
                ),
              ),
            ),
          ],
        ),
      ),
    );
  }

  List<Widget> _getTranscriptWidgets() {
    return [
      SizedBox(height: widget.memory.transcriptSegments.isEmpty ? 16 : 0),
      widget.memory.transcriptSegments.isEmpty
          ? ExpandableTextWidget(
              text: widget.memory.getTranscript(),
              maxLines: 10000,
              linkColor: Colors.grey.shade300,
              style: TextStyle(color: Colors.grey.shade300, fontSize: 15, height: 1.3),
              isExpanded: isTranscriptExpanded,
              toggleExpand: () => setState(() => isTranscriptExpanded = !isTranscriptExpanded),
            )
          : TranscriptWidget(
              segments: widget.memory.transcriptSegments,
              horizontalMargin: false,
              topMargin: false,
              canDisplaySeconds: canDisplaySeconds),
      const SizedBox(height: 32)
    ];
  }

  List<Widget> _getImagesWidget() {
    var photos = widget.memory.photos.map((e) => Tuple2(e.base64, e.description)).toList();
    print('Images length ${photos.length}');
    return [PhotosGridComponent(photos: photos), const SizedBox(height: 32)];
  }

  _reProcessMemory(BuildContext context, StateSetter setModalState, Memory memory, Function changeLoadingState) async {
    Memory? newMemory = await reProcessMemory(
      context,
      memory,
      () => ScaffoldMessenger.of(context)
          .showSnackBar(const SnackBar(content: Text('Error while processing memory. Please try again later.'))),
      changeLoadingState,
    );

    pluginResponseExpanded = List.filled(memory.pluginsResponse.length, false);
    overviewController.text = newMemory!.structured.target!.overview;
    titleController.text = newMemory.structured.target!.title;

    ScaffoldMessenger.of(context).showSnackBar(
      const SnackBar(content: Text('Memory processed! 🚀', style: TextStyle(color: Colors.white))),
    );
    Navigator.pop(context, true);
  }
}<|MERGE_RESOLUTION|>--- conflicted
+++ resolved
@@ -8,11 +8,8 @@
 import 'package:friend_private/pages/memory_detail/widgets.dart';
 import 'package:friend_private/utils/memories/reprocess.dart';
 import 'package:friend_private/widgets/exapandable_text.dart';
-<<<<<<< HEAD
-
-=======
 import 'package:friend_private/widgets/photos_grid.dart';
->>>>>>> 846cc08d
+
 import 'package:friend_private/widgets/transcript.dart';
 import 'package:tuple/tuple.dart';
 
@@ -133,7 +130,6 @@
             : null,
         body: Column(
           children: [
-<<<<<<< HEAD
             (widget.memory.recordingFilePath?.isEmpty ?? false)
                 ? const SizedBox.shrink()
                 : CustomAudioPlayer(
@@ -166,20 +162,6 @@
                   borderRadius: BorderRadius.circular(8),
                 ),
               ),
-=======
-            TabBar(
-              indicatorSize: TabBarIndicatorSize.label,
-              isScrollable: false,
-              padding: EdgeInsets.zero,
-              indicatorPadding: EdgeInsets.zero,
-              controller: _controller,
-              labelStyle: Theme.of(context).textTheme.titleLarge!.copyWith(fontSize: 18),
-              tabs: [
-                Tab(text: widget.memory.type == MemoryType.image ? 'Photos' : 'Transcript'),
-                const Tab(text: 'Summary')
-              ],
-              indicator: BoxDecoration(color: Colors.transparent, borderRadius: BorderRadius.circular(16)),
->>>>>>> 846cc08d
             ),
             Expanded(
               child: Padding(
