import 'dart:async';

import 'package:collection/collection.dart';
import 'package:flutter/material.dart';
import 'package:friend_private/backend/mixpanel.dart';
import 'package:friend_private/backend/preferences.dart';
import 'package:friend_private/backend/schema/bt_device.dart';
import 'package:friend_private/utils/ble/communication.dart';
import 'package:friend_private/utils/ble/connect.dart';
import 'package:gradient_borders/gradient_borders.dart';

class FoundDevices extends StatefulWidget {
  final List<BTDeviceStruct> deviceList;
  final VoidCallback goNext;

  const FoundDevices({
    super.key,
    required this.deviceList,
    required this.goNext,
  });

  @override
  _FoundDevicesState createState() => _FoundDevicesState();
}

class _FoundDevicesState extends State<FoundDevices> with TickerProviderStateMixin {
  bool _isClicked = false;
  bool _isConnected = false;
  int batteryPercentage = -1;
  String deviceName = '';
  String deviceId = '';
  String? _connectingToDeviceId;

  Future<void> setBatteryPercentage(BTDeviceStruct btDevice) async {
    try {
      var battery = await retrieveBatteryLevel(btDevice);
      setState(() {
        batteryPercentage = battery;
        _isConnected = true;
        _isClicked = false; // Allow clicks again after finishing the operation
        _connectingToDeviceId = null; // Reset the connecting device
      });
      await Future.delayed(const Duration(seconds: 2));
      SharedPreferencesUtil().deviceId = btDevice.id;
<<<<<<< HEAD
      SharedPreferencesUtil().deviceName = btDevice.name;
      MixpanelManager().onboardingCompleted();
      debugPrint("Onboarding completed");
=======
>>>>>>> c7dc629b
      widget.goNext();
    } catch (e) {
      print("Error fetching battery level: $e");
      setState(() {
        _isClicked = false; // Allow clicks again if an error occurs
        _connectingToDeviceId = null; // Reset the connecting device
      });
    }
  }

  // Method to handle taps on devices
  Future<void> handleTap(BTDeviceStruct device) async {
    if (_isClicked) return; // if any item is clicked, don't do anything
    setState(() {
      _isClicked = true; // Prevent further clicks
      _connectingToDeviceId = device.id; // Mark this device as being connected to
    });
    await bleConnectDevice(device.id);
    deviceId = device.id;
    deviceName = device.name;
    setBatteryPercentage(device);
  }

  @override
  Widget build(BuildContext context) {
    return Column(
      mainAxisAlignment: MainAxisAlignment.start,
      crossAxisAlignment: CrossAxisAlignment.center,
      children: [
        !_isConnected
            ? Text(
                widget.deviceList.isEmpty
                    ? 'Searching for devices...'
                    : '${widget.deviceList.length} ${widget.deviceList.length == 1 ? "DEVICE" : "DEVICES"} FOUND NEARBY',
                style: const TextStyle(
                  fontWeight: FontWeight.w400,
                  fontSize: 14,
                  color: Color(0x66FFFFFF),
                ),
              )
            : const Text(
                'PAIRING SUCCESSFUL',
                style: TextStyle(
                  fontWeight: FontWeight.w400,
                  fontSize: 12,
                  color: Color(0x66FFFFFF),
                ),
              ),
        if (widget.deviceList.isNotEmpty) const SizedBox(height: 16),
        if (!_isConnected) ..._devicesList(),
        if (_isConnected)
          Text(
            '$deviceName (${deviceId.replaceAll(':', '').split('-').last.substring(0, 6)})',
            textAlign: TextAlign.center,
            style: const TextStyle(
              fontWeight: FontWeight.w500,
              fontSize: 18,
              color: Color(0xCCFFFFFF),
            ),
          ),
        if (_isConnected)
          Padding(
              padding: const EdgeInsets.symmetric(vertical: 10),
              child: Text(
                '🔋 ${batteryPercentage.toString()}%',
                textAlign: TextAlign.center,
                style: TextStyle(
                  fontWeight: FontWeight.w500,
                  fontSize: 18,
                  color: batteryPercentage <= 25
                      ? Colors.red
                      : batteryPercentage > 25 && batteryPercentage <= 50
                          ? Colors.orange
                          : Colors.green,
                ),
              ))
      ],
    );
  }

  _devicesList() {
    return (widget.deviceList.mapIndexed((index, device) {
      bool isConnecting = _connectingToDeviceId == device.id;

      return GestureDetector(
        onTap: !_isClicked ? () => handleTap(device) : null,
        child: Container(
            margin: const EdgeInsets.symmetric(horizontal: 16, vertical: 4),
            decoration: BoxDecoration(
              border: const GradientBoxBorder(
                gradient: LinearGradient(colors: [
                  Color.fromARGB(127, 208, 208, 208),
                  Color.fromARGB(127, 188, 99, 121),
                  Color.fromARGB(127, 86, 101, 182),
                  Color.fromARGB(127, 126, 190, 236)
                ]),
                width: 1,
              ),
              borderRadius: BorderRadius.circular(12),
            ),
            child: Row(
              children: [
                Expanded(
                  child: Padding(
                    padding: const EdgeInsets.all(16.0),
                    child: Stack(
                      children: [
                        Align(
                          alignment: Alignment.center,
                          child: Text(
                            '${device.name} (${device.id.replaceAll(':', '').split('-').last.substring(0, 6)})',
                            textAlign: TextAlign.center,
                            style: const TextStyle(
                              fontWeight: FontWeight.w500,
                              fontSize: 18,
                              color: Color(0xCCFFFFFF),
                            ),
                          ),
                        ),
                        Align(
                          alignment: Alignment.centerRight,
                          child: isConnecting
                              ? const SizedBox(
                                  height: 20,
                                  width: 20,
                                  child: CircularProgressIndicator(
                                    strokeWidth: 2,
                                    valueColor: AlwaysStoppedAnimation<Color>(Colors.white),
                                  ),
                                )
                              : const SizedBox.shrink(), // Show loading indicator if connecting
                        )
                      ],
                    ),
                  ),
                ),
              ],
            )),
      );
    }).toList());
  }
}<|MERGE_RESOLUTION|>--- conflicted
+++ resolved
@@ -42,12 +42,7 @@
       });
       await Future.delayed(const Duration(seconds: 2));
       SharedPreferencesUtil().deviceId = btDevice.id;
-<<<<<<< HEAD
       SharedPreferencesUtil().deviceName = btDevice.name;
-      MixpanelManager().onboardingCompleted();
-      debugPrint("Onboarding completed");
-=======
->>>>>>> c7dc629b
       widget.goNext();
     } catch (e) {
       print("Error fetching battery level: $e");
