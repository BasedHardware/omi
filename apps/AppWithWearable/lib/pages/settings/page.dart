--- conflicted
+++ resolved
@@ -28,12 +28,8 @@
   late String _selectedLanguage;
   late bool optInAnalytics;
   late bool devModeEnabled;
-<<<<<<< HEAD
-  late bool coachIsChecked;
+  late bool postMemoryNotificationIsChecked;
   late bool smartReminderIsChecked;
-=======
-  late bool postMemoryNotificationIsChecked;
->>>>>>> 4606989a
   late bool reconnectNotificationIsChecked;
   String? version;
   String? buildVersion;
@@ -51,12 +47,8 @@
     _selectedLanguage = SharedPreferencesUtil().recordingsLanguage;
     optInAnalytics = SharedPreferencesUtil().optInAnalytics;
     devModeEnabled = SharedPreferencesUtil().devModeEnabled;
-<<<<<<< HEAD
-    coachIsChecked = SharedPreferencesUtil().coachIsChecked;
+    postMemoryNotificationIsChecked = SharedPreferencesUtil().postMemoryNotificationIsChecked;
     smartReminderIsChecked = SharedPreferencesUtil().smartReminderIsChecked;
-=======
-    postMemoryNotificationIsChecked = SharedPreferencesUtil().postMemoryNotificationIsChecked;
->>>>>>> 4606989a
     reconnectNotificationIsChecked = SharedPreferencesUtil().reconnectNotificationIsChecked;
     PackageInfo.fromPlatform().then((PackageInfo packageInfo) {
       version = packageInfo.version;
@@ -194,6 +186,52 @@
                             width: 22,
                             height: 22,
                             child: postMemoryNotificationIsChecked // Show the icon only when checked
+                                ? const Icon(
+                                    Icons.check,
+                                    color: Colors.white, // Tick color
+                                    size: 18,
+                                  )
+                                : null, // No icon when unchecked
+                          ),
+                        ],
+                      ),
+                    ),
+                  ),
+                  InkWell(
+                    onTap: () {
+                      setState(() {
+                        if (smartReminderIsChecked) {
+                          smartReminderIsChecked = false;
+                          SharedPreferencesUtil().smartReminderIsChecked = false;
+                        } else {
+                          smartReminderIsChecked = true;
+                          SharedPreferencesUtil().smartReminderIsChecked = true;
+                        }
+                      });
+                    },
+                    child: Padding(
+                      padding: const EdgeInsets.fromLTRB(0, 16, 8.0, 0),
+                      child: Row(
+                        mainAxisAlignment: MainAxisAlignment.spaceBetween,
+                        children: [
+                          const Text(
+                            'Smart Reminder',
+                            style: TextStyle(color: Color.fromARGB(255, 150, 150, 150), fontSize: 16),
+                          ),
+                          Container(
+                            decoration: BoxDecoration(
+                              color: smartReminderIsChecked
+                                  ? const Color.fromARGB(255, 150, 150, 150)
+                                  : Colors.transparent, // Fill color when checked
+                              border: Border.all(
+                                color: const Color.fromARGB(255, 150, 150, 150),
+                                width: 2,
+                              ),
+                              borderRadius: BorderRadius.circular(12),
+                            ),
+                            width: 22,
+                            height: 22,
+                            child: smartReminderIsChecked // Show the icon only when checked
                                 ? const Icon(
                                     Icons.check,
                                     color: Colors.white, // Tick color
@@ -642,12 +680,8 @@
     prefs.gcpBucketName = gcpBucketNameController.text.trim();
     prefs.optInAnalytics = optInAnalytics;
     prefs.devModeEnabled = devModeEnabled;
-<<<<<<< HEAD
-    prefs.coachIsChecked = coachIsChecked;
+    prefs.postMemoryNotificationIsChecked = postMemoryNotificationIsChecked;
     prefs.smartReminderIsChecked = smartReminderIsChecked;
-=======
-    prefs.postMemoryNotificationIsChecked = postMemoryNotificationIsChecked;
->>>>>>> 4606989a
     prefs.reconnectNotificationIsChecked = reconnectNotificationIsChecked;
     prefs.openAIApiKey = openAIKeyController.text.trim();
     prefs.deepgramApiKey = deepgramAPIKeyController.text.trim();
