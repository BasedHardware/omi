--- conflicted
+++ resolved
@@ -375,27 +375,10 @@
                                       decoration: TextDecoration.underline),
                                 ),
                                 onTap: () {
-                                  Navigator.of(context)
-                                      .push(MaterialPageRoute(builder: (c) => const PrivacyInfoPage()));
+                                  Navigator.of(context).push(MaterialPageRoute(
+                                      builder: (c) => const PrivacyInfoPage()));
                                 },
                               ),
-<<<<<<< HEAD
-                              onTap: () {
-                                Navigator.of(context).push(MaterialPageRoute(
-                                    builder: (c) => const PrivacyInfoPage()));
-                              },
-                            ),
-                          ),
-                          Container(
-                            decoration: BoxDecoration(
-                              color: optInAnalytics
-                                  ? const Color.fromARGB(255, 150, 150, 150)
-                                  : Colors
-                                      .transparent, // Fill color when checked
-                              border: Border.all(
-                                color: const Color.fromARGB(255, 150, 150, 150),
-                                width: 2,
-=======
                             ),
                             const SizedBox(
                               width: 8,
@@ -404,73 +387,26 @@
                               decoration: BoxDecoration(
                                 color: optInAnalytics
                                     ? const Color.fromARGB(255, 150, 150, 150)
-                                    : Colors.transparent, // Fill color when checked
+                                    : Colors
+                                        .transparent, // Fill color when checked
                                 border: Border.all(
-                                  color: const Color.fromARGB(255, 150, 150, 150),
+                                  color:
+                                      const Color.fromARGB(255, 150, 150, 150),
                                   width: 2,
                                 ),
                                 borderRadius: BorderRadius.circular(12),
->>>>>>> 285cd52a
                               ),
                               width: 22,
                               height: 22,
-                              child: optInAnalytics // Show the icon only when checked
-                                  ? const Icon(
-                                      Icons.check,
-                                      color: Colors.white, // Tick color
-                                      size: 18,
-                                    )
-                                  : null, // No icon when unchecked
+                              child:
+                                  optInAnalytics // Show the icon only when checked
+                                      ? const Icon(
+                                          Icons.check,
+                                          color: Colors.white, // Tick color
+                                          size: 18,
+                                        )
+                                      : null, // No icon when unchecked
                             ),
-<<<<<<< HEAD
-                            width: 22,
-                            height: 22,
-                            child:
-                                optInAnalytics // Show the icon only when checked
-                                    ? const Icon(
-                                        Icons.check,
-                                        color: Colors.white, // Tick color
-                                        size: 18,
-                                      )
-                                    : null, // No icon when unchecked
-                          ),
-                        ],
-                      ),
-                    ),
-                  ),
-                  InkWell(
-                    onTap: () {
-                      setState(() {
-                        if (devModeEnabled) {
-                          devModeEnabled = false;
-                          SharedPreferencesUtil().devModeEnabled = false;
-                        } else {
-                          devModeEnabled = true;
-                          SharedPreferencesUtil().devModeEnabled = true;
-                        }
-                      });
-                    },
-                    child: Padding(
-                      padding: const EdgeInsets.fromLTRB(0, 16, 8.0, 0),
-                      child: Row(
-                        mainAxisAlignment: MainAxisAlignment.spaceBetween,
-                        children: [
-                          const Text(
-                            'Developer Mode',
-                            style: TextStyle(
-                                color: Color.fromARGB(255, 150, 150, 150),
-                                fontSize: 16),
-                          ),
-                          Container(
-                            decoration: BoxDecoration(
-                              color: devModeEnabled
-                                  ? const Color.fromARGB(255, 150, 150, 150)
-                                  : Colors
-                                      .transparent, // Fill color when checked
-                              border: Border.all(
-                                color: const Color.fromARGB(255, 150, 150, 150),
-                                width: 2,
-=======
                           ],
                         ),
                       ),
@@ -497,47 +433,36 @@
                           children: [
                             const Text(
                               'Developer Mode',
-                              style: TextStyle(color: Color.fromARGB(255, 150, 150, 150), fontSize: 16),
+                              style: TextStyle(
+                                  color: Color.fromARGB(255, 150, 150, 150),
+                                  fontSize: 16),
                             ),
                             Container(
                               decoration: BoxDecoration(
                                 color: devModeEnabled
                                     ? const Color.fromARGB(255, 150, 150, 150)
-                                    : Colors.transparent, // Fill color when checked
+                                    : Colors
+                                        .transparent, // Fill color when checked
                                 border: Border.all(
-                                  color: const Color.fromARGB(255, 150, 150, 150),
+                                  color:
+                                      const Color.fromARGB(255, 150, 150, 150),
                                   width: 2,
                                 ),
                                 borderRadius: BorderRadius.circular(12),
->>>>>>> 285cd52a
                               ),
                               width: 22,
                               height: 22,
-                              child: devModeEnabled // Show the icon only when checked
-                                  ? const Icon(
-                                      Icons.check,
-                                      color: Colors.white, // Tick color
-                                      size: 18,
-                                    )
-                                  : null, // No icon when unchecked
+                              child:
+                                  devModeEnabled // Show the icon only when checked
+                                      ? const Icon(
+                                          Icons.check,
+                                          color: Colors.white, // Tick color
+                                          size: 18,
+                                        )
+                                      : null, // No icon when unchecked
                             ),
-<<<<<<< HEAD
-                            width: 22,
-                            height: 22,
-                            child:
-                                devModeEnabled // Show the icon only when checked
-                                    ? const Icon(
-                                        Icons.check,
-                                        color: Colors.white, // Tick color
-                                        size: 18,
-                                      )
-                                    : null, // No icon when unchecked
-                          ),
-                        ],
-=======
                           ],
                         ),
->>>>>>> 285cd52a
                       ),
                     ),
                   ),
@@ -735,33 +660,6 @@
         decoration: _getTextFieldDecoration('GCP Bucket Name'),
         style: const TextStyle(color: Colors.white),
       ),
-<<<<<<< HEAD
-      const SizedBox(height: 16),
-      TextButton(
-        child: Row(
-          children: [
-            const Text(
-              'Export Memories',
-              style: TextStyle(
-                  color: Colors.white,
-                  decoration: TextDecoration.underline,
-                  fontSize: 16),
-            ),
-            const SizedBox(width: 16),
-            loadingExportMemories
-                ? const SizedBox(
-                    height: 16,
-                    width: 16,
-                    child: CircularProgressIndicator(
-                      color: Colors.white,
-                      strokeWidth: 2,
-                    ),
-                  )
-                : const SizedBox.shrink(),
-          ],
-        ),
-        onPressed: () async {
-=======
       const SizedBox(height: 24),
       ListTile(
         title: const Text('Export Memories'),
@@ -777,7 +675,6 @@
               )
             : const Icon(Icons.upload),
         onTap: () async {
->>>>>>> 285cd52a
           if (loadingExportMemories) return;
           setState(() => loadingExportMemories = true);
           File file = await MemoryProvider().exportMemoriesToFile();
@@ -801,32 +698,6 @@
       labelText: label,
       enabled: true && canBeDisabled,
       hintText: hintText,
-<<<<<<< HEAD
-      labelStyle: TextStyle(
-          color: false && canBeDisabled
-              ? Colors.white.withOpacity(0.2)
-              : Colors.white),
-      border: const OutlineInputBorder(),
-      enabledBorder: OutlineInputBorder(
-        borderSide: BorderSide(
-            color: false && canBeDisabled
-                ? Colors.white.withOpacity(0.2)
-                : Colors.white),
-        borderRadius: const BorderRadius.all(Radius.circular(20.0)),
-      ),
-      disabledBorder: OutlineInputBorder(
-        borderSide: BorderSide(
-            color: false && canBeDisabled
-                ? Colors.white.withOpacity(0.2)
-                : Colors.white),
-        borderRadius: const BorderRadius.all(Radius.circular(20.0)),
-      ),
-      focusedBorder: OutlineInputBorder(
-        borderSide: BorderSide(
-            color: false && canBeDisabled
-                ? Colors.white.withOpacity(0.2)
-                : Colors.white),
-=======
       labelStyle: const TextStyle(color: Colors.white),
       border: const OutlineInputBorder(),
       enabledBorder: const OutlineInputBorder(
@@ -839,7 +710,6 @@
       ),
       focusedBorder: const OutlineInputBorder(
         borderSide: BorderSide(color: Colors.white),
->>>>>>> 285cd52a
       ),
       suffixIcon: suffixIcon,
     );
