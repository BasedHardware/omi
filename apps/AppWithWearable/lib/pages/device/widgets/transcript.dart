import 'dart:async';
import 'dart:convert';
import 'dart:io';

import 'package:flutter/material.dart';
import 'package:flutter/scheduler.dart';
import 'package:friend_private/backend/api_requests/api_calls.dart';
import 'package:friend_private/backend/mixpanel.dart';
import 'package:friend_private/backend/preferences.dart';
import 'package:friend_private/backend/schema/bt_device.dart';
import 'package:friend_private/backend/storage/segment.dart';
import 'package:friend_private/utils/ble/communication.dart';
import 'package:friend_private/utils/memories.dart';
import 'package:friend_private/backend/api_requests/cloud_storage.dart';
import 'package:friend_private/utils/notifications.dart';
import 'package:friend_private/utils/sentry_log.dart';
import 'package:friend_private/utils/stt/wav_bytes.dart';
import 'package:lottie/lottie.dart';

class TranscriptWidget extends StatefulWidget {
  final Function refreshMemories;

  const TranscriptWidget({
    super.key,
    required this.btDevice,
    required this.refreshMemories,
  });

  final BTDeviceStruct? btDevice;

  @override
  State<TranscriptWidget> createState() => TranscriptWidgetState();
}

class TranscriptWidgetState extends State<TranscriptWidget> {
  BTDeviceStruct? btDevice;
  List<TranscriptSegment> segments = [];

  List<int> bucket = List.filled(40000, 0).toList(growable: true);
  StreamSubscription? audioBytesStream;
  WavBytesUtil? audioStorage;

  Timer? _memoryCreationTimer;
  Timer? _conversationAdvisorTimer;
  bool memoryCreating = false;

  Timer? _smartReminderTimer;

  @override
  void initState() {
    btDevice = widget.btDevice;
    SchedulerBinding.instance.addPostFrameCallback((_) async {
      initiateBytesProcessing();
    });
    _initiateConversationAdvisorTimer();
<<<<<<< HEAD
    _initiateSmartReminderTimer();
=======
    _processCachedTranscript();
>>>>>>> 09ee5b40
    super.initState();
  }

  @override
  void dispose() {
    _conversationAdvisorTimer?.cancel();
    _memoryCreationTimer?.cancel();
    _smartReminderTimer?.cancel();
    debugPrint('TranscriptWidget disposed');
    super.dispose();
  }

  _processCachedTranscript() async {
    debugPrint('_processCachedTranscript');
    var segments = SharedPreferencesUtil().transcriptSegments;
    if (segments.isEmpty) return;
    String transcript = _buildDiarizedTranscriptMessage(SharedPreferencesUtil().transcriptSegments);
    debugPrint('Transcript: \n$transcript');
    File file = await WavBytesUtil.createWavFile(SharedPreferencesUtil().temporalAudioBytes);
    String? fileName = await uploadFile(file);
    processTranscriptContent(context, transcript, fileName, file.path, retrievedFromCache: true);
    SharedPreferencesUtil().transcriptSegments = [];
  }

  Future<void> initiateBytesProcessing() async {
    if (btDevice == null) return;
    WavBytesUtil wavBytesUtil = WavBytesUtil();
    WavBytesUtil toProcessBytes = WavBytesUtil();
    // VadUtil vad = VadUtil();
    // await vad.init();

    StreamSubscription? stream = await getBleAudioBytesListener(btDevice!.id, onAudioBytesReceived: (List<int> value) {
      if (value.isEmpty) return;
      value.removeRange(0, 3);
      // ~ losing because of pipe precision, voltage on device is 0.912391923, it sends 1,
      // so we are losing lots of resolution, and bit depth
      for (int i = 0; i < value.length; i += 2) {
        int byte1 = value[i];
        int byte2 = value[i + 1];
        int int16Value = (byte2 << 8) | byte1;
        wavBytesUtil.addAudioBytes([int16Value]);
        toProcessBytes.addAudioBytes([int16Value]);
        if (int16Value < 3000) bucket.add(int16Value);
        // TODO: first 2 seconds are highest points bytes sent, weird, handle that so graph doesn't look shitty
      }
      // if (bucket.length > 40000) {
      //   setState(() {
      //     bucket = bucket.sublist(bucket.length - 40000);
      //   });
      // }
      if (toProcessBytes.audioBytes.length % 240000 == 0) {
        var bytesCopy = List<int>.from(toProcessBytes.audioBytes);
        SharedPreferencesUtil().temporalAudioBytes = wavBytesUtil.audioBytes;
        toProcessBytes.clearAudioBytesSegment(remainingSeconds: 1);
        WavBytesUtil.createWavFile(bytesCopy, filename: 'temp.wav').then((f) async {
          // var containsAudio = await vad.predict(f.readAsBytesSync());
          try {
            List<TranscriptSegment> segments = await transcribeAudioFile(f, SharedPreferencesUtil().uid);
            processCustomTranscript(segments);
          } catch (e) {
            toProcessBytes.insertAudioBytes(bytesCopy.sublist(0, 232000)); // remove last 1 sec to avoid duplicate
          }
        });
      }
    });

    audioBytesStream = stream;
    audioStorage = wavBytesUtil;
  }

  void processCustomTranscript(List<TranscriptSegment> data) {
    if (data.isEmpty) return;
    var joinedSimilarSegments = <TranscriptSegment>[];
    for (var value in data) {
      if (joinedSimilarSegments.isNotEmpty &&
          (joinedSimilarSegments.last.speaker == value.speaker ||
              (joinedSimilarSegments.last.isUser && value.isUser))) {
        joinedSimilarSegments.last.text += ' ${value.text}';
      } else {
        joinedSimilarSegments.add(value);
      }
    }

    if (segments.isNotEmpty &&
        (segments.last.speaker == joinedSimilarSegments[0].speaker ||
            (segments.last.isUser && joinedSimilarSegments[0].isUser))) {
      segments.last.text += ' ${joinedSimilarSegments[0].text}';
      joinedSimilarSegments.removeAt(0);
    }
    segments.addAll(joinedSimilarSegments);
    SharedPreferencesUtil().transcriptSegments = segments;
    setState(() {});
    _initiateMemoryCreationTimer();
  }

  void resetState({bool restartBytesProcessing = true, BTDeviceStruct? btDevice}) {
    debugPrint('transcript.dart resetState called');
    audioBytesStream?.cancel();
    _memoryCreationTimer?.cancel();

    setState(() {
      if (btDevice != null) this.btDevice = btDevice;
    });
    if (restartBytesProcessing) initiateBytesProcessing();
    if (restartBytesProcessing && segments.isNotEmpty && (segments.length > 1 || segments[0].text.isNotEmpty)) {
      _initiateMemoryCreationTimer();
    }
  }

  String _buildDiarizedTranscriptMessage(List<TranscriptSegment> segments) {
    String transcript = '';
    for (var segment in segments) {
      if (segment.isUser) {
        transcript += 'You said: ${segment.text} ';
      } else {
        transcript += 'Speaker ${segment.speakerId}: ${segment.text} ';
      }
      transcript += '\n';
    }
    return transcript.trim();
  }

  _initiateConversationAdvisorTimer() {
    // TODO: improvements
    // - This triggers every 10 minutes when the app opens, but would be great if it triggered, every 10 min of conversation
    // - And if the conversation finishes at 6 min, and memory is created, it should grab that portion not advised from, and advise
    // - Each advice should be stored, and ideally mapped to a memory
    // - Advice should consider conversations in other languages
    // - Advice should have a tone, like a conversation purpose, chill with friends, networking, family, etc...
    _conversationAdvisorTimer = Timer.periodic(const Duration(seconds: 60 * 10), (timer) async {
      addEventToContext('Conversation Advisor Timer Triggered');
      var transcript = _buildDiarizedTranscriptMessage(segments);
      debugPrint('_initiateConversationAdvisorTimer: $transcript');
      var advice = await adviseOnCurrentConversation(transcript);
      if (advice.isNotEmpty) {
        MixpanelManager().coachAdvisorFeedback(transcript, advice);
        clearNotification(3);
        createNotification(notificationId: 3, title: 'Your Conversation Coach Says', body: advice);
      }
    });
  }

  _initiateSmartReminderTimer() {
    // TODO: add absolute time reminding like, "I will have this 3pm meeting, will try to show up"
    _smartReminderTimer = Timer.periodic(const Duration(seconds: 60 * 2), (timer) async {
      addEventToContext('Smart Reminder Timer Triggered');
      var transcript = _buildDiarizedTranscriptMessage();
      debugPrint('_initiateSmartReminderTimer: $transcript');
      var reminder = await smartReminder(transcript);

      if (reminder.isNotEmpty) {
        Map<String, dynamic> reminderData = jsonDecode(reminder);
        String actionItem = reminderData['action_item'];
        int? dueMinutes = reminderData['due_minutes'];

        // TODO?
        // MixpanelManager().coachAdvisorFeedback(transcript, actionItem);
        clearNotification(3);
        createNotification(
          notificationId: 3, 
          title: 'Friendly reminder', 
          body: actionItem,
          delayMinutes: dueMinutes,
        );
      }
    });
  }

  _initiateMemoryCreationTimer() {
    _memoryCreationTimer?.cancel();
    _memoryCreationTimer = Timer(const Duration(seconds: 120), () async {
      setState(() => memoryCreating = true);
      debugPrint('Creating memory from whispers');
      String transcript = _buildDiarizedTranscriptMessage(segments);
      debugPrint('Transcript: \n$transcript');
      File file = await WavBytesUtil.createWavFile(audioStorage!.audioBytes);
      String? fileName = await uploadFile(file);
      await processTranscriptContent(context, transcript, fileName, file.path);
      await widget.refreshMemories();
      segments = [];
      setState(() => memoryCreating = false);
      audioStorage?.clearAudioBytes();
    });
  }

  @override
  Widget build(BuildContext context) {
    if (memoryCreating) {
      return const Padding(
        padding: EdgeInsets.only(top: 48.0),
        child: Center(
          child: CircularProgressIndicator(
            color: Colors.white,
          ),
        ),
      );
    }

    if (segments.isEmpty) {
      return btDevice != null
          ? Column(
              mainAxisSize: MainAxisSize.min,
              children: [
                const SizedBox(height: 16),
                //
                Lottie.asset('assets/lottie_animations/wave.json', height: 80),
                const SizedBox(height: 32),
                const Align(
                  alignment: Alignment.center,
                  child: Padding(
                    padding: EdgeInsets.symmetric(horizontal: 32.0),
                    child: Text(
                      textAlign: TextAlign.center,
                      'Your transcripts will start appearing\nhere after 30 seconds.',
                      style: TextStyle(color: Colors.white, height: 1.5),
                    ),
                  ),
                )
              ],
            )
          : const SizedBox.shrink();
    }
    return _getDeepgramTranscriptUI();
  }

  _getDeepgramTranscriptUI() {
    return ListView.separated(
      padding: EdgeInsets.zero,
      shrinkWrap: true,
      scrollDirection: Axis.vertical,
      itemCount: segments.length + 1,
      physics: const NeverScrollableScrollPhysics(),
      separatorBuilder: (_, __) => const SizedBox(height: 16.0),
      itemBuilder: (context, idx) {
        if (idx == 0) {
          return Padding(
            padding: const EdgeInsets.only(top: 8.0, bottom: 32),
            child: Align(
              alignment: Alignment.center,
              child: Lottie.asset('assets/lottie_animations/wave.json', height: 80),
            ),
          );
        }
        final data = segments[idx - 1];
        String transcriptItem = '';
        if (data.isUser) {
          transcriptItem = 'You said: ${data.text}';
        } else {
          transcriptItem = 'Speaker ${data.speakerId}: ${data.text}';
        }
        return Padding(
          padding: const EdgeInsetsDirectional.fromSTEB(16.0, 0.0, 16.0, 0.0),
          child: SelectionArea(
            child: Text(
              transcriptItem,
              style: const TextStyle(letterSpacing: 0.0, color: Colors.white),
            ),
          ),
        );
      },
    );
  }
}<|MERGE_RESOLUTION|>--- conflicted
+++ resolved
@@ -53,11 +53,8 @@
       initiateBytesProcessing();
     });
     _initiateConversationAdvisorTimer();
-<<<<<<< HEAD
     _initiateSmartReminderTimer();
-=======
     _processCachedTranscript();
->>>>>>> 09ee5b40
     super.initState();
   }
 
