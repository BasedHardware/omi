--- conflicted
+++ resolved
@@ -155,14 +155,8 @@
       '''Based on the following recording transcript of a conversation, provide structure and clarity to the memory in JSON according rules stated below.
     The conversation language is $languageCode. Make sure to use English for your response.
 
-<<<<<<< HEAD
-    It is possible that the conversation is not important, has no value or is not worth remembering, in that case, output an empty title. 
-    The purpose for structuring this memory is to remember important conversations, decisions, and action items. If there's nothing like that in the transcript, output an empty title.
-
-=======
     It is possible that the conversation is not worth storing, there are no interesting topics, facts, or information, in that case, output an empty title, overview, and action items.  
      
->>>>>>> 4606989a
     For the title, use the main topic of the conversation.
     For the overview, use a brief overview of the conversation.
     For the action items, include a list of commitments, scheduled events, specific tasks or actionable steps.
@@ -179,17 +173,9 @@
     ```
     {"properties": {"title": {"title": "Title", "description": "A title/name for this conversation", "default": "", "type": "string"}, "overview": {"title": "Overview", "description": "A brief overview of the conversation", "default": "", "type": "string"}, "action_items": {"title": "Action Items", "description": "List of commitments, scheduled events, specific tasks or actionable steps.", "default": [], "type": "array", "items": {"type": "string"}}, "category": {"description": "A category for this memory", "default": "other", "allOf": [{"\$ref": "#/definitions/CategoryEnum"}]}, "emoji": {"title": "Emoji", "description": "An emoji to represent the memory", "default": "\ud83e\udde0", "type": "string"}}, "definitions": {"CategoryEnum": {"title": "CategoryEnum", "description": "An enumeration.", "enum": ["personal", "education", "health", "finance", "legal", "phylosophy", "spiritual", "science", "entrepreneurship", "parenting", "romantic", "travel", "inspiration", "technology", "business", "social", "work", "other"], "type": "string"}}}
     ```
-<<<<<<< HEAD
     ''';
   prompt = cleanPrompt(prompt);
-
-=======
-    '''
-          .replaceAll('     ', '')
-          .replaceAll('    ', '')
-          .trim();
   debugPrint(prompt);
->>>>>>> 4606989a
   List<Future<String>> pluginPrompts = enabledPlugins.map((plugin) async {
     String response = await executeGptPrompt(
         '''Your are ${plugin.name}, ${plugin.prompt}, Conversation: ```${transcript.trim()}```, you must start your output with heading as ${plugin.name}, you must only use valid english alphabets and words for your response, use pain text without markdown```. ''');
@@ -264,7 +250,6 @@
   return result;
 }
 
-<<<<<<< HEAD
 Future<String> smartReminder(String transcript) async {
   if (transcript.isEmpty) return '';
   if (transcript.split(' ').length < 20) return ''; // not enough to extract something out of it
@@ -294,8 +279,6 @@
   return await executeGptPrompt(prompt);
 }
 
-=======
->>>>>>> 4606989a
 Future<List<double>> getEmbeddingsFromInput(String input) async {
   var vector = await gptApiCall(model: 'text-embedding-3-large', urlSuffix: 'embeddings', contentToEmbed: input);
   return vector.map<double>((item) => double.tryParse(item.toString()) ?? 0.0).toList();
