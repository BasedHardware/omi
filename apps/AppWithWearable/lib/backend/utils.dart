--- conflicted
+++ resolved
@@ -1,95 +1,4 @@
 final Map<String, String> availableLanguages = {
-<<<<<<< HEAD
-  'Bulgarian': 'bg',
-  'Catalan': 'ca',
-  'Czech': 'cs',
-  'Danish': 'da',
-  'Dutch': 'nl',
-  'English': 'en',
-  'Estonian': 'et',
-  'Finnish': 'fi',
-  'Flemish': 'nl-BE',
-  'French': 'fr',
-  'French (Canada)': 'fr-CA',
-  'German': 'de',
-  'German (Switzerland)': 'de-CH',
-  'Greek': 'el',
-  'Hindi': 'hi',
-  'Hungarian': 'hu',
-  'Indonesian': 'id',
-  'Italian': 'it',
-  'Japanese': 'ja',
-  'Korean': 'ko',
-  'Latvian': 'lv',
-  'Lithuanian': 'lt',
-  'Malay': 'ms',
-  'Norwegian': 'no',
-  'Polish': 'pl',
-  'Portuguese': 'pt',
-  'Romanian': 'ro',
-  'Russian': 'ru',
-  'Slovak': 'sk',
-  'Spanish': 'es',
-  'Swedish': 'sv',
-  'Thai': 'th',
-  'Turkish': 'tr',
-  'Ukrainian': 'uk',
-  'Vietnamese': 'vi',
-};
-
-final Map<String, String> availableLanguagesByCode = {
-  'en': 'English',
-  'bg': 'Bulgarian',
-  'ca': 'Catalan',
-  'cs': 'Czech',
-  'da': 'Danish',
-  'nl': 'Dutch',
-  'et': 'Estonian',
-  'fi': 'Finnish',
-  'nl-BE': 'Flemish',
-  'fr': 'French',
-  'fr-CA': 'French (Canada)',
-  'de': 'German',
-  'de-CH': 'German (Switzerland)',
-  'el': 'Greek',
-  'hi': 'Hindi',
-  'hu': 'Hungarian',
-  'id': 'Indonesian',
-  'it': 'Italian',
-  'ja': 'Japanese',
-  'ko': 'Korean',
-  'lv': 'Latvian',
-  'lt': 'Lithuanian',
-  'ms': 'Malay',
-  'no': 'Norwegian',
-  'pl': 'Polish',
-  'pt': 'Portuguese',
-  'ro': 'Romanian',
-  'ru': 'Russian',
-  'sk': 'Slovak',
-  'es': 'Spanish',
-  'sv': 'Swedish',
-  'th': 'Thai',
-  'tr': 'Turkish',
-  'uk': 'Ukrainian',
-  'vi': 'Vietnamese',
-};
-
-/// Clean prompt by removing multiple spaces and trimming.
-String cleanPrompt(String prompt) {
-  return prompt
-      .replaceAll(RegExp(r'\s{2,}'), '') // remove sequences of multiple spaces
-      .trim();
-}
-
-/// Clean LLM response by removing mentiones of `json`, triple backslashes and trimming.
-String cleanResponse(String prompt) {
-  return prompt
-      .replaceAll('```', '')
-      .replaceAll('json', '')
-      .trim();
-}
-=======
   'Chinese 🇨🇳': 'zh',
   'Dutch 🇳🇱': 'nl',
   'English 🇬🇧': 'en',
@@ -108,4 +17,18 @@
   'Spanish 🇪🇸': 'es',
   'Vietnamese 🇻🇳': 'vi',
 };
->>>>>>> 2df008d4
+
+/// Clean prompt by removing multiple spaces and trimming.
+String cleanPrompt(String prompt) {
+  return prompt
+      .replaceAll(RegExp(r'\s{2,}'), '') // remove sequences of multiple spaces
+      .trim();
+}
+
+/// Clean LLM response by removing mentiones of `json`, triple backslashes and trimming.
+String cleanResponse(String prompt) {
+  return prompt
+      .replaceAll('```', '')
+      .replaceAll('json', '')
+      .trim();
+}