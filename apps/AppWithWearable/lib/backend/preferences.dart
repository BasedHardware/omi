import 'dart:convert';

import 'package:friend_private/backend/storage/plugin.dart';
import 'package:friend_private/backend/storage/segment.dart';
import 'package:friend_private/env/env.dart';
import 'package:shared_preferences/shared_preferences.dart';
import 'package:uuid/uuid.dart';

class SharedPreferencesUtil {
  static final SharedPreferencesUtil _instance = SharedPreferencesUtil._internal();
  static SharedPreferences? _preferences;

  factory SharedPreferencesUtil() {
    return _instance;
  }

  SharedPreferencesUtil._internal();

  static Future<void> init() async {
    _preferences = await SharedPreferences.getInstance();
    // _instance.chatMessages = [];
    if (!_preferences!.containsKey('uid')) {
      _preferences!.setString('uid', const Uuid().v4());
    }
  }

  String get uid => getString('uid') ?? '';

  // DO NOT USE BESIDES BACKUP IMPORT
  // set uid(String value) => saveString('uid', value);

  set deviceId(String value) => saveString('deviceId', value);

  String get deviceId => getString('deviceId') ?? '';

  String get openAIApiKey => getString('openaiApiKey') ?? '';

  set openAIApiKey(String value) => saveString('openaiApiKey', value);

  String get deepgramApiKey => getString('deepgramApiKey') ?? '';

  set deepgramApiKey(String value) => saveString('deepgramApiKey', value);

  String get gcpCredentials => getString('gcpCredentials') ?? '';

  set gcpCredentials(String value) => saveString('gcpCredentials', value);

  String get gcpBucketName => getString('gcpBucketName') ?? '';

  set gcpBucketName(String value) => saveString('gcpBucketName', value);

  String get recordingsLanguage => getString('recordingsLanguage') ?? 'en';

  set recordingsLanguage(String value) => saveString('recordingsLanguage', value);

  bool get useFriendApiKeys => getBool('useFriendApiKeys') ?? true;

  set useFriendApiKeys(bool value) => saveBool('useFriendApiKeys', value);

  bool get onboardingCompleted => getBool('onboardingCompleted') ?? false;

  set onboardingCompleted(bool value) => saveBool('onboardingCompleted', value);

  String get customWebsocketUrl => getString('customWebsocketUrl') ?? '';

  set customWebsocketUrl(String value) => saveString('customWebsocketUrl', value);

  String gptCompletionCache(String key) => getString('gptCompletionCache:$key') ?? '';

  setGptCompletionCache(String key, String value) => saveString('gptCompletionCache:$key', value);

  bool get optInAnalytics => getBool('optInAnalytics') ?? true;

  set optInAnalytics(bool value) => saveBool('optInAnalytics', value);

  bool get devModeEnabled => getBool('devModeEnabled') ?? false;

  set devModeEnabled(bool value) => saveBool('devModeEnabled', value);

  bool get coachNotificationIsChecked => getBool('coachIsChecked') ?? true;

  set coachNotificationIsChecked(bool value) => saveBool('coachIsChecked', value);

  bool get postMemoryNotificationIsChecked => getBool('postMemoryNotificationIsChecked') ?? true;

  set postMemoryNotificationIsChecked(bool value) => saveBool('postMemoryNotificationIsChecked', value);

  bool get reconnectNotificationIsChecked => getBool('reconnectNotificationIsChecked') ?? true;

  set reconnectNotificationIsChecked(bool value) => saveBool('reconnectNotificationIsChecked', value);

<<<<<<< HEAD
  bool get remindersEnabled => getBool('remindersEnabled') ?? false;

  set remindersEnabled(bool value) => saveBool('remindersEnabled', value);

  List<Message> get chatMessages {
    final List<String> messages = getStringList('messages') ?? [];
    return messages.map((e) => Message.fromJson(jsonDecode(e))).toList();
  }

  set chatMessages(List<Message> value) {
    final List<String> messages = value.map((e) => jsonEncode(e.toJson())).toList();
    saveStringList('messages', messages);
  }
=======
  // List<Message> get chatMessages {
  //   final List<String> messages = getStringList('messages') ?? [];
  //   return messages.map((e) => Message.fromJson(jsonDecode(e))).toList();
  // }
  //
  // set chatMessages(List<Message> value) {
  //   final List<String> messages = value.map((e) => jsonEncode(e.toJson())).toList();
  //   saveStringList('messages', messages);
  // }
>>>>>>> 1377e4af

  bool get hasSpeakerProfile => getBool('hasSpeakerProfile') ?? false;

  set hasSpeakerProfile(bool value) => saveBool('hasSpeakerProfile', value);

  List<Plugin> get pluginsList {
    final List<String> plugins = getStringList('pluginsList') ?? [];
    return plugins.map((e) => Plugin.fromJson(jsonDecode(e))).toList();
  }

  set pluginsList(List<Plugin> value) {
    final List<String> plugins = value.map((e) => jsonEncode(e.toJson())).toList();
    saveStringList('pluginsList', plugins);
  }

  List<String> get pluginsEnabled => getStringList('pluginsEnabled') ?? [];

  set pluginsEnabled(List<String> value) => saveStringList('pluginsEnabled', value);

  enablePlugin(String value) {
    final List<String> plugins = pluginsEnabled;
    plugins.add(value);
    pluginsEnabled = plugins;
  }

  disablePlugin(String value) {
    final List<String> plugins = pluginsEnabled;
    plugins.remove(value);
    pluginsEnabled = plugins;
  }

  List<TranscriptSegment> get transcriptSegments {
    final List<String> segments = getStringList('transcriptSegments') ?? [];
    return segments.map((e) => TranscriptSegment.fromJson(jsonDecode(e))).toList();
  }

  set transcriptSegments(List<TranscriptSegment> value) {
    final List<String> segments = value.map((e) => jsonEncode(e.toJson())).toList();
    saveStringList('transcriptSegments', segments);
  }

  bool get backupsEnabled => getBool('backupsEnabled') ?? false;

  set backupsEnabled(bool value) => saveBool('backupsEnabled', value);

  bool get hasBackupPassword => getString('backupPassword') != null && getString('backupPassword')!.isNotEmpty;

  String get backupPassword => getString('backupPassword') ?? '';

  set backupPassword(String value) => saveString('backupPassword', value);

  String get lastBackupDate => getString('lastBackupDate') ?? '';

  set lastBackupDate(String value) => saveString('lastBackupDate', value);

  String get lastDailySummaryDay => getString('lastDailySummaryDate') ?? '';

  set lastDailySummaryDay(String value) => saveString('lastDailySummaryDate', value);

  Future<bool> saveString(String key, String value) async {
    return await _preferences?.setString(key, value) ?? false;
  }

  String? getString(String key) {
    return _preferences?.getString(key);
  }

  Future<bool> saveInt(String key, int value) async {
    return await _preferences?.setInt(key, value) ?? false;
  }

  int? getInt(String key) {
    return _preferences?.getInt(key);
  }

  Future<bool> saveBool(String key, bool value) async {
    return await _preferences?.setBool(key, value) ?? false;
  }

  bool? getBool(String key) {
    return _preferences?.getBool(key);
  }

  Future<bool> saveDouble(String key, double value) async {
    return await _preferences?.setDouble(key, value) ?? false;
  }

  double? getDouble(String key) {
    return _preferences?.getDouble(key);
  }

  Future<bool> saveStringList(String key, List<String> value) async {
    return await _preferences?.setStringList(key, value) ?? false;
  }

  List<String>? getStringList(String key) {
    return _preferences?.getStringList(key);
  }

  Future<bool> remove(String key) async {
    return await _preferences?.remove(key) ?? false;
  }

  Future<bool> clear() async {
    return await _preferences?.clear() ?? false;
  }

  set scriptCategoriesAndEmojisExecuted(bool value) => saveBool('scriptCategoriesAndEmojisExecuted', value);

  bool get scriptCategoriesAndEmojisExecuted => getBool('scriptCategoriesAndEmojisExecuted') ?? false;

  set scriptMemoriesToObjectBoxExecuted(bool value) => saveBool('scriptMemoriesToObjectBoxExecuted', value);

  bool get scriptMemoriesToObjectBoxExecuted => getBool('scriptMemoriesToObjectBoxExecuted') ?? false;
}

String getOpenAIApiKeyForUsage() =>
    SharedPreferencesUtil().openAIApiKey.isEmpty ? Env.openAIAPIKey! : SharedPreferencesUtil().openAIApiKey;

String getDeepgramApiKeyForUsage() =>
    SharedPreferencesUtil().deepgramApiKey.isEmpty ? Env.deepgramApiKey! : SharedPreferencesUtil().deepgramApiKey;<|MERGE_RESOLUTION|>--- conflicted
+++ resolved
@@ -7,7 +7,8 @@
 import 'package:uuid/uuid.dart';
 
 class SharedPreferencesUtil {
-  static final SharedPreferencesUtil _instance = SharedPreferencesUtil._internal();
+  static final SharedPreferencesUtil _instance =
+      SharedPreferencesUtil._internal();
   static SharedPreferences? _preferences;
 
   factory SharedPreferencesUtil() {
@@ -51,7 +52,8 @@
 
   String get recordingsLanguage => getString('recordingsLanguage') ?? 'en';
 
-  set recordingsLanguage(String value) => saveString('recordingsLanguage', value);
+  set recordingsLanguage(String value) =>
+      saveString('recordingsLanguage', value);
 
   bool get useFriendApiKeys => getBool('useFriendApiKeys') ?? true;
 
@@ -63,11 +65,14 @@
 
   String get customWebsocketUrl => getString('customWebsocketUrl') ?? '';
 
-  set customWebsocketUrl(String value) => saveString('customWebsocketUrl', value);
-
-  String gptCompletionCache(String key) => getString('gptCompletionCache:$key') ?? '';
-
-  setGptCompletionCache(String key, String value) => saveString('gptCompletionCache:$key', value);
+  set customWebsocketUrl(String value) =>
+      saveString('customWebsocketUrl', value);
+
+  String gptCompletionCache(String key) =>
+      getString('gptCompletionCache:$key') ?? '';
+
+  setGptCompletionCache(String key, String value) =>
+      saveString('gptCompletionCache:$key', value);
 
   bool get optInAnalytics => getBool('optInAnalytics') ?? true;
 
@@ -79,31 +84,25 @@
 
   bool get coachNotificationIsChecked => getBool('coachIsChecked') ?? true;
 
-  set coachNotificationIsChecked(bool value) => saveBool('coachIsChecked', value);
-
-  bool get postMemoryNotificationIsChecked => getBool('postMemoryNotificationIsChecked') ?? true;
-
-  set postMemoryNotificationIsChecked(bool value) => saveBool('postMemoryNotificationIsChecked', value);
-
-  bool get reconnectNotificationIsChecked => getBool('reconnectNotificationIsChecked') ?? true;
-
-  set reconnectNotificationIsChecked(bool value) => saveBool('reconnectNotificationIsChecked', value);
-
-<<<<<<< HEAD
+  set coachNotificationIsChecked(bool value) =>
+      saveBool('coachIsChecked', value);
+
+  bool get postMemoryNotificationIsChecked =>
+      getBool('postMemoryNotificationIsChecked') ?? true;
+
+  set postMemoryNotificationIsChecked(bool value) =>
+      saveBool('postMemoryNotificationIsChecked', value);
+
+  bool get reconnectNotificationIsChecked =>
+      getBool('reconnectNotificationIsChecked') ?? true;
+
+  set reconnectNotificationIsChecked(bool value) =>
+      saveBool('reconnectNotificationIsChecked', value);
+
   bool get remindersEnabled => getBool('remindersEnabled') ?? false;
 
   set remindersEnabled(bool value) => saveBool('remindersEnabled', value);
 
-  List<Message> get chatMessages {
-    final List<String> messages = getStringList('messages') ?? [];
-    return messages.map((e) => Message.fromJson(jsonDecode(e))).toList();
-  }
-
-  set chatMessages(List<Message> value) {
-    final List<String> messages = value.map((e) => jsonEncode(e.toJson())).toList();
-    saveStringList('messages', messages);
-  }
-=======
   // List<Message> get chatMessages {
   //   final List<String> messages = getStringList('messages') ?? [];
   //   return messages.map((e) => Message.fromJson(jsonDecode(e))).toList();
@@ -113,7 +112,6 @@
   //   final List<String> messages = value.map((e) => jsonEncode(e.toJson())).toList();
   //   saveStringList('messages', messages);
   // }
->>>>>>> 1377e4af
 
   bool get hasSpeakerProfile => getBool('hasSpeakerProfile') ?? false;
 
@@ -125,13 +123,15 @@
   }
 
   set pluginsList(List<Plugin> value) {
-    final List<String> plugins = value.map((e) => jsonEncode(e.toJson())).toList();
+    final List<String> plugins =
+        value.map((e) => jsonEncode(e.toJson())).toList();
     saveStringList('pluginsList', plugins);
   }
 
   List<String> get pluginsEnabled => getStringList('pluginsEnabled') ?? [];
 
-  set pluginsEnabled(List<String> value) => saveStringList('pluginsEnabled', value);
+  set pluginsEnabled(List<String> value) =>
+      saveStringList('pluginsEnabled', value);
 
   enablePlugin(String value) {
     final List<String> plugins = pluginsEnabled;
@@ -147,11 +147,14 @@
 
   List<TranscriptSegment> get transcriptSegments {
     final List<String> segments = getStringList('transcriptSegments') ?? [];
-    return segments.map((e) => TranscriptSegment.fromJson(jsonDecode(e))).toList();
+    return segments
+        .map((e) => TranscriptSegment.fromJson(jsonDecode(e)))
+        .toList();
   }
 
   set transcriptSegments(List<TranscriptSegment> value) {
-    final List<String> segments = value.map((e) => jsonEncode(e.toJson())).toList();
+    final List<String> segments =
+        value.map((e) => jsonEncode(e.toJson())).toList();
     saveStringList('transcriptSegments', segments);
   }
 
@@ -159,7 +162,9 @@
 
   set backupsEnabled(bool value) => saveBool('backupsEnabled', value);
 
-  bool get hasBackupPassword => getString('backupPassword') != null && getString('backupPassword')!.isNotEmpty;
+  bool get hasBackupPassword =>
+      getString('backupPassword') != null &&
+      getString('backupPassword')!.isNotEmpty;
 
   String get backupPassword => getString('backupPassword') ?? '';
 
@@ -171,7 +176,8 @@
 
   String get lastDailySummaryDay => getString('lastDailySummaryDate') ?? '';
 
-  set lastDailySummaryDay(String value) => saveString('lastDailySummaryDate', value);
+  set lastDailySummaryDay(String value) =>
+      saveString('lastDailySummaryDate', value);
 
   Future<bool> saveString(String key, String value) async {
     return await _preferences?.setString(key, value) ?? false;
@@ -221,17 +227,24 @@
     return await _preferences?.clear() ?? false;
   }
 
-  set scriptCategoriesAndEmojisExecuted(bool value) => saveBool('scriptCategoriesAndEmojisExecuted', value);
-
-  bool get scriptCategoriesAndEmojisExecuted => getBool('scriptCategoriesAndEmojisExecuted') ?? false;
-
-  set scriptMemoriesToObjectBoxExecuted(bool value) => saveBool('scriptMemoriesToObjectBoxExecuted', value);
-
-  bool get scriptMemoriesToObjectBoxExecuted => getBool('scriptMemoriesToObjectBoxExecuted') ?? false;
+  set scriptCategoriesAndEmojisExecuted(bool value) =>
+      saveBool('scriptCategoriesAndEmojisExecuted', value);
+
+  bool get scriptCategoriesAndEmojisExecuted =>
+      getBool('scriptCategoriesAndEmojisExecuted') ?? false;
+
+  set scriptMemoriesToObjectBoxExecuted(bool value) =>
+      saveBool('scriptMemoriesToObjectBoxExecuted', value);
+
+  bool get scriptMemoriesToObjectBoxExecuted =>
+      getBool('scriptMemoriesToObjectBoxExecuted') ?? false;
 }
 
-String getOpenAIApiKeyForUsage() =>
-    SharedPreferencesUtil().openAIApiKey.isEmpty ? Env.openAIAPIKey! : SharedPreferencesUtil().openAIApiKey;
+String getOpenAIApiKeyForUsage() => SharedPreferencesUtil().openAIApiKey.isEmpty
+    ? Env.openAIAPIKey!
+    : SharedPreferencesUtil().openAIApiKey;
 
 String getDeepgramApiKeyForUsage() =>
-    SharedPreferencesUtil().deepgramApiKey.isEmpty ? Env.deepgramApiKey! : SharedPreferencesUtil().deepgramApiKey;+    SharedPreferencesUtil().deepgramApiKey.isEmpty
+        ? Env.deepgramApiKey!
+        : SharedPreferencesUtil().deepgramApiKey;