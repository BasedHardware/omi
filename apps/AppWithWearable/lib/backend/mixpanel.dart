--- conflicted
+++ resolved
@@ -101,24 +101,12 @@
   }
 
   void memoryListItemClicked(Memory memory, int idx) =>
-<<<<<<< HEAD
-      track('Memory List Item Clicked',
-          properties: _getMemoryEventProperties(memory));
-
-  void memoryShareButtonClick(Memory memory) =>
-      track('Memory Share Button Clicked',
-          properties: _getMemoryEventProperties(memory));
-
-  void memoryDeleted(Memory memory) =>
-      track('Memory Deleted', properties: _getMemoryEventProperties(memory));
-=======
       track('Memory List Item Clicked', properties: getMemoryEventProperties(memory));
 
   void memoryShareButtonClick(Memory memory) =>
       track('Memory Share Button Clicked', properties: getMemoryEventProperties(memory));
 
   void memoryDeleted(Memory memory) => track('Memory Deleted', properties: getMemoryEventProperties(memory));
->>>>>>> 8faed717
 
   void memoryEdited(Memory memory, {required String fieldEdited}) {
     var properties = getMemoryEventProperties(memory);
@@ -147,24 +135,12 @@
           properties: {'show_discarded': showDiscarded});
 
   void chatMessageMemoryClicked(Memory memory) =>
-<<<<<<< HEAD
-      track('Chat Message Memory Clicked',
-          properties: _getMemoryEventProperties(memory));
-
-  void addManualMemoryClicked() => track('Add Manual Memory Clicked');
-
-  void manualMemoryCreated(Memory memory) => track('Manual Memory Created',
-      properties: _getMemoryEventProperties(memory));
-
-  void firmwareUpdateButtonClick() => track('Furmware Update Clicked');
-=======
       track('Chat Message Memory Clicked', properties: getMemoryEventProperties(memory));
 
   void addManualMemoryClicked() => track('Add Manual Memory Clicked');
 
   void manualMemoryCreated(Memory memory) =>
       track('Manual Memory Created', properties: getMemoryEventProperties(memory));
->>>>>>> 8faed717
 
   void setUserProperties(String whatDoYouDo, String whereDoYouPlanToUseYourFriend, String ageRange) {
     _mixpanel?.getPeople().setOnce('What the user does', whatDoYouDo);
@@ -225,5 +201,7 @@
 
   void useWithoutDeviceOnboardingFindDevices() => track('Use Without Device Onboarding Find Devices');
 
+  void firmwareUpdateButtonClick() => track('Furmware Update Clicked');
+
 // void pageViewed(String pageName) => startTimingEvent('Page View $pageName');
 }