// !$*UTF8*$!
{
	archiveVersion = 1;
	classes = {
	};
	objectVersion = 54;
	objects = {

/* Begin PBXBuildFile section */
		1498D2341E8E89220040F4C2 /* GeneratedPluginRegistrant.m in Sources */ = {isa = PBXBuildFile; fileRef = 1498D2331E8E89220040F4C2 /* GeneratedPluginRegistrant.m */; };
		3B3967161E833CAA004F5970 /* AppFrameworkInfo.plist in Resources */ = {isa = PBXBuildFile; fileRef = 3B3967151E833CAA004F5970 /* AppFrameworkInfo.plist */; };
		6436409A27A31CD800820AF7 /* InfoPlist.strings in Resources */ = {isa = PBXBuildFile; fileRef = 6436409C27A31CD800820AF7 /* InfoPlist.strings */; };
		74858FAF1ED2DC5600515810 /* AppDelegate.swift in Sources */ = {isa = PBXBuildFile; fileRef = 74858FAE1ED2DC5600515810 /* AppDelegate.swift */; };
		97C146FC1CF9000F007C117D /* Main.storyboard in Resources */ = {isa = PBXBuildFile; fileRef = 97C146FA1CF9000F007C117D /* Main.storyboard */; };
		97C146FE1CF9000F007C117D /* Assets.xcassets in Resources */ = {isa = PBXBuildFile; fileRef = 97C146FD1CF9000F007C117D /* Assets.xcassets */; };
		97C147011CF9000F007C117D /* LaunchScreen.storyboard in Resources */ = {isa = PBXBuildFile; fileRef = 97C146FF1CF9000F007C117D /* LaunchScreen.storyboard */; };
		E225155EA8A910094FB18B4A /* Pods_Runner.framework in Frameworks */ = {isa = PBXBuildFile; fileRef = FF73D83A4C6347C1DA49001B /* Pods_Runner.framework */; };
/* End PBXBuildFile section */

/* Begin PBXCopyFilesBuildPhase section */
		9705A1C41CF9048500538489 /* Embed Frameworks */ = {
			isa = PBXCopyFilesBuildPhase;
			buildActionMask = 2147483647;
			dstPath = "";
			dstSubfolderSpec = 10;
			files = (
			);
			name = "Embed Frameworks";
			runOnlyForDeploymentPostprocessing = 0;
		};
/* End PBXCopyFilesBuildPhase section */

/* Begin PBXFileReference section */
		1498D2321E8E86230040F4C2 /* GeneratedPluginRegistrant.h */ = {isa = PBXFileReference; lastKnownFileType = sourcecode.c.h; path = GeneratedPluginRegistrant.h; sourceTree = "<group>"; };
		1498D2331E8E89220040F4C2 /* GeneratedPluginRegistrant.m */ = {isa = PBXFileReference; fileEncoding = 4; lastKnownFileType = sourcecode.c.objc; path = GeneratedPluginRegistrant.m; sourceTree = "<group>"; };
		1A45F282D40953755C82C33B /* Pods-Runner.profile.xcconfig */ = {isa = PBXFileReference; includeInIndex = 1; lastKnownFileType = text.xcconfig; name = "Pods-Runner.profile.xcconfig"; path = "Target Support Files/Pods-Runner/Pods-Runner.profile.xcconfig"; sourceTree = "<group>"; };
		3B3967151E833CAA004F5970 /* AppFrameworkInfo.plist */ = {isa = PBXFileReference; fileEncoding = 4; lastKnownFileType = text.plist.xml; name = AppFrameworkInfo.plist; path = Flutter/AppFrameworkInfo.plist; sourceTree = "<group>"; };
		74858FAD1ED2DC5600515810 /* Runner-Bridging-Header.h */ = {isa = PBXFileReference; lastKnownFileType = sourcecode.c.h; path = "Runner-Bridging-Header.h"; sourceTree = "<group>"; };
		74858FAE1ED2DC5600515810 /* AppDelegate.swift */ = {isa = PBXFileReference; fileEncoding = 4; lastKnownFileType = sourcecode.swift; path = AppDelegate.swift; sourceTree = "<group>"; };
		772866987AA1E107133898CD /* Pods-Runner.debug.xcconfig */ = {isa = PBXFileReference; includeInIndex = 1; lastKnownFileType = text.xcconfig; name = "Pods-Runner.debug.xcconfig"; path = "Target Support Files/Pods-Runner/Pods-Runner.debug.xcconfig"; sourceTree = "<group>"; };
		7AFA3C8E1D35360C0083082E /* Release.xcconfig */ = {isa = PBXFileReference; lastKnownFileType = text.xcconfig; name = Release.xcconfig; path = Flutter/Release.xcconfig; sourceTree = "<group>"; };
		7B0EE6994C927BCDB33284A8 /* Pods-Runner.release.xcconfig */ = {isa = PBXFileReference; includeInIndex = 1; lastKnownFileType = text.xcconfig; name = "Pods-Runner.release.xcconfig"; path = "Target Support Files/Pods-Runner/Pods-Runner.release.xcconfig"; sourceTree = "<group>"; };
		9740EEB21CF90195004384FC /* Debug.xcconfig */ = {isa = PBXFileReference; fileEncoding = 4; lastKnownFileType = text.xcconfig; name = Debug.xcconfig; path = Flutter/Debug.xcconfig; sourceTree = "<group>"; };
		9740EEB31CF90195004384FC /* Generated.xcconfig */ = {isa = PBXFileReference; fileEncoding = 4; lastKnownFileType = text.xcconfig; name = Generated.xcconfig; path = Flutter/Generated.xcconfig; sourceTree = "<group>"; };
		97C146EE1CF9000F007C117D /* Runner.app */ = {isa = PBXFileReference; explicitFileType = wrapper.application; includeInIndex = 0; path = Runner.app; sourceTree = BUILT_PRODUCTS_DIR; };
		97C146FB1CF9000F007C117D /* Base */ = {isa = PBXFileReference; lastKnownFileType = file.storyboard; name = Base; path = Base.lproj/Main.storyboard; sourceTree = "<group>"; };
		97C146FD1CF9000F007C117D /* Assets.xcassets */ = {isa = PBXFileReference; lastKnownFileType = folder.assetcatalog; path = Assets.xcassets; sourceTree = "<group>"; };
		97C147001CF9000F007C117D /* Base */ = {isa = PBXFileReference; lastKnownFileType = file.storyboard; name = Base; path = Base.lproj/LaunchScreen.storyboard; sourceTree = "<group>"; };
		97C147021CF9000F007C117D /* Info.plist */ = {isa = PBXFileReference; lastKnownFileType = text.plist.xml; path = Info.plist; sourceTree = "<group>"; };
		FF73D83A4C6347C1DA49001B /* Pods_Runner.framework */ = {isa = PBXFileReference; explicitFileType = wrapper.framework; includeInIndex = 0; path = Pods_Runner.framework; sourceTree = BUILT_PRODUCTS_DIR; };
/* End PBXFileReference section */

/* Begin PBXFrameworksBuildPhase section */
		97C146EB1CF9000F007C117D /* Frameworks */ = {
			isa = PBXFrameworksBuildPhase;
			buildActionMask = 2147483647;
			files = (
				E225155EA8A910094FB18B4A /* Pods_Runner.framework in Frameworks */,
			);
			runOnlyForDeploymentPostprocessing = 0;
		};
/* End PBXFrameworksBuildPhase section */

/* Begin PBXGroup section */
		20C35A59F6DEFF5646F302D3 /* Frameworks */ = {
			isa = PBXGroup;
			children = (
				FF73D83A4C6347C1DA49001B /* Pods_Runner.framework */,
			);
			name = Frameworks;
			sourceTree = "<group>";
		};
		68E21E60C4FBF7F520F1D656 /* Pods */ = {
			isa = PBXGroup;
			children = (
				772866987AA1E107133898CD /* Pods-Runner.debug.xcconfig */,
				7B0EE6994C927BCDB33284A8 /* Pods-Runner.release.xcconfig */,
				1A45F282D40953755C82C33B /* Pods-Runner.profile.xcconfig */,
			);
			path = Pods;
			sourceTree = "<group>";
		};
		9740EEB11CF90186004384FC /* Flutter */ = {
			isa = PBXGroup;
			children = (
				3B3967151E833CAA004F5970 /* AppFrameworkInfo.plist */,
				9740EEB21CF90195004384FC /* Debug.xcconfig */,
				7AFA3C8E1D35360C0083082E /* Release.xcconfig */,
				9740EEB31CF90195004384FC /* Generated.xcconfig */,
			);
			name = Flutter;
			sourceTree = "<group>";
		};
		97C146E51CF9000F007C117D = {
			isa = PBXGroup;
			children = (
				9740EEB11CF90186004384FC /* Flutter */,
				97C146F01CF9000F007C117D /* Runner */,
				97C146EF1CF9000F007C117D /* Products */,
				68E21E60C4FBF7F520F1D656 /* Pods */,
				20C35A59F6DEFF5646F302D3 /* Frameworks */,
			);
			sourceTree = "<group>";
		};
		97C146EF1CF9000F007C117D /* Products */ = {
			isa = PBXGroup;
			children = (
				97C146EE1CF9000F007C117D /* Runner.app */,
			);
			name = Products;
			sourceTree = "<group>";
		};
		97C146F01CF9000F007C117D /* Runner */ = {
			isa = PBXGroup;
			children = (
				97C146FA1CF9000F007C117D /* Main.storyboard */,
				97C146FD1CF9000F007C117D /* Assets.xcassets */,
				97C146FF1CF9000F007C117D /* LaunchScreen.storyboard */,
				97C147021CF9000F007C117D /* Info.plist */,
				1498D2321E8E86230040F4C2 /* GeneratedPluginRegistrant.h */,
				1498D2331E8E89220040F4C2 /* GeneratedPluginRegistrant.m */,
				74858FAE1ED2DC5600515810 /* AppDelegate.swift */,
				74858FAD1ED2DC5600515810 /* Runner-Bridging-Header.h */,
				6436409C27A31CD800820AF7 /* InfoPlist.strings */,
			);
			path = Runner;
			sourceTree = "<group>";
		};
/* End PBXGroup section */

/* Begin PBXNativeTarget section */
		97C146ED1CF9000F007C117D /* Runner */ = {
			isa = PBXNativeTarget;
			buildConfigurationList = 97C147051CF9000F007C117D /* Build configuration list for PBXNativeTarget "Runner" */;
			buildPhases = (
				3B4F9612320706F661205C4E /* [CP] Check Pods Manifest.lock */,
				9740EEB61CF901F6004384FC /* Run Script */,
				97C146EA1CF9000F007C117D /* Sources */,
				97C146EB1CF9000F007C117D /* Frameworks */,
				97C146EC1CF9000F007C117D /* Resources */,
				9705A1C41CF9048500538489 /* Embed Frameworks */,
				3B06AD1E1E4923F5004D2608 /* Thin Binary */,
				E616589F20956D1D869127CE /* [CP] Copy Pods Resources */,
			);
			buildRules = (
			);
			dependencies = (
			);
			name = Runner;
			productName = Runner;
			productReference = 97C146EE1CF9000F007C117D /* Runner.app */;
			productType = "com.apple.product-type.application";
		};
/* End PBXNativeTarget section */

/* Begin PBXProject section */
		97C146E61CF9000F007C117D /* Project object */ = {
			isa = PBXProject;
			attributes = {
				BuildIndependentTargetsInParallel = YES;
				LastUpgradeCheck = 1510;
				ORGANIZATIONNAME = "";
				TargetAttributes = {
					97C146ED1CF9000F007C117D = {
						CreatedOnToolsVersion = 7.3.1;
						LastSwiftMigration = 1100;
					};
				};
			};
			buildConfigurationList = 97C146E91CF9000F007C117D /* Build configuration list for PBXProject "Runner" */;
			compatibilityVersion = "Xcode 9.3";
			developmentRegion = en;
			hasScannedForEncodings = 0;
			knownRegions = (
				en,
				Base,
			);
			mainGroup = 97C146E51CF9000F007C117D;
			productRefGroup = 97C146EF1CF9000F007C117D /* Products */;
			projectDirPath = "";
			projectRoot = "";
			targets = (
				97C146ED1CF9000F007C117D /* Runner */,
			);
		};
/* End PBXProject section */

/* Begin PBXResourcesBuildPhase section */
		97C146EC1CF9000F007C117D /* Resources */ = {
			isa = PBXResourcesBuildPhase;
			buildActionMask = 2147483647;
			files = (
				97C147011CF9000F007C117D /* LaunchScreen.storyboard in Resources */,
				6436409A27A31CD800820AF7 /* InfoPlist.strings in Resources */,
				3B3967161E833CAA004F5970 /* AppFrameworkInfo.plist in Resources */,
				97C146FE1CF9000F007C117D /* Assets.xcassets in Resources */,
				97C146FC1CF9000F007C117D /* Main.storyboard in Resources */,
			);
			runOnlyForDeploymentPostprocessing = 0;
		};
/* End PBXResourcesBuildPhase section */

/* Begin PBXShellScriptBuildPhase section */
		3B06AD1E1E4923F5004D2608 /* Thin Binary */ = {
			isa = PBXShellScriptBuildPhase;
			alwaysOutOfDate = 1;
			buildActionMask = 2147483647;
			files = (
			);
			inputPaths = (
				"${TARGET_BUILD_DIR}/${INFOPLIST_PATH}",
			);
			name = "Thin Binary";
			outputPaths = (
			);
			runOnlyForDeploymentPostprocessing = 0;
			shellPath = /bin/sh;
			shellScript = "/bin/sh \"$FLUTTER_ROOT/packages/flutter_tools/bin/xcode_backend.sh\" embed_and_thin";
		};
		3B4F9612320706F661205C4E /* [CP] Check Pods Manifest.lock */ = {
			isa = PBXShellScriptBuildPhase;
			buildActionMask = 2147483647;
			files = (
			);
			inputFileListPaths = (
			);
			inputPaths = (
				"${PODS_PODFILE_DIR_PATH}/Podfile.lock",
				"${PODS_ROOT}/Manifest.lock",
			);
			name = "[CP] Check Pods Manifest.lock";
			outputFileListPaths = (
			);
			outputPaths = (
				"$(DERIVED_FILE_DIR)/Pods-Runner-checkManifestLockResult.txt",
			);
			runOnlyForDeploymentPostprocessing = 0;
			shellPath = /bin/sh;
			shellScript = "diff \"${PODS_PODFILE_DIR_PATH}/Podfile.lock\" \"${PODS_ROOT}/Manifest.lock\" > /dev/null\nif [ $? != 0 ] ; then\n    # print error to STDERR\n    echo \"error: The sandbox is not in sync with the Podfile.lock. Run 'pod install' or update your CocoaPods installation.\" >&2\n    exit 1\nfi\n# This output is used by Xcode 'outputs' to avoid re-running this script phase.\necho \"SUCCESS\" > \"${SCRIPT_OUTPUT_FILE_0}\"\n";
			showEnvVarsInLog = 0;
		};
		9740EEB61CF901F6004384FC /* Run Script */ = {
			isa = PBXShellScriptBuildPhase;
			alwaysOutOfDate = 1;
			buildActionMask = 2147483647;
			files = (
			);
			inputPaths = (
			);
			name = "Run Script";
			outputPaths = (
			);
			runOnlyForDeploymentPostprocessing = 0;
			shellPath = /bin/sh;
			shellScript = "/bin/sh \"$FLUTTER_ROOT/packages/flutter_tools/bin/xcode_backend.sh\" build";
		};
		E616589F20956D1D869127CE /* [CP] Copy Pods Resources */ = {
			isa = PBXShellScriptBuildPhase;
			buildActionMask = 2147483647;
			files = (
			);
			inputFileListPaths = (
				"${PODS_ROOT}/Target Support Files/Pods-Runner/Pods-Runner-resources-${CONFIGURATION}-input-files.xcfilelist",
			);
			name = "[CP] Copy Pods Resources";
			outputFileListPaths = (
				"${PODS_ROOT}/Target Support Files/Pods-Runner/Pods-Runner-resources-${CONFIGURATION}-output-files.xcfilelist",
			);
			runOnlyForDeploymentPostprocessing = 0;
			shellPath = /bin/sh;
			shellScript = "\"${PODS_ROOT}/Target Support Files/Pods-Runner/Pods-Runner-resources.sh\"\n";
			showEnvVarsInLog = 0;
		};
/* End PBXShellScriptBuildPhase section */

/* Begin PBXSourcesBuildPhase section */
		97C146EA1CF9000F007C117D /* Sources */ = {
			isa = PBXSourcesBuildPhase;
			buildActionMask = 2147483647;
			files = (
				74858FAF1ED2DC5600515810 /* AppDelegate.swift in Sources */,
				1498D2341E8E89220040F4C2 /* GeneratedPluginRegistrant.m in Sources */,
			);
			runOnlyForDeploymentPostprocessing = 0;
		};
/* End PBXSourcesBuildPhase section */

/* Begin PBXVariantGroup section */
		6436409C27A31CD800820AF7 /* InfoPlist.strings */ = {
			isa = PBXVariantGroup;
			children = (
			);
			name = InfoPlist.strings;
			sourceTree = "<group>";
		};
		97C146FA1CF9000F007C117D /* Main.storyboard */ = {
			isa = PBXVariantGroup;
			children = (
				97C146FB1CF9000F007C117D /* Base */,
			);
			name = Main.storyboard;
			sourceTree = "<group>";
		};
		97C146FF1CF9000F007C117D /* LaunchScreen.storyboard */ = {
			isa = PBXVariantGroup;
			children = (
				97C147001CF9000F007C117D /* Base */,
			);
			name = LaunchScreen.storyboard;
			sourceTree = "<group>";
		};
/* End PBXVariantGroup section */

/* Begin XCBuildConfiguration section */
		249021D3217E4FDB00AE95B9 /* Profile */ = {
			isa = XCBuildConfiguration;
			buildSettings = {
				ALWAYS_SEARCH_USER_PATHS = NO;
				CLANG_ANALYZER_NONNULL = YES;
				CLANG_CXX_LANGUAGE_STANDARD = "gnu++0x";
				CLANG_CXX_LIBRARY = "libc++";
				CLANG_ENABLE_MODULES = YES;
				CLANG_ENABLE_OBJC_ARC = YES;
				CLANG_WARN_BLOCK_CAPTURE_AUTORELEASING = YES;
				CLANG_WARN_BOOL_CONVERSION = YES;
				CLANG_WARN_COMMA = YES;
				CLANG_WARN_CONSTANT_CONVERSION = YES;
				CLANG_WARN_DEPRECATED_OBJC_IMPLEMENTATIONS = YES;
				CLANG_WARN_DIRECT_OBJC_ISA_USAGE = YES_ERROR;
				CLANG_WARN_EMPTY_BODY = YES;
				CLANG_WARN_ENUM_CONVERSION = YES;
				CLANG_WARN_INFINITE_RECURSION = YES;
				CLANG_WARN_INT_CONVERSION = YES;
				CLANG_WARN_NON_LITERAL_NULL_CONVERSION = YES;
				CLANG_WARN_OBJC_IMPLICIT_RETAIN_SELF = YES;
				CLANG_WARN_OBJC_LITERAL_CONVERSION = YES;
				CLANG_WARN_OBJC_ROOT_CLASS = YES_ERROR;
				CLANG_WARN_QUOTED_INCLUDE_IN_FRAMEWORK_HEADER = YES;
				CLANG_WARN_RANGE_LOOP_ANALYSIS = YES;
				CLANG_WARN_STRICT_PROTOTYPES = YES;
				CLANG_WARN_SUSPICIOUS_MOVE = YES;
				CLANG_WARN_UNREACHABLE_CODE = YES;
				CLANG_WARN__DUPLICATE_METHOD_MATCH = YES;
				"CODE_SIGN_IDENTITY[sdk=iphoneos*]" = "iPhone Developer";
				COPY_PHASE_STRIP = NO;
				DEBUG_INFORMATION_FORMAT = "dwarf-with-dsym";
				ENABLE_NS_ASSERTIONS = NO;
				ENABLE_STRICT_OBJC_MSGSEND = YES;
				ENABLE_USER_SCRIPT_SANDBOXING = NO;
				GCC_C_LANGUAGE_STANDARD = gnu99;
				GCC_NO_COMMON_BLOCKS = YES;
				GCC_WARN_64_TO_32_BIT_CONVERSION = YES;
				GCC_WARN_ABOUT_RETURN_TYPE = YES_ERROR;
				GCC_WARN_UNDECLARED_SELECTOR = YES;
				GCC_WARN_UNINITIALIZED_AUTOS = YES_AGGRESSIVE;
				GCC_WARN_UNUSED_FUNCTION = YES;
				GCC_WARN_UNUSED_VARIABLE = YES;
				IPHONEOS_DEPLOYMENT_TARGET = 13.0;
				MTL_ENABLE_DEBUG_INFO = NO;
				SDKROOT = iphoneos;
				SUPPORTED_PLATFORMS = iphoneos;
				TARGETED_DEVICE_FAMILY = "1,2";
				VALIDATE_PRODUCT = YES;
			};
			name = Profile;
		};
		249021D4217E4FDB00AE95B9 /* Profile */ = {
			isa = XCBuildConfiguration;
			baseConfigurationReference = 7AFA3C8E1D35360C0083082E /* Release.xcconfig */;
			buildSettings = {
				ASSETCATALOG_COMPILER_APPICON_NAME = AppIcon;
				CLANG_ENABLE_MODULES = YES;
				CURRENT_PROJECT_VERSION = "$(FLUTTER_BUILD_NUMBER)";
				DEVELOPMENT_TEAM = UA6Q3X7F6K;
				ENABLE_BITCODE = NO;
				FRAMEWORK_SEARCH_PATHS = (
					"$(inherited)",
					"$(PROJECT_DIR)/Flutter",
				);
				INFOPLIST_FILE = Runner/Info.plist;
				LD_RUNPATH_SEARCH_PATHS = (
					"$(inherited)",
					"@executable_path/Frameworks",
				);
				LIBRARY_SEARCH_PATHS = (
					"$(inherited)",
					"$(PROJECT_DIR)/Flutter",
				);
<<<<<<< HEAD
				PRODUCT_BUNDLE_IDENTIFIER = com.basedhardware.companion;
=======
				MARKETING_VERSION = 1.0.1;
				PRODUCT_BUNDLE_IDENTIFIER = "com.friend-app-with-wearable.ios12";
>>>>>>> dc0e287b
				PRODUCT_NAME = "$(TARGET_NAME)";
				SWIFT_OBJC_BRIDGING_HEADER = "Runner/Runner-Bridging-Header.h";
				SWIFT_VERSION = 5.0;
				VERSIONING_SYSTEM = "apple-generic";
			};
			name = Profile;
		};
		97C147031CF9000F007C117D /* Debug */ = {
			isa = XCBuildConfiguration;
			buildSettings = {
				ALWAYS_SEARCH_USER_PATHS = NO;
				CLANG_ANALYZER_NONNULL = YES;
				CLANG_CXX_LANGUAGE_STANDARD = "gnu++0x";
				CLANG_CXX_LIBRARY = "libc++";
				CLANG_ENABLE_MODULES = YES;
				CLANG_ENABLE_OBJC_ARC = YES;
				CLANG_WARN_BLOCK_CAPTURE_AUTORELEASING = YES;
				CLANG_WARN_BOOL_CONVERSION = YES;
				CLANG_WARN_COMMA = YES;
				CLANG_WARN_CONSTANT_CONVERSION = YES;
				CLANG_WARN_DEPRECATED_OBJC_IMPLEMENTATIONS = YES;
				CLANG_WARN_DIRECT_OBJC_ISA_USAGE = YES_ERROR;
				CLANG_WARN_EMPTY_BODY = YES;
				CLANG_WARN_ENUM_CONVERSION = YES;
				CLANG_WARN_INFINITE_RECURSION = YES;
				CLANG_WARN_INT_CONVERSION = YES;
				CLANG_WARN_NON_LITERAL_NULL_CONVERSION = YES;
				CLANG_WARN_OBJC_IMPLICIT_RETAIN_SELF = YES;
				CLANG_WARN_OBJC_LITERAL_CONVERSION = YES;
				CLANG_WARN_OBJC_ROOT_CLASS = YES_ERROR;
				CLANG_WARN_QUOTED_INCLUDE_IN_FRAMEWORK_HEADER = YES;
				CLANG_WARN_RANGE_LOOP_ANALYSIS = YES;
				CLANG_WARN_STRICT_PROTOTYPES = YES;
				CLANG_WARN_SUSPICIOUS_MOVE = YES;
				CLANG_WARN_UNREACHABLE_CODE = YES;
				CLANG_WARN__DUPLICATE_METHOD_MATCH = YES;
				"CODE_SIGN_IDENTITY[sdk=iphoneos*]" = "iPhone Developer";
				COPY_PHASE_STRIP = NO;
				DEBUG_INFORMATION_FORMAT = dwarf;
				ENABLE_STRICT_OBJC_MSGSEND = YES;
				ENABLE_TESTABILITY = YES;
				ENABLE_USER_SCRIPT_SANDBOXING = NO;
				GCC_C_LANGUAGE_STANDARD = gnu99;
				GCC_DYNAMIC_NO_PIC = NO;
				GCC_NO_COMMON_BLOCKS = YES;
				GCC_OPTIMIZATION_LEVEL = 0;
				GCC_PREPROCESSOR_DEFINITIONS = (
					"DEBUG=1",
					"$(inherited)",
				);
				GCC_WARN_64_TO_32_BIT_CONVERSION = YES;
				GCC_WARN_ABOUT_RETURN_TYPE = YES_ERROR;
				GCC_WARN_UNDECLARED_SELECTOR = YES;
				GCC_WARN_UNINITIALIZED_AUTOS = YES_AGGRESSIVE;
				GCC_WARN_UNUSED_FUNCTION = YES;
				GCC_WARN_UNUSED_VARIABLE = YES;
				IPHONEOS_DEPLOYMENT_TARGET = 13.0;
				MTL_ENABLE_DEBUG_INFO = NO;
				ONLY_ACTIVE_ARCH = YES;
				SDKROOT = iphoneos;
				TARGETED_DEVICE_FAMILY = "1,2";
			};
			name = Debug;
		};
		97C147041CF9000F007C117D /* Release */ = {
			isa = XCBuildConfiguration;
			buildSettings = {
				ALWAYS_SEARCH_USER_PATHS = NO;
				CLANG_ANALYZER_NONNULL = YES;
				CLANG_CXX_LANGUAGE_STANDARD = "gnu++0x";
				CLANG_CXX_LIBRARY = "libc++";
				CLANG_ENABLE_MODULES = YES;
				CLANG_ENABLE_OBJC_ARC = YES;
				CLANG_WARN_BLOCK_CAPTURE_AUTORELEASING = YES;
				CLANG_WARN_BOOL_CONVERSION = YES;
				CLANG_WARN_COMMA = YES;
				CLANG_WARN_CONSTANT_CONVERSION = YES;
				CLANG_WARN_DEPRECATED_OBJC_IMPLEMENTATIONS = YES;
				CLANG_WARN_DIRECT_OBJC_ISA_USAGE = YES_ERROR;
				CLANG_WARN_EMPTY_BODY = YES;
				CLANG_WARN_ENUM_CONVERSION = YES;
				CLANG_WARN_INFINITE_RECURSION = YES;
				CLANG_WARN_INT_CONVERSION = YES;
				CLANG_WARN_NON_LITERAL_NULL_CONVERSION = YES;
				CLANG_WARN_OBJC_IMPLICIT_RETAIN_SELF = YES;
				CLANG_WARN_OBJC_LITERAL_CONVERSION = YES;
				CLANG_WARN_OBJC_ROOT_CLASS = YES_ERROR;
				CLANG_WARN_QUOTED_INCLUDE_IN_FRAMEWORK_HEADER = YES;
				CLANG_WARN_RANGE_LOOP_ANALYSIS = YES;
				CLANG_WARN_STRICT_PROTOTYPES = YES;
				CLANG_WARN_SUSPICIOUS_MOVE = YES;
				CLANG_WARN_UNREACHABLE_CODE = YES;
				CLANG_WARN__DUPLICATE_METHOD_MATCH = YES;
				"CODE_SIGN_IDENTITY[sdk=iphoneos*]" = "iPhone Developer";
				COPY_PHASE_STRIP = NO;
				DEBUG_INFORMATION_FORMAT = "dwarf-with-dsym";
				ENABLE_NS_ASSERTIONS = NO;
				ENABLE_STRICT_OBJC_MSGSEND = YES;
				ENABLE_USER_SCRIPT_SANDBOXING = NO;
				GCC_C_LANGUAGE_STANDARD = gnu99;
				GCC_NO_COMMON_BLOCKS = YES;
				GCC_WARN_64_TO_32_BIT_CONVERSION = YES;
				GCC_WARN_ABOUT_RETURN_TYPE = YES_ERROR;
				GCC_WARN_UNDECLARED_SELECTOR = YES;
				GCC_WARN_UNINITIALIZED_AUTOS = YES_AGGRESSIVE;
				GCC_WARN_UNUSED_FUNCTION = YES;
				GCC_WARN_UNUSED_VARIABLE = YES;
				IPHONEOS_DEPLOYMENT_TARGET = 13.0;
				MTL_ENABLE_DEBUG_INFO = YES;
				SDKROOT = iphoneos;
				SUPPORTED_PLATFORMS = iphoneos;
				SWIFT_COMPILATION_MODE = wholemodule;
				SWIFT_OPTIMIZATION_LEVEL = "-Owholemodule";
				TARGETED_DEVICE_FAMILY = "1,2";
				VALIDATE_PRODUCT = YES;
			};
			name = Release;
		};
		97C147061CF9000F007C117D /* Debug */ = {
			isa = XCBuildConfiguration;
			baseConfigurationReference = 9740EEB21CF90195004384FC /* Debug.xcconfig */;
			buildSettings = {
				ASSETCATALOG_COMPILER_APPICON_NAME = AppIcon;
				CLANG_ENABLE_MODULES = YES;
				CURRENT_PROJECT_VERSION = "$(FLUTTER_BUILD_NUMBER)";
				DEVELOPMENT_TEAM = UA6Q3X7F6K;
				ENABLE_BITCODE = NO;
				FRAMEWORK_SEARCH_PATHS = (
					"$(inherited)",
					"$(PROJECT_DIR)/Flutter",
				);
				INFOPLIST_FILE = Runner/Info.plist;
				LD_RUNPATH_SEARCH_PATHS = (
					"$(inherited)",
					"@executable_path/Frameworks",
				);
				LIBRARY_SEARCH_PATHS = (
					"$(inherited)",
					"$(PROJECT_DIR)/Flutter",
				);
<<<<<<< HEAD
				PRODUCT_BUNDLE_IDENTIFIER = com.basedhardware.companion;
=======
				MARKETING_VERSION = 1.0.1;
				PRODUCT_BUNDLE_IDENTIFIER = "com.friend-app-with-wearable.ios12";
>>>>>>> dc0e287b
				PRODUCT_NAME = "$(TARGET_NAME)";
				SWIFT_OBJC_BRIDGING_HEADER = "Runner/Runner-Bridging-Header.h";
				SWIFT_OPTIMIZATION_LEVEL = "-Onone";
				SWIFT_VERSION = 5.0;
				VERSIONING_SYSTEM = "apple-generic";
			};
			name = Debug;
		};
		97C147071CF9000F007C117D /* Release */ = {
			isa = XCBuildConfiguration;
			baseConfigurationReference = 7AFA3C8E1D35360C0083082E /* Release.xcconfig */;
			buildSettings = {
				ASSETCATALOG_COMPILER_APPICON_NAME = AppIcon;
				CLANG_ENABLE_MODULES = YES;
				CURRENT_PROJECT_VERSION = "$(FLUTTER_BUILD_NUMBER)";
				DEVELOPMENT_TEAM = UA6Q3X7F6K;
				ENABLE_BITCODE = NO;
				FRAMEWORK_SEARCH_PATHS = (
					"$(inherited)",
					"$(PROJECT_DIR)/Flutter",
				);
				INFOPLIST_FILE = Runner/Info.plist;
				LD_RUNPATH_SEARCH_PATHS = (
					"$(inherited)",
					"@executable_path/Frameworks",
				);
				LIBRARY_SEARCH_PATHS = (
					"$(inherited)",
					"$(PROJECT_DIR)/Flutter",
				);
<<<<<<< HEAD
				PRODUCT_BUNDLE_IDENTIFIER = com.basedhardware.companion;
=======
				MARKETING_VERSION = 1.0.1;
				PRODUCT_BUNDLE_IDENTIFIER = "com.friend-app-with-wearable.ios12";
>>>>>>> dc0e287b
				PRODUCT_NAME = "$(TARGET_NAME)";
				SWIFT_OBJC_BRIDGING_HEADER = "Runner/Runner-Bridging-Header.h";
				SWIFT_VERSION = 5.0;
				VERSIONING_SYSTEM = "apple-generic";
			};
			name = Release;
		};
/* End XCBuildConfiguration section */

/* Begin XCConfigurationList section */
		97C146E91CF9000F007C117D /* Build configuration list for PBXProject "Runner" */ = {
			isa = XCConfigurationList;
			buildConfigurations = (
				97C147031CF9000F007C117D /* Debug */,
				97C147041CF9000F007C117D /* Release */,
				249021D3217E4FDB00AE95B9 /* Profile */,
			);
			defaultConfigurationIsVisible = 0;
			defaultConfigurationName = Release;
		};
		97C147051CF9000F007C117D /* Build configuration list for PBXNativeTarget "Runner" */ = {
			isa = XCConfigurationList;
			buildConfigurations = (
				97C147061CF9000F007C117D /* Debug */,
				97C147071CF9000F007C117D /* Release */,
				249021D4217E4FDB00AE95B9 /* Profile */,
			);
			defaultConfigurationIsVisible = 0;
			defaultConfigurationName = Release;
		};
/* End XCConfigurationList section */
	};
	rootObject = 97C146E61CF9000F007C117D /* Project object */;
}<|MERGE_RESOLUTION|>--- conflicted
+++ resolved
@@ -386,12 +386,8 @@
 					"$(inherited)",
 					"$(PROJECT_DIR)/Flutter",
 				);
-<<<<<<< HEAD
+				MARKETING_VERSION = 1.0.1;
 				PRODUCT_BUNDLE_IDENTIFIER = com.basedhardware.companion;
-=======
-				MARKETING_VERSION = 1.0.1;
-				PRODUCT_BUNDLE_IDENTIFIER = "com.friend-app-with-wearable.ios12";
->>>>>>> dc0e287b
 				PRODUCT_NAME = "$(TARGET_NAME)";
 				SWIFT_OBJC_BRIDGING_HEADER = "Runner/Runner-Bridging-Header.h";
 				SWIFT_VERSION = 5.0;
@@ -532,12 +528,8 @@
 					"$(inherited)",
 					"$(PROJECT_DIR)/Flutter",
 				);
-<<<<<<< HEAD
+				MARKETING_VERSION = 1.0.1;
 				PRODUCT_BUNDLE_IDENTIFIER = com.basedhardware.companion;
-=======
-				MARKETING_VERSION = 1.0.1;
-				PRODUCT_BUNDLE_IDENTIFIER = "com.friend-app-with-wearable.ios12";
->>>>>>> dc0e287b
 				PRODUCT_NAME = "$(TARGET_NAME)";
 				SWIFT_OBJC_BRIDGING_HEADER = "Runner/Runner-Bridging-Header.h";
 				SWIFT_OPTIMIZATION_LEVEL = "-Onone";
@@ -568,12 +560,8 @@
 					"$(inherited)",
 					"$(PROJECT_DIR)/Flutter",
 				);
-<<<<<<< HEAD
+				MARKETING_VERSION = 1.0.1;
 				PRODUCT_BUNDLE_IDENTIFIER = com.basedhardware.companion;
-=======
-				MARKETING_VERSION = 1.0.1;
-				PRODUCT_BUNDLE_IDENTIFIER = "com.friend-app-with-wearable.ios12";
->>>>>>> dc0e287b
 				PRODUCT_NAME = "$(TARGET_NAME)";
 				SWIFT_OBJC_BRIDGING_HEADER = "Runner/Runner-Bridging-Header.h";
 				SWIFT_VERSION = 5.0;
