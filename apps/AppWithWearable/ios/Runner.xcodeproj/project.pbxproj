// !$*UTF8*$!
{
	archiveVersion = 1;
	classes = {
	};
	objectVersion = 54;
	objects = {

/* Begin PBXBuildFile section */
		1498D2341E8E89220040F4C2 /* GeneratedPluginRegistrant.m in Sources */ = {isa = PBXBuildFile; fileRef = 1498D2331E8E89220040F4C2 /* GeneratedPluginRegistrant.m */; };
		3B3967161E833CAA004F5970 /* AppFrameworkInfo.plist in Resources */ = {isa = PBXBuildFile; fileRef = 3B3967151E833CAA004F5970 /* AppFrameworkInfo.plist */; };
		6436409A27A31CD800820AF7 /* InfoPlist.strings in Resources */ = {isa = PBXBuildFile; fileRef = 6436409C27A31CD800820AF7 /* InfoPlist.strings */; };
		74858FAF1ED2DC5600515810 /* AppDelegate.swift in Sources */ = {isa = PBXBuildFile; fileRef = 74858FAE1ED2DC5600515810 /* AppDelegate.swift */; };
		97C146FC1CF9000F007C117D /* Main.storyboard in Resources */ = {isa = PBXBuildFile; fileRef = 97C146FA1CF9000F007C117D /* Main.storyboard */; };
		97C146FE1CF9000F007C117D /* Assets.xcassets in Resources */ = {isa = PBXBuildFile; fileRef = 97C146FD1CF9000F007C117D /* Assets.xcassets */; };
		97C147011CF9000F007C117D /* LaunchScreen.storyboard in Resources */ = {isa = PBXBuildFile; fileRef = 97C146FF1CF9000F007C117D /* LaunchScreen.storyboard */; };
		E225155EA8A910094FB18B4A /* Pods_Runner.framework in Frameworks */ = {isa = PBXBuildFile; fileRef = FF73D83A4C6347C1DA49001B /* Pods_Runner.framework */; };
/* End PBXBuildFile section */

/* Begin PBXCopyFilesBuildPhase section */
		9705A1C41CF9048500538489 /* Embed Frameworks */ = {
			isa = PBXCopyFilesBuildPhase;
			buildActionMask = 2147483647;
			dstPath = "";
			dstSubfolderSpec = 10;
			files = (
			);
			name = "Embed Frameworks";
			runOnlyForDeploymentPostprocessing = 0;
		};
/* End PBXCopyFilesBuildPhase section */

/* Begin PBXFileReference section */
		1498D2321E8E86230040F4C2 /* GeneratedPluginRegistrant.h */ = {isa = PBXFileReference; lastKnownFileType = sourcecode.c.h; path = GeneratedPluginRegistrant.h; sourceTree = "<group>"; };
		1498D2331E8E89220040F4C2 /* GeneratedPluginRegistrant.m */ = {isa = PBXFileReference; fileEncoding = 4; lastKnownFileType = sourcecode.c.objc; path = GeneratedPluginRegistrant.m; sourceTree = "<group>"; };
		1A45F282D40953755C82C33B /* Pods-Runner.profile.xcconfig */ = {isa = PBXFileReference; includeInIndex = 1; lastKnownFileType = text.xcconfig; name = "Pods-Runner.profile.xcconfig"; path = "Target Support Files/Pods-Runner/Pods-Runner.profile.xcconfig"; sourceTree = "<group>"; };
		3B3967151E833CAA004F5970 /* AppFrameworkInfo.plist */ = {isa = PBXFileReference; fileEncoding = 4; lastKnownFileType = text.plist.xml; name = AppFrameworkInfo.plist; path = Flutter/AppFrameworkInfo.plist; sourceTree = "<group>"; };
		5F7FD4162BF1232500923839 /* Runner.entitlements */ = {isa = PBXFileReference; lastKnownFileType = text.plist.entitlements; path = Runner.entitlements; sourceTree = "<group>"; };
		74858FAD1ED2DC5600515810 /* Runner-Bridging-Header.h */ = {isa = PBXFileReference; lastKnownFileType = sourcecode.c.h; path = "Runner-Bridging-Header.h"; sourceTree = "<group>"; };
		74858FAE1ED2DC5600515810 /* AppDelegate.swift */ = {isa = PBXFileReference; fileEncoding = 4; lastKnownFileType = sourcecode.swift; path = AppDelegate.swift; sourceTree = "<group>"; };
		772866987AA1E107133898CD /* Pods-Runner.debug.xcconfig */ = {isa = PBXFileReference; includeInIndex = 1; lastKnownFileType = text.xcconfig; name = "Pods-Runner.debug.xcconfig"; path = "Target Support Files/Pods-Runner/Pods-Runner.debug.xcconfig"; sourceTree = "<group>"; };
		7AFA3C8E1D35360C0083082E /* Release.xcconfig */ = {isa = PBXFileReference; lastKnownFileType = text.xcconfig; name = Release.xcconfig; path = Flutter/Release.xcconfig; sourceTree = "<group>"; };
		7B0EE6994C927BCDB33284A8 /* Pods-Runner.release.xcconfig */ = {isa = PBXFileReference; includeInIndex = 1; lastKnownFileType = text.xcconfig; name = "Pods-Runner.release.xcconfig"; path = "Target Support Files/Pods-Runner/Pods-Runner.release.xcconfig"; sourceTree = "<group>"; };
		9740EEB21CF90195004384FC /* Debug.xcconfig */ = {isa = PBXFileReference; fileEncoding = 4; lastKnownFileType = text.xcconfig; name = Debug.xcconfig; path = Flutter/Debug.xcconfig; sourceTree = "<group>"; };
		9740EEB31CF90195004384FC /* Generated.xcconfig */ = {isa = PBXFileReference; fileEncoding = 4; lastKnownFileType = text.xcconfig; name = Generated.xcconfig; path = Flutter/Generated.xcconfig; sourceTree = "<group>"; };
		97C146EE1CF9000F007C117D /* Runner.app */ = {isa = PBXFileReference; explicitFileType = wrapper.application; includeInIndex = 0; path = Runner.app; sourceTree = BUILT_PRODUCTS_DIR; };
		97C146FB1CF9000F007C117D /* Base */ = {isa = PBXFileReference; lastKnownFileType = file.storyboard; name = Base; path = Base.lproj/Main.storyboard; sourceTree = "<group>"; };
		97C146FD1CF9000F007C117D /* Assets.xcassets */ = {isa = PBXFileReference; lastKnownFileType = folder.assetcatalog; path = Assets.xcassets; sourceTree = "<group>"; };
		97C147001CF9000F007C117D /* Base */ = {isa = PBXFileReference; lastKnownFileType = file.storyboard; name = Base; path = Base.lproj/LaunchScreen.storyboard; sourceTree = "<group>"; };
		97C147021CF9000F007C117D /* Info.plist */ = {isa = PBXFileReference; lastKnownFileType = text.plist.xml; path = Info.plist; sourceTree = "<group>"; };
		FF73D83A4C6347C1DA49001B /* Pods_Runner.framework */ = {isa = PBXFileReference; explicitFileType = wrapper.framework; includeInIndex = 0; path = Pods_Runner.framework; sourceTree = BUILT_PRODUCTS_DIR; };
/* End PBXFileReference section */

/* Begin PBXFrameworksBuildPhase section */
		97C146EB1CF9000F007C117D /* Frameworks */ = {
			isa = PBXFrameworksBuildPhase;
			buildActionMask = 2147483647;
			files = (
				E225155EA8A910094FB18B4A /* Pods_Runner.framework in Frameworks */,
			);
			runOnlyForDeploymentPostprocessing = 0;
		};
/* End PBXFrameworksBuildPhase section */

/* Begin PBXGroup section */
		20C35A59F6DEFF5646F302D3 /* Frameworks */ = {
			isa = PBXGroup;
			children = (
				FF73D83A4C6347C1DA49001B /* Pods_Runner.framework */,
			);
			name = Frameworks;
			sourceTree = "<group>";
		};
		68E21E60C4FBF7F520F1D656 /* Pods */ = {
			isa = PBXGroup;
			children = (
				772866987AA1E107133898CD /* Pods-Runner.debug.xcconfig */,
				7B0EE6994C927BCDB33284A8 /* Pods-Runner.release.xcconfig */,
				1A45F282D40953755C82C33B /* Pods-Runner.profile.xcconfig */,
			);
			path = Pods;
			sourceTree = "<group>";
		};
		9740EEB11CF90186004384FC /* Flutter */ = {
			isa = PBXGroup;
			children = (
				3B3967151E833CAA004F5970 /* AppFrameworkInfo.plist */,
				9740EEB21CF90195004384FC /* Debug.xcconfig */,
				7AFA3C8E1D35360C0083082E /* Release.xcconfig */,
				9740EEB31CF90195004384FC /* Generated.xcconfig */,
			);
			name = Flutter;
			sourceTree = "<group>";
		};
		97C146E51CF9000F007C117D = {
			isa = PBXGroup;
			children = (
				9740EEB11CF90186004384FC /* Flutter */,
				97C146F01CF9000F007C117D /* Runner */,
				97C146EF1CF9000F007C117D /* Products */,
				68E21E60C4FBF7F520F1D656 /* Pods */,
				20C35A59F6DEFF5646F302D3 /* Frameworks */,
			);
			sourceTree = "<group>";
		};
		97C146EF1CF9000F007C117D /* Products */ = {
			isa = PBXGroup;
			children = (
				97C146EE1CF9000F007C117D /* Runner.app */,
			);
			name = Products;
			sourceTree = "<group>";
		};
		97C146F01CF9000F007C117D /* Runner */ = {
			isa = PBXGroup;
			children = (
				5F7FD4162BF1232500923839 /* Runner.entitlements */,
				97C146FA1CF9000F007C117D /* Main.storyboard */,
				97C146FD1CF9000F007C117D /* Assets.xcassets */,
				97C146FF1CF9000F007C117D /* LaunchScreen.storyboard */,
				97C147021CF9000F007C117D /* Info.plist */,
				1498D2321E8E86230040F4C2 /* GeneratedPluginRegistrant.h */,
				1498D2331E8E89220040F4C2 /* GeneratedPluginRegistrant.m */,
				74858FAE1ED2DC5600515810 /* AppDelegate.swift */,
				74858FAD1ED2DC5600515810 /* Runner-Bridging-Header.h */,
				6436409C27A31CD800820AF7 /* InfoPlist.strings */,
			);
			path = Runner;
			sourceTree = "<group>";
		};
/* End PBXGroup section */

/* Begin PBXNativeTarget section */
		97C146ED1CF9000F007C117D /* Runner */ = {
			isa = PBXNativeTarget;
			buildConfigurationList = 97C147051CF9000F007C117D /* Build configuration list for PBXNativeTarget "Runner" */;
			buildPhases = (
				3B4F9612320706F661205C4E /* [CP] Check Pods Manifest.lock */,
				9740EEB61CF901F6004384FC /* Run Script */,
				97C146EA1CF9000F007C117D /* Sources */,
				97C146EB1CF9000F007C117D /* Frameworks */,
				97C146EC1CF9000F007C117D /* Resources */,
				9705A1C41CF9048500538489 /* Embed Frameworks */,
				3B06AD1E1E4923F5004D2608 /* Thin Binary */,
				E616589F20956D1D869127CE /* [CP] Copy Pods Resources */,
			);
			buildRules = (
			);
			dependencies = (
			);
			name = Runner;
			productName = Runner;
			productReference = 97C146EE1CF9000F007C117D /* Runner.app */;
			productType = "com.apple.product-type.application";
		};
/* End PBXNativeTarget section */

/* Begin PBXProject section */
		97C146E61CF9000F007C117D /* Project object */ = {
			isa = PBXProject;
			attributes = {
				BuildIndependentTargetsInParallel = YES;
				LastUpgradeCheck = 1510;
				ORGANIZATIONNAME = "";
				TargetAttributes = {
					97C146ED1CF9000F007C117D = {
						CreatedOnToolsVersion = 7.3.1;
						LastSwiftMigration = 1100;
					};
				};
			};
			buildConfigurationList = 97C146E91CF9000F007C117D /* Build configuration list for PBXProject "Runner" */;
			compatibilityVersion = "Xcode 9.3";
			developmentRegion = en;
			hasScannedForEncodings = 0;
			knownRegions = (
				en,
				Base,
			);
			mainGroup = 97C146E51CF9000F007C117D;
			productRefGroup = 97C146EF1CF9000F007C117D /* Products */;
			projectDirPath = "";
			projectRoot = "";
			targets = (
				97C146ED1CF9000F007C117D /* Runner */,
			);
		};
/* End PBXProject section */

/* Begin PBXResourcesBuildPhase section */
		97C146EC1CF9000F007C117D /* Resources */ = {
			isa = PBXResourcesBuildPhase;
			buildActionMask = 2147483647;
			files = (
				97C147011CF9000F007C117D /* LaunchScreen.storyboard in Resources */,
				6436409A27A31CD800820AF7 /* InfoPlist.strings in Resources */,
				3B3967161E833CAA004F5970 /* AppFrameworkInfo.plist in Resources */,
				97C146FE1CF9000F007C117D /* Assets.xcassets in Resources */,
				97C146FC1CF9000F007C117D /* Main.storyboard in Resources */,
			);
			runOnlyForDeploymentPostprocessing = 0;
		};
/* End PBXResourcesBuildPhase section */

/* Begin PBXShellScriptBuildPhase section */
		3B06AD1E1E4923F5004D2608 /* Thin Binary */ = {
			isa = PBXShellScriptBuildPhase;
			alwaysOutOfDate = 1;
			buildActionMask = 2147483647;
			files = (
			);
			inputPaths = (
				"${TARGET_BUILD_DIR}/${INFOPLIST_PATH}",
			);
			name = "Thin Binary";
			outputPaths = (
			);
			runOnlyForDeploymentPostprocessing = 0;
			shellPath = /bin/sh;
			shellScript = "/bin/sh \"$FLUTTER_ROOT/packages/flutter_tools/bin/xcode_backend.sh\" embed_and_thin";
		};
		3B4F9612320706F661205C4E /* [CP] Check Pods Manifest.lock */ = {
			isa = PBXShellScriptBuildPhase;
			buildActionMask = 2147483647;
			files = (
			);
			inputFileListPaths = (
			);
			inputPaths = (
				"${PODS_PODFILE_DIR_PATH}/Podfile.lock",
				"${PODS_ROOT}/Manifest.lock",
			);
			name = "[CP] Check Pods Manifest.lock";
			outputFileListPaths = (
			);
			outputPaths = (
				"$(DERIVED_FILE_DIR)/Pods-Runner-checkManifestLockResult.txt",
			);
			runOnlyForDeploymentPostprocessing = 0;
			shellPath = /bin/sh;
			shellScript = "diff \"${PODS_PODFILE_DIR_PATH}/Podfile.lock\" \"${PODS_ROOT}/Manifest.lock\" > /dev/null\nif [ $? != 0 ] ; then\n    # print error to STDERR\n    echo \"error: The sandbox is not in sync with the Podfile.lock. Run 'pod install' or update your CocoaPods installation.\" >&2\n    exit 1\nfi\n# This output is used by Xcode 'outputs' to avoid re-running this script phase.\necho \"SUCCESS\" > \"${SCRIPT_OUTPUT_FILE_0}\"\n";
			showEnvVarsInLog = 0;
		};
		9740EEB61CF901F6004384FC /* Run Script */ = {
			isa = PBXShellScriptBuildPhase;
			alwaysOutOfDate = 1;
			buildActionMask = 2147483647;
			files = (
			);
			inputPaths = (
			);
			name = "Run Script";
			outputPaths = (
			);
			runOnlyForDeploymentPostprocessing = 0;
			shellPath = /bin/sh;
			shellScript = "/bin/sh \"$FLUTTER_ROOT/packages/flutter_tools/bin/xcode_backend.sh\" build";
		};
		E616589F20956D1D869127CE /* [CP] Copy Pods Resources */ = {
			isa = PBXShellScriptBuildPhase;
			buildActionMask = 2147483647;
			files = (
			);
			inputFileListPaths = (
				"${PODS_ROOT}/Target Support Files/Pods-Runner/Pods-Runner-resources-${CONFIGURATION}-input-files.xcfilelist",
			);
			name = "[CP] Copy Pods Resources";
			outputFileListPaths = (
				"${PODS_ROOT}/Target Support Files/Pods-Runner/Pods-Runner-resources-${CONFIGURATION}-output-files.xcfilelist",
			);
			runOnlyForDeploymentPostprocessing = 0;
			shellPath = /bin/sh;
			shellScript = "\"${PODS_ROOT}/Target Support Files/Pods-Runner/Pods-Runner-resources.sh\"\n";
			showEnvVarsInLog = 0;
		};
/* End PBXShellScriptBuildPhase section */

/* Begin PBXSourcesBuildPhase section */
		97C146EA1CF9000F007C117D /* Sources */ = {
			isa = PBXSourcesBuildPhase;
			buildActionMask = 2147483647;
			files = (
				74858FAF1ED2DC5600515810 /* AppDelegate.swift in Sources */,
				1498D2341E8E89220040F4C2 /* GeneratedPluginRegistrant.m in Sources */,
			);
			runOnlyForDeploymentPostprocessing = 0;
		};
/* End PBXSourcesBuildPhase section */

/* Begin PBXVariantGroup section */
		6436409C27A31CD800820AF7 /* InfoPlist.strings */ = {
			isa = PBXVariantGroup;
			children = (
			);
			name = InfoPlist.strings;
			sourceTree = "<group>";
		};
		97C146FA1CF9000F007C117D /* Main.storyboard */ = {
			isa = PBXVariantGroup;
			children = (
				97C146FB1CF9000F007C117D /* Base */,
			);
			name = Main.storyboard;
			sourceTree = "<group>";
		};
		97C146FF1CF9000F007C117D /* LaunchScreen.storyboard */ = {
			isa = PBXVariantGroup;
			children = (
				97C147001CF9000F007C117D /* Base */,
			);
			name = LaunchScreen.storyboard;
			sourceTree = "<group>";
		};
/* End PBXVariantGroup section */

/* Begin XCBuildConfiguration section */
		249021D3217E4FDB00AE95B9 /* Profile */ = {
			isa = XCBuildConfiguration;
			buildSettings = {
				ALWAYS_SEARCH_USER_PATHS = NO;
				CLANG_ANALYZER_NONNULL = YES;
				CLANG_CXX_LANGUAGE_STANDARD = "gnu++0x";
				CLANG_CXX_LIBRARY = "libc++";
				CLANG_ENABLE_MODULES = YES;
				CLANG_ENABLE_OBJC_ARC = YES;
				CLANG_WARN_BLOCK_CAPTURE_AUTORELEASING = YES;
				CLANG_WARN_BOOL_CONVERSION = YES;
				CLANG_WARN_COMMA = YES;
				CLANG_WARN_CONSTANT_CONVERSION = YES;
				CLANG_WARN_DEPRECATED_OBJC_IMPLEMENTATIONS = YES;
				CLANG_WARN_DIRECT_OBJC_ISA_USAGE = YES_ERROR;
				CLANG_WARN_EMPTY_BODY = YES;
				CLANG_WARN_ENUM_CONVERSION = YES;
				CLANG_WARN_INFINITE_RECURSION = YES;
				CLANG_WARN_INT_CONVERSION = YES;
				CLANG_WARN_NON_LITERAL_NULL_CONVERSION = YES;
				CLANG_WARN_OBJC_IMPLICIT_RETAIN_SELF = YES;
				CLANG_WARN_OBJC_LITERAL_CONVERSION = YES;
				CLANG_WARN_OBJC_ROOT_CLASS = YES_ERROR;
				CLANG_WARN_QUOTED_INCLUDE_IN_FRAMEWORK_HEADER = YES;
				CLANG_WARN_RANGE_LOOP_ANALYSIS = YES;
				CLANG_WARN_STRICT_PROTOTYPES = YES;
				CLANG_WARN_SUSPICIOUS_MOVE = YES;
				CLANG_WARN_UNREACHABLE_CODE = YES;
				CLANG_WARN__DUPLICATE_METHOD_MATCH = YES;
				"CODE_SIGN_IDENTITY[sdk=iphoneos*]" = "iPhone Developer";
				COPY_PHASE_STRIP = NO;
				DEBUG_INFORMATION_FORMAT = "dwarf-with-dsym";
				ENABLE_NS_ASSERTIONS = NO;
				ENABLE_STRICT_OBJC_MSGSEND = YES;
				ENABLE_USER_SCRIPT_SANDBOXING = NO;
				GCC_C_LANGUAGE_STANDARD = gnu99;
				GCC_NO_COMMON_BLOCKS = YES;
				GCC_WARN_64_TO_32_BIT_CONVERSION = YES;
				GCC_WARN_ABOUT_RETURN_TYPE = YES_ERROR;
				GCC_WARN_UNDECLARED_SELECTOR = YES;
				GCC_WARN_UNINITIALIZED_AUTOS = YES_AGGRESSIVE;
				GCC_WARN_UNUSED_FUNCTION = YES;
				GCC_WARN_UNUSED_VARIABLE = YES;
				IPHONEOS_DEPLOYMENT_TARGET = 13.0;
				MTL_ENABLE_DEBUG_INFO = NO;
				SDKROOT = iphoneos;
				SUPPORTED_PLATFORMS = iphoneos;
				TARGETED_DEVICE_FAMILY = "1,2";
				VALIDATE_PRODUCT = YES;
			};
			name = Profile;
		};
		249021D4217E4FDB00AE95B9 /* Profile */ = {
			isa = XCBuildConfiguration;
			baseConfigurationReference = 7AFA3C8E1D35360C0083082E /* Release.xcconfig */;
			buildSettings = {
				ASSETCATALOG_COMPILER_APPICON_NAME = AppIcon;
				BUILD_LIBRARY_FOR_DISTRIBUTION = NO;
				CLANG_ENABLE_MODULES = YES;
				CODE_SIGN_ENTITLEMENTS = Runner/Runner.entitlements;
				CURRENT_PROJECT_VERSION = 4;
				DEVELOPMENT_TEAM = UA6Q3X7F6K;
				ENABLE_BITCODE = NO;
				FRAMEWORK_SEARCH_PATHS = (
					"$(inherited)",
					"$(PROJECT_DIR)/Flutter",
				);
				INFOPLIST_FILE = Runner/Info.plist;
				LD_RUNPATH_SEARCH_PATHS = (
					"$(inherited)",
					"@executable_path/Frameworks",
				);
				LIBRARY_SEARCH_PATHS = (
					"$(inherited)",
					"$(PROJECT_DIR)/Flutter",
				);
<<<<<<< HEAD
				PRODUCT_BUNDLE_IDENTIFIER = com.basedhardware.companion;
=======
				MARKETING_VERSION = 1.0.4;
				PRODUCT_BUNDLE_IDENTIFIER = "com.friend-app-with-wearable.ios12";
>>>>>>> ee87c522
				PRODUCT_NAME = "$(TARGET_NAME)";
				SWIFT_OBJC_BRIDGING_HEADER = "Runner/Runner-Bridging-Header.h";
				SWIFT_VERSION = 5.0;
				VERSIONING_SYSTEM = "apple-generic";
			};
			name = Profile;
		};
		97C147031CF9000F007C117D /* Debug */ = {
			isa = XCBuildConfiguration;
			buildSettings = {
				ALWAYS_SEARCH_USER_PATHS = NO;
				CLANG_ANALYZER_NONNULL = YES;
				CLANG_CXX_LANGUAGE_STANDARD = "gnu++0x";
				CLANG_CXX_LIBRARY = "libc++";
				CLANG_ENABLE_MODULES = YES;
				CLANG_ENABLE_OBJC_ARC = YES;
				CLANG_WARN_BLOCK_CAPTURE_AUTORELEASING = YES;
				CLANG_WARN_BOOL_CONVERSION = YES;
				CLANG_WARN_COMMA = YES;
				CLANG_WARN_CONSTANT_CONVERSION = YES;
				CLANG_WARN_DEPRECATED_OBJC_IMPLEMENTATIONS = YES;
				CLANG_WARN_DIRECT_OBJC_ISA_USAGE = YES_ERROR;
				CLANG_WARN_EMPTY_BODY = YES;
				CLANG_WARN_ENUM_CONVERSION = YES;
				CLANG_WARN_INFINITE_RECURSION = YES;
				CLANG_WARN_INT_CONVERSION = YES;
				CLANG_WARN_NON_LITERAL_NULL_CONVERSION = YES;
				CLANG_WARN_OBJC_IMPLICIT_RETAIN_SELF = YES;
				CLANG_WARN_OBJC_LITERAL_CONVERSION = YES;
				CLANG_WARN_OBJC_ROOT_CLASS = YES_ERROR;
				CLANG_WARN_QUOTED_INCLUDE_IN_FRAMEWORK_HEADER = YES;
				CLANG_WARN_RANGE_LOOP_ANALYSIS = YES;
				CLANG_WARN_STRICT_PROTOTYPES = YES;
				CLANG_WARN_SUSPICIOUS_MOVE = YES;
				CLANG_WARN_UNREACHABLE_CODE = YES;
				CLANG_WARN__DUPLICATE_METHOD_MATCH = YES;
				"CODE_SIGN_IDENTITY[sdk=iphoneos*]" = "iPhone Developer";
				COPY_PHASE_STRIP = NO;
				DEBUG_INFORMATION_FORMAT = dwarf;
				ENABLE_STRICT_OBJC_MSGSEND = YES;
				ENABLE_TESTABILITY = YES;
				ENABLE_USER_SCRIPT_SANDBOXING = NO;
				GCC_C_LANGUAGE_STANDARD = gnu99;
				GCC_DYNAMIC_NO_PIC = NO;
				GCC_NO_COMMON_BLOCKS = YES;
				GCC_OPTIMIZATION_LEVEL = 0;
				GCC_PREPROCESSOR_DEFINITIONS = (
					"DEBUG=1",
					"$(inherited)",
				);
				GCC_WARN_64_TO_32_BIT_CONVERSION = YES;
				GCC_WARN_ABOUT_RETURN_TYPE = YES_ERROR;
				GCC_WARN_UNDECLARED_SELECTOR = YES;
				GCC_WARN_UNINITIALIZED_AUTOS = YES_AGGRESSIVE;
				GCC_WARN_UNUSED_FUNCTION = YES;
				GCC_WARN_UNUSED_VARIABLE = YES;
				IPHONEOS_DEPLOYMENT_TARGET = 13.0;
				MTL_ENABLE_DEBUG_INFO = NO;
				ONLY_ACTIVE_ARCH = YES;
				SDKROOT = iphoneos;
				TARGETED_DEVICE_FAMILY = "1,2";
			};
			name = Debug;
		};
		97C147041CF9000F007C117D /* Release */ = {
			isa = XCBuildConfiguration;
			buildSettings = {
				ALWAYS_SEARCH_USER_PATHS = NO;
				CLANG_ANALYZER_NONNULL = YES;
				CLANG_CXX_LANGUAGE_STANDARD = "gnu++0x";
				CLANG_CXX_LIBRARY = "libc++";
				CLANG_ENABLE_MODULES = YES;
				CLANG_ENABLE_OBJC_ARC = YES;
				CLANG_WARN_BLOCK_CAPTURE_AUTORELEASING = YES;
				CLANG_WARN_BOOL_CONVERSION = YES;
				CLANG_WARN_COMMA = YES;
				CLANG_WARN_CONSTANT_CONVERSION = YES;
				CLANG_WARN_DEPRECATED_OBJC_IMPLEMENTATIONS = YES;
				CLANG_WARN_DIRECT_OBJC_ISA_USAGE = YES_ERROR;
				CLANG_WARN_EMPTY_BODY = YES;
				CLANG_WARN_ENUM_CONVERSION = YES;
				CLANG_WARN_INFINITE_RECURSION = YES;
				CLANG_WARN_INT_CONVERSION = YES;
				CLANG_WARN_NON_LITERAL_NULL_CONVERSION = YES;
				CLANG_WARN_OBJC_IMPLICIT_RETAIN_SELF = YES;
				CLANG_WARN_OBJC_LITERAL_CONVERSION = YES;
				CLANG_WARN_OBJC_ROOT_CLASS = YES_ERROR;
				CLANG_WARN_QUOTED_INCLUDE_IN_FRAMEWORK_HEADER = YES;
				CLANG_WARN_RANGE_LOOP_ANALYSIS = YES;
				CLANG_WARN_STRICT_PROTOTYPES = YES;
				CLANG_WARN_SUSPICIOUS_MOVE = YES;
				CLANG_WARN_UNREACHABLE_CODE = YES;
				CLANG_WARN__DUPLICATE_METHOD_MATCH = YES;
				"CODE_SIGN_IDENTITY[sdk=iphoneos*]" = "iPhone Developer";
				COPY_PHASE_STRIP = NO;
				DEBUG_INFORMATION_FORMAT = "dwarf-with-dsym";
				ENABLE_NS_ASSERTIONS = NO;
				ENABLE_STRICT_OBJC_MSGSEND = YES;
				ENABLE_USER_SCRIPT_SANDBOXING = NO;
				GCC_C_LANGUAGE_STANDARD = gnu99;
				GCC_NO_COMMON_BLOCKS = YES;
				GCC_WARN_64_TO_32_BIT_CONVERSION = YES;
				GCC_WARN_ABOUT_RETURN_TYPE = YES_ERROR;
				GCC_WARN_UNDECLARED_SELECTOR = YES;
				GCC_WARN_UNINITIALIZED_AUTOS = YES_AGGRESSIVE;
				GCC_WARN_UNUSED_FUNCTION = YES;
				GCC_WARN_UNUSED_VARIABLE = YES;
				IPHONEOS_DEPLOYMENT_TARGET = 13.0;
				MTL_ENABLE_DEBUG_INFO = YES;
				SDKROOT = iphoneos;
				SUPPORTED_PLATFORMS = iphoneos;
				SWIFT_COMPILATION_MODE = wholemodule;
				SWIFT_OPTIMIZATION_LEVEL = "-Owholemodule";
				TARGETED_DEVICE_FAMILY = "1,2";
				VALIDATE_PRODUCT = YES;
			};
			name = Release;
		};
		97C147061CF9000F007C117D /* Debug */ = {
			isa = XCBuildConfiguration;
			baseConfigurationReference = 9740EEB21CF90195004384FC /* Debug.xcconfig */;
			buildSettings = {
				ASSETCATALOG_COMPILER_APPICON_NAME = AppIcon;
				BUILD_LIBRARY_FOR_DISTRIBUTION = NO;
				CLANG_ENABLE_MODULES = YES;
				CODE_SIGN_ENTITLEMENTS = Runner/Runner.entitlements;
				CURRENT_PROJECT_VERSION = 4;
				DEVELOPMENT_TEAM = UA6Q3X7F6K;
				ENABLE_BITCODE = NO;
				FRAMEWORK_SEARCH_PATHS = (
					"$(inherited)",
					"$(PROJECT_DIR)/Flutter",
				);
				INFOPLIST_FILE = Runner/Info.plist;
				LD_RUNPATH_SEARCH_PATHS = (
					"$(inherited)",
					"@executable_path/Frameworks",
				);
				LIBRARY_SEARCH_PATHS = (
					"$(inherited)",
					"$(PROJECT_DIR)/Flutter",
				);
<<<<<<< HEAD
				PRODUCT_BUNDLE_IDENTIFIER = com.basedhardware.companion;
=======
				MARKETING_VERSION = 1.0.4;
				PRODUCT_BUNDLE_IDENTIFIER = "com.friend-app-with-wearable.ios12";
>>>>>>> ee87c522
				PRODUCT_NAME = "$(TARGET_NAME)";
				SWIFT_OBJC_BRIDGING_HEADER = "Runner/Runner-Bridging-Header.h";
				SWIFT_OPTIMIZATION_LEVEL = "-Onone";
				SWIFT_VERSION = 5.0;
				VERSIONING_SYSTEM = "apple-generic";
			};
			name = Debug;
		};
		97C147071CF9000F007C117D /* Release */ = {
			isa = XCBuildConfiguration;
			baseConfigurationReference = 7AFA3C8E1D35360C0083082E /* Release.xcconfig */;
			buildSettings = {
				ASSETCATALOG_COMPILER_APPICON_NAME = AppIcon;
				BUILD_LIBRARY_FOR_DISTRIBUTION = NO;
				CLANG_ENABLE_MODULES = YES;
				CODE_SIGN_ENTITLEMENTS = Runner/Runner.entitlements;
				CURRENT_PROJECT_VERSION = 4;
				DEVELOPMENT_TEAM = UA6Q3X7F6K;
				ENABLE_BITCODE = NO;
				FRAMEWORK_SEARCH_PATHS = (
					"$(inherited)",
					"$(PROJECT_DIR)/Flutter",
				);
				INFOPLIST_FILE = Runner/Info.plist;
				LD_RUNPATH_SEARCH_PATHS = (
					"$(inherited)",
					"@executable_path/Frameworks",
				);
				LIBRARY_SEARCH_PATHS = (
					"$(inherited)",
					"$(PROJECT_DIR)/Flutter",
				);
<<<<<<< HEAD
				PRODUCT_BUNDLE_IDENTIFIER = com.basedhardware.companion;
=======
				MARKETING_VERSION = 1.0.4;
				PRODUCT_BUNDLE_IDENTIFIER = "com.friend-app-with-wearable.ios12";
>>>>>>> ee87c522
				PRODUCT_NAME = "$(TARGET_NAME)";
				SWIFT_OBJC_BRIDGING_HEADER = "Runner/Runner-Bridging-Header.h";
				SWIFT_VERSION = 5.0;
				VERSIONING_SYSTEM = "apple-generic";
			};
			name = Release;
		};
/* End XCBuildConfiguration section */

/* Begin XCConfigurationList section */
		97C146E91CF9000F007C117D /* Build configuration list for PBXProject "Runner" */ = {
			isa = XCConfigurationList;
			buildConfigurations = (
				97C147031CF9000F007C117D /* Debug */,
				97C147041CF9000F007C117D /* Release */,
				249021D3217E4FDB00AE95B9 /* Profile */,
			);
			defaultConfigurationIsVisible = 0;
			defaultConfigurationName = Release;
		};
		97C147051CF9000F007C117D /* Build configuration list for PBXNativeTarget "Runner" */ = {
			isa = XCConfigurationList;
			buildConfigurations = (
				97C147061CF9000F007C117D /* Debug */,
				97C147071CF9000F007C117D /* Release */,
				249021D4217E4FDB00AE95B9 /* Profile */,
			);
			defaultConfigurationIsVisible = 0;
			defaultConfigurationName = Release;
		};
/* End XCConfigurationList section */
	};
	rootObject = 97C146E61CF9000F007C117D /* Project object */;
}<|MERGE_RESOLUTION|>--- conflicted
+++ resolved
@@ -390,12 +390,8 @@
 					"$(inherited)",
 					"$(PROJECT_DIR)/Flutter",
 				);
-<<<<<<< HEAD
+				MARKETING_VERSION = 1.0.4;
 				PRODUCT_BUNDLE_IDENTIFIER = com.basedhardware.companion;
-=======
-				MARKETING_VERSION = 1.0.4;
-				PRODUCT_BUNDLE_IDENTIFIER = "com.friend-app-with-wearable.ios12";
->>>>>>> ee87c522
 				PRODUCT_NAME = "$(TARGET_NAME)";
 				SWIFT_OBJC_BRIDGING_HEADER = "Runner/Runner-Bridging-Header.h";
 				SWIFT_VERSION = 5.0;
@@ -538,12 +534,8 @@
 					"$(inherited)",
 					"$(PROJECT_DIR)/Flutter",
 				);
-<<<<<<< HEAD
+				MARKETING_VERSION = 1.0.4;
 				PRODUCT_BUNDLE_IDENTIFIER = com.basedhardware.companion;
-=======
-				MARKETING_VERSION = 1.0.4;
-				PRODUCT_BUNDLE_IDENTIFIER = "com.friend-app-with-wearable.ios12";
->>>>>>> ee87c522
 				PRODUCT_NAME = "$(TARGET_NAME)";
 				SWIFT_OBJC_BRIDGING_HEADER = "Runner/Runner-Bridging-Header.h";
 				SWIFT_OPTIMIZATION_LEVEL = "-Onone";
@@ -576,12 +568,8 @@
 					"$(inherited)",
 					"$(PROJECT_DIR)/Flutter",
 				);
-<<<<<<< HEAD
+				MARKETING_VERSION = 1.0.4;
 				PRODUCT_BUNDLE_IDENTIFIER = com.basedhardware.companion;
-=======
-				MARKETING_VERSION = 1.0.4;
-				PRODUCT_BUNDLE_IDENTIFIER = "com.friend-app-with-wearable.ios12";
->>>>>>> ee87c522
 				PRODUCT_NAME = "$(TARGET_NAME)";
 				SWIFT_OBJC_BRIDGING_HEADER = "Runner/Runner-Bridging-Header.h";
 				SWIFT_VERSION = 5.0;
