name: friend_private
description: A new Flutter project.

# The following line prevents the package from being accidentally published to
# pub.dev using `pub publish`. This is preferred for private packages.
publish_to: 'none' # Remove this line if you wish to publish to pub.dev

# The following defines the version and build number for your application.
# A version number is three numbers separated by dots, like 1.2.43
# followed by an optional build number separated by a +.
# Both the version and the builder number may be overridden in flutter
# build by specifying --build-name and --build-number, respectively.
# In Android, build-name is used as versionName while build-number used as versionCode.
# Read more about Android versioning at https://developer.android.com/studio/publish/versioning
# In iOS, build-name is used as CFBundleShortVersionString while build-number used as CFBundleVersion.
# Read more about iOS versioning at
# https://developer.apple.com/library/archive/documentation/General/Reference/InfoPlistKeyReference/Articles/CoreFoundationKeys.html
version: 1.0.12+36

environment:
  sdk: ">=3.0.0 <4.0.0"

dependencies:
  flutter:
    sdk: flutter

  flutter_localizations:
    sdk: flutter
  auto_size_text: 3.0.0
  collection: 1.18.0
  equatable: 2.0.5
  flutter_blue_plus: ^1.32.7
  font_awesome_flutter: 10.6.0
  from_css_color: 2.0.0
  http: ^1.2.1
  intl: ^0.19.0
  mime_type: 1.0.0
  page_transition: 2.1.0
  permission_handler: ^11.3.1
  share_plus: ^9.0.0
  shared_preferences: ^2.2.3
  smooth_page_indicator: 1.1.0
  url_launcher: ^6.3.0
  url_launcher_platform_interface: 2.3.2
  wav: ^1.3.0
  lottie: ^3.1.2
  flutter_tilt: any
  path: ^1.9.0
  uuid: ^4.4.0
  tuple: ^2.0.2
  googleapis_auth: ^1.6.0
  envied: ^0.5.4+1
  awesome_notifications_core: ^0.9.3
  awesome_notifications: any
  mime: ^1.0.5
  instabug_flutter: ^13.0.0
  instabug_http_client: ^2.4.0
  #  flutter_foreground_task: ^6.2.0
  mixpanel_flutter: ^2.2.0
  #  flutter_silero_vad:
  #    git:
  #      url: https://github.com/char5742/flutter_silero_vad.git\
  fonnx:
    git:
      url: https://github.com/Telosnex/fonnx.git
      ref: main
  expandable_text: ^2.3.0
  flutter_native_splash: ^2.4.0
  flutter_svg: ^2.0.10+1
  gradient_borders: ^1.0.1
  package_info_plus: ^8.0.0

  path_provider: any
  ml_linalg: any
  objectbox: ^4.0.1
  objectbox_flutter_libs: any
  flutter_foreground_task: ^6.5.0
  deepgram_speech_to_text: ^2.1.1
  upgrader: ^10.3.0
  workmanager:
    git:
      url: https://github.com/fluttercommunity/flutter_workmanager.git
      ref: b783000
  crypto: ^3.0.3
  encrypt: ^5.0.3
  flutter_markdown: ^0.7.2+1
  file_picker: ^8.0.5
  record: ^5.1.1
  record_android: ^1.2.2
  record_platform_interface: ^1.1.0
  record_darwin: ^1.1.0
  flutter_sound: ^9.6.0
  audio_session: ^0.1.19
  onesignal_flutter: ^5.1.2
  opus_flutter: ^3.0.2
  opus_dart: ^3.0.1
<<<<<<< HEAD
  just_waveform: ^0.0.5
  just_audio: ^0.9.38
  rxdart: ^0.27.7
=======
  growthbook_sdk_flutter: ^3.9.2
>>>>>>> 422edca2

dependency_overrides:
  http: ^1.2.1
  uuid: ^4.4.0

dev_dependencies:
  flutter_launcher_icons: 0.13.1
  flutter_lints: ^4.0.0
  image: ^4.2.0
  integration_test:
    sdk: flutter
  lints: ^4.0.0
  flutter_test:
    sdk: flutter
  envied_generator: ^0.5.4+1
  build_runner: ^2.4.11
  objectbox_generator: any
  flutter_flavorizr: ^2.2.3

flutter_launcher_icons:
  android: true
  ios: true
  remove_alpha_ios: true
  web:
    generate: true
  image_path: 'assets/images/app_launcher_icon.png'


# For information on the generic Dart part of this file, see the
# following page: https://dart.dev/tools/pub/pubspec

# The following section is specific to Flutter.
flutter:

  # The following line ensures that the Material Icons font is
  # included with your application, so that you can use the icons in
  # the material Icons class.
  uses-material-design: true

  # To add assets to your application, add an assets section, like this:
  assets:
    - assets/images/blob.png
    - assets/images/stars.png
    - assets/images/herologo.png
    - assets/images/backbutton.svg
    - assets/fonts/
    - assets/images/
    - assets/videos/
    - assets/audios/
    - assets/lottie_animations/
    - assets/rive_animations/
    - assets/pdfs/
    - assets/silero_vad.onnx
  fonts:
    - family: 'SF Pro Display'
      fonts:
        - asset: assets/fonts/SFPRODISPLAYTHINITALIC.OTF
          weight: 100
          style: italic
        - asset: assets/fonts/SFPRODISPLAYLIGHTITALIC.OTF
          weight: 300
          style: italic
        - asset: assets/fonts/SFPRODISPLAYREGULAR.OTF
        - asset: assets/fonts/SFPRODISPLAYHEAVYITALIC.OTF
          style: italic
        - asset: assets/fonts/SFPRODISPLAYMEDIUM.OTF
          weight: 500
        - asset: assets/fonts/SFPRODISPLAYSEMIBOLDITALIC.OTF
          weight: 600
          style: italic
        - asset: assets/fonts/SFPRODISPLAYBOLD.OTF
          weight: 700
        - asset: assets/fonts/SFPRODISPLAYBLACKITALIC.OTF
          weight: 900
          style: italic

  
  # An image asset can refer to one or more resolution-specific "variants", see
  # https://flutter.dev/assets-and-images/#resolution-aware.

  # For details regarding adding assets from package dependencies, see
  # https://flutter.dev/assets-and-images/#from-packages

  # To add custom fonts to your application, add a fonts section here,
  # in this "flutter" section. Each entry in this list should have a
  # "family" key with the font family name, and a "fonts" key with a
  # list giving the asset and other descriptors for the font. For
  # example:
  # fonts:
  #   - family: Schyler
  #     fonts:
  #       - asset: fonts/Schyler-Regular.ttf
  #       - asset: fonts/Schyler-Italic.ttf
  #         style: italic
  #   - family: Trajan Pro
  #     fonts:
  #       - asset: fonts/TrajanPro.ttf
  #       - asset: fonts/TrajanPro_Bold.ttf
  #         weight: 700
  #
  # For details regarding fonts from package dependencies,
  # see https://flutter.dev/custom-fonts/#from-packages
<|MERGE_RESOLUTION|>--- conflicted
+++ resolved
@@ -94,13 +94,11 @@
   onesignal_flutter: ^5.1.2
   opus_flutter: ^3.0.2
   opus_dart: ^3.0.1
-<<<<<<< HEAD
   just_waveform: ^0.0.5
   just_audio: ^0.9.38
   rxdart: ^0.27.7
-=======
   growthbook_sdk_flutter: ^3.9.2
->>>>>>> 422edca2
+
 
 dependency_overrides:
   http: ^1.2.1
