name: friend_private
description: A new Flutter project.

# The following line prevents the package from being accidentally published to
# pub.dev using `pub publish`. This is preferred for private packages.
publish_to: 'none' # Remove this line if you wish to publish to pub.dev

# The following defines the version and build number for your application.
# A version number is three numbers separated by dots, like 1.2.43
# followed by an optional build number separated by a +.
# Both the version and the builder number may be overridden in flutter
# build by specifying --build-name and --build-number, respectively.
# In Android, build-name is used as versionName while build-number used as versionCode.
# Read more about Android versioning at https://developer.android.com/studio/publish/versioning
# In iOS, build-name is used as CFBundleShortVersionString while build-number used as CFBundleVersion.
# Read more about iOS versioning at
# https://developer.apple.com/library/archive/documentation/General/Reference/InfoPlistKeyReference/Articles/CoreFoundationKeys.html
version: 1.0.19+55

environment:
  sdk: ">=3.0.0 <4.0.0"

dependencies:
  flutter:
    sdk: flutter

  flutter_localizations:
    sdk: flutter
  archive: ^3.6.1
  auto_size_text: 3.0.0
  collection: 1.18.0
  equatable: 2.0.5
  flutter_blue_plus: ^1.32.7
  font_awesome_flutter: 10.6.0
  from_css_color: 2.0.0
  http: ^1.2.1
  intl: ^0.19.0
  mime_type: 1.0.0
  page_transition: 2.1.0
  pdf: ^3.11.0
  permission_handler: ^11.3.1
  share_plus: ^9.0.0
  shared_preferences: ^2.2.3
  smooth_page_indicator: 1.1.0
  url_launcher: ^6.3.0
  url_launcher_platform_interface: 2.3.2
  wav: ^1.3.0
  lottie: ^3.1.2
  flutter_tilt: any
  path: ^1.9.0
  uuid: ^4.4.0
  tuple: ^2.0.2
  googleapis_auth: ^1.6.0
  envied: ^0.5.4+1
  awesome_notifications_core: ^0.9.3
  awesome_notifications: any
  mime: ^1.0.5
  instabug_flutter: ^13.0.0
  instabug_http_client: ^2.4.0
  #  flutter_foreground_task: ^6.2.0
  mixpanel_flutter: ^2.2.0
  flutter_silero_vad:
    git:
      url: https://github.com/char5742/flutter_silero_vad.git
  #  fonnx:
  #    git:
  #      url: https://github.com/Telosnex/fonnx.git
  #      ref: main
  expandable_text: ^2.3.0
  flutter_native_splash: ^2.4.0
  flutter_svg: ^2.0.10+1
  gradient_borders: ^1.0.1
  #  nordic_dfu: ^6.1.4+hotfix
  package_info_plus: ^8.0.0

  path_provider: any
  ml_linalg: any
  objectbox: ^4.0.1
  objectbox_flutter_libs: any
  flutter_foreground_task: ^6.5.0
  deepgram_speech_to_text: ^2.1.1
  upgrader: ^10.3.0
  workmanager:
    git:
      url: https://github.com/fluttercommunity/flutter_workmanager.git
      ref: b783000
  crypto: ^3.0.3
  encrypt: ^5.0.3
  flutter_markdown: ^0.7.2+1
  file_picker: ^8.0.5
  record: ^5.1.1
  record_android: ^1.2.2
  record_platform_interface: ^1.1.0
  record_darwin: ^1.1.0
  flutter_sound: ^9.6.0
  audio_session: ^0.1.19
  onesignal_flutter: ^5.1.2
  opus_flutter: ^3.0.2
  opus_dart: ^3.0.1
  growthbook_sdk_flutter: ^3.9.2
  flutter_rating_bar: ^4.0.1
  device_calendar: ^4.3.2
  flutter_timezone: ^2.0.0
  sign_in_button: ^3.2.0
  sign_in_with_apple: ^6.1.1
  firebase_core: ^3.2.0
  firebase_auth: ^5.1.2
  google_sign_in: ^6.2.1
  location: ^7.0.0
  cached_network_image: ^3.3.1
  map_launcher: ^3.3.1
  internet_connection_checker_plus: ^2.5.0
  
<<<<<<< HEAD
=======
  
  docx_template: ^0.4.0
>>>>>>> 5c405f1f

dependency_overrides:
  http: ^1.2.1
  uuid: ^4.4.0

dev_dependencies:
  flutter_launcher_icons: 0.13.1
  flutter_lints: ^4.0.0
  image: ^4.2.0
  integration_test:
    sdk: flutter
  lints: ^4.0.0
  flutter_test:
    sdk: flutter
  envied_generator: ^0.5.4+1
  build_runner: ^2.4.11
  objectbox_generator: any
  flutter_flavorizr: ^2.2.3
  

flutter_launcher_icons:
  android: true
  ios: true
  remove_alpha_ios: true
  web:
    generate: true
  image_path: 'assets/images/app_launcher_icon.png'


flutter:
  uses-material-design: true
  assets:
    - assets/images/blob.png
    - assets/images/stars.png
    - assets/images/herologo.png
    - assets/images/backbutton.svg
    - assets/fonts/
    - assets/documents/
    - assets/images/
    - assets/videos/
    - assets/audios/
    - assets/lottie_animations/
    - assets/rive_animations/
    - assets/pdfs/
    - assets/silero_vad.onnx
  fonts:
    - family: 'SF Pro Display'
      fonts:
        - asset: assets/fonts/SFPRODISPLAYTHINITALIC.OTF
          weight: 100
          style: italic
        - asset: assets/fonts/SFPRODISPLAYLIGHTITALIC.OTF
          weight: 300
          style: italic
        - asset: assets/fonts/SFPRODISPLAYREGULAR.OTF
        - asset: assets/fonts/SFPRODISPLAYHEAVYITALIC.OTF
          style: italic
        - asset: assets/fonts/SFPRODISPLAYMEDIUM.OTF
          weight: 500
        - asset: assets/fonts/SFPRODISPLAYSEMIBOLDITALIC.OTF
          weight: 600
          style: italic
        - asset: assets/fonts/SFPRODISPLAYBOLD.OTF
          weight: 700
        - asset: assets/fonts/SFPRODISPLAYBLACKITALIC.OTF
          weight: 900
          style: italic

flutter_native_splash:
  background_image: "assets/images/splash.png"
  android_12:
    #    image: assets/images/herologo.png
    color: "#000000" # TODO: improve hero banner on android12

  android: true
  ios: true<|MERGE_RESOLUTION|>--- conflicted
+++ resolved
@@ -111,11 +111,7 @@
   map_launcher: ^3.3.1
   internet_connection_checker_plus: ^2.5.0
   
-<<<<<<< HEAD
-=======
-  
   docx_template: ^0.4.0
->>>>>>> 5c405f1f
 
 dependency_overrides:
   http: ^1.2.1
