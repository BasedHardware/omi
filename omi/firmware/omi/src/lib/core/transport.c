--- conflicted
+++ resolved
@@ -815,32 +815,9 @@
             bt_conn_unref(conn);
         } else if (!conn) {
 #ifdef CONFIG_OMI_ENABLE_OFFLINE_STORAGE
-<<<<<<< HEAD
-        if (!valid && !storage_is_on) {
-            bool result = false;
-            if (get_file_size() < MAX_STORAGE_BYTES) {
-                storage_full_warned = false;
-                if (is_sd_on()) {
-                    result = write_to_storage();
-                }
-            } else {
-                if (!storage_full_warned) {
-                    LOG_WRN("Storage full, stopping offline storage");
-                    storage_full_warned = true;
-                }
-            }
-            if (result) {
-                heartbeat_count++;
-                if (heartbeat_count == 255) {
-                    heartbeat_count = 0;
-                    LOG_PRINTK("drawing\n");
-                }
-            } else {
-=======
             // No BT connection, write to storage
             if (get_file_size() < MAX_STORAGE_BYTES && is_sd_on()) {
                 write_to_storage();
->>>>>>> 90afc0ea
             }
 #endif
         } else {
