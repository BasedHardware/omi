--- conflicted
+++ resolved
@@ -1,13 +1,5 @@
 source "Kconfig.zephyr"
 
-<<<<<<< HEAD
-menu "Omi Configuration"
-config CODEC_OPUS
-    bool "Opus Audio Codec Support"
-    default n
-config OFFLINE_STORAGE
-	bool "Offline SD Card Storage Support"
-=======
 menu "Omi Features Configuration"
 
 config OMI_CODEC_OPUS
@@ -25,7 +17,6 @@
     select FS_FATFS_EXFAT
     help
         "Enable the offline storage support. Requires a SD Card."
->>>>>>> a5e7f802
 	default n
 
 config OMI_ENABLE_ACCELEROMETER
@@ -57,20 +48,6 @@
     help
         "Enable the USB power check support."
     default n
-<<<<<<< HEAD
-config ENABLE_SPEAKER
-    bool "Enable the speaker!!"
-    default n 
-endmenu
-
-menu "Build Configuration"
-config LEGACY_SDK
-    bool "Using the legacy SDK(<=2.7.0)!!"
-    default y
-config LEGACY_SOC
-    bool "Using the legacy SOC(nrf52840)!!"
-    default y
-=======
 
 config OMI_ENABLE_HAPTIC
     bool "Enable the haptic"
@@ -78,5 +55,16 @@
         "Enable the haptic support."
     default n
 
->>>>>>> a5e7f802
+endmenu
+
+menu "Omi Build Configuration"
+
+config OMI_USE_LEGACY_SDK
+    bool "Using the legacy SDK (<=2.7.0)!!"
+    default y
+
+config OMI_USE_LEGACY_SOC
+    bool "Using the legacy SOC (nrf52840)!!"
+    default y
+
 endmenu