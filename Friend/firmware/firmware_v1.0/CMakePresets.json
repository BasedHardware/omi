{
    "version": 2,
<<<<<<< HEAD
    "cmakeMinimumRequired": {
        "major": 3,
        "minor": 20,
        "patch": 0
    },
    "configurePresets": [
        {
            "name": "build_xiao_ble_sense_devkitv1",
            "displayName": "Devkit V1",
            "configuration": "Debug",
            "hidden": false,
            "description": "Debug build for devkit v1 device with no external modules",
            "generator": "Ninja",
            "binaryDir": "${sourceDir}/build/build_xiao_ble_sense_devkitv1",
            "cacheVariables": {
                "CMAKE_EXPORT_COMPILE_COMMANDS": "YES",
                "CMAKE_BUILD_TYPE": "Debug",
                "PLATFORM": "nrf52840",
                "BOARD": "xiao_ble_sense",
                "CACHED_CONF_FILE": "${sourceDir}/prj_xiao_ble_sense_devkitv1.conf"
            }
        },
        {
            "name": "build_xiao_ble_sense_devkitv1-spisd.",
            "displayName": "Devkit V1 (with SPI SD)",
            "configuration": "Debug",
            "hidden": false,
            "description": "Debug build for devkit v1 device with external SPI SD card module",
            "generator": "Ninja",
            "binaryDir": "${sourceDir}/build/build_xiao_ble_sense_devkitv1-spisd",
            "cacheVariables": {
                "CMAKE_EXPORT_COMPILE_COMMANDS": "YES",
                "CMAKE_BUILD_TYPE": "Debug",
                "PLATFORM": "nrf52840",
                "BOARD": "xiao_ble_sense",
                "CACHED_CONF_FILE": "${sourceDir}/prj_xiao_ble_sense_devkitv1-spisd.conf",
                "DTC_OVERLAY_FILE": "${sourceDir}/overlay/xiao_ble_sense_devkitv1-spisd.overlay"
            }
        },
        {
            "name": "build_xiao_ble_sense_devkitv2-adafruit.",
            "displayName": "Devkit V2 (with Adafruit BFF Module)",
            "configuration": "Debug",
            "hidden": false,
            "description": "Debug build for devkit v2 device with adafruit audio bff module",
            "generator": "Ninja",
            "binaryDir": "${sourceDir}/build/build_xiao_ble_sense_devkitv2-adafruit",
            "cacheVariables": {
                "CMAKE_EXPORT_COMPILE_COMMANDS": "YES",
                "CMAKE_BUILD_TYPE": "Debug",
                "PLATFORM": "nrf52840",
                "BOARD": "xiao_ble_sense",
                "CACHED_CONF_FILE": "${sourceDir}/prj_xiao_ble_sense_devkitv2-adafruit.conf",
                "CONF_FILE": "${sourceDir}/prj_xiao_ble_sense_devkitv2-adafruit.conf",
                "DTC_OVERLAY_FILE": "${sourceDir}/overlay/xiao_ble_sense_devkitv2-adafruit.overlay"
            }
        },
        {
            "name": "build_xiao_ble_sense_devkitv2-5340.",
            "displayName": "Devkit V2 (with nrf5340)",
            "configuration": "Debug",
            "hidden": false,
            "description": "Debug build for devkit v2 device with nrf5340",
            "generator": "Ninja",
            "binaryDir": "${sourceDir}/build/build_xiao_ble_sense_devkitv2-5340",
            "cacheVariables": {
                "CMAKE_EXPORT_COMPILE_COMMANDS": "YES",
                "CMAKE_BUILD_TYPE": "Debug",
                "PLATFORM": "nrf5340",
                "BOARD": "xiao_ble_sense",
                "CACHED_CONF_FILE": "${sourceDir}/prj_xiao_ble_sense_devkitv2-5340.conf",
                "CONF_FILE": "${sourceDir}/prj_xiao_ble_sense_devkitv2-5340.conf",
                "DTC_OVERLAY_FILE": "${sourceDir}/overlay/xiao_ble_sense_devkitv2-5340.overlay"
=======
	"cmakeMinimumRequired": {
		"major": 3,
		"minor": 20,
		"patch": 0
	},
	"configurePresets": [
		{
			"name": "build_xiao_ble_sense_devkitv1",
			"displayName": "Devkit V1",
			"configuration": "Debug",
			"hidden": false,
			"description": "Debug build for devkit v1 device with no external modules",
			"generator": "Ninja",
			"binaryDir": "${sourceDir}/build/build_xiao_ble_sense_devkitv1",
			"cacheVariables": {
				"CMAKE_EXPORT_COMPILE_COMMANDS": "YES",
				"CMAKE_BUILD_TYPE": "Debug",
				"PLATFORM": "nrf52840",
				"BOARD": "xiao_ble_sense",
				"CACHED_CONF_FILE": "${sourceDir}/prj_xiao_ble_sense_devkitv1.conf",
				"CONF_FILE": "${sourceDir}/prj_xiao_ble_sense_devkitv1.conf",
				"DTC_OVERLAY_FILE": "${sourceDir}/overlay/xiao_ble_sense_devkitv1.overlay"
            }
		},{
			"name": "build_xiao_ble_sense_devkitv1-spisd",
			"displayName": "Devkit V1 (with SPI SD)",
			"configuration": "Debug",
			"hidden": false,
			"description": "Debug build for devkit v1 device with external SPI SD card module",
			"generator": "Ninja",
			"binaryDir": "${sourceDir}/build/build_xiao_ble_sense_devkitv1-spisd",
			"cacheVariables": {
				"CMAKE_EXPORT_COMPILE_COMMANDS": "YES",
				"CMAKE_BUILD_TYPE": "Debug",
				"PLATFORM": "nrf52840",
				"BOARD": "xiao_ble_sense",
				"CACHED_CONF_FILE": "${sourceDir}/prj_xiao_ble_sense_devkitv1-spisd.conf",
				"CONF_FILE": "${sourceDir}/prj_xiao_ble_sense_devkitv1-spisd.conf",
				"DTC_OVERLAY_FILE": "${sourceDir}/overlay/xiao_ble_sense_devkitv1-spisd.overlay"
			}
        },{
			"name": "build_xiao_ble_sense_devkitv2-adafruit",
			"displayName": "Devkit V2 (with Adafruit BFF Module)",
			"configuration": "Debug",
			"hidden": false,
			"description": "Debug build for devkit v2 device with adafruit audio bff module",
			"generator": "Ninja",
			"binaryDir": "${sourceDir}/build/build_xiao_ble_sense_devkitv2-adafruit",
			"cacheVariables": {
				"CMAKE_EXPORT_COMPILE_COMMANDS": "YES",
				"CMAKE_BUILD_TYPE": "Debug",
				"PLATFORM": "nrf52840",
				"BOARD": "xiao_ble_sense",
				"CACHED_CONF_FILE": "${sourceDir}/prj_xiao_ble_sense_devkitv2-adafruit.conf",
				"CONF_FILE": "${sourceDir}/prj_xiao_ble_sense_devkitv2-adafruit.conf",
				"DTC_OVERLAY_FILE": "${sourceDir}/overlay/xiao_ble_sense_devkitv2-adafruit.overlay"
>>>>>>> a5e7f802
            }
        }
    ]
}<|MERGE_RESOLUTION|>--- conflicted
+++ resolved
@@ -1,80 +1,5 @@
 {
     "version": 2,
-<<<<<<< HEAD
-    "cmakeMinimumRequired": {
-        "major": 3,
-        "minor": 20,
-        "patch": 0
-    },
-    "configurePresets": [
-        {
-            "name": "build_xiao_ble_sense_devkitv1",
-            "displayName": "Devkit V1",
-            "configuration": "Debug",
-            "hidden": false,
-            "description": "Debug build for devkit v1 device with no external modules",
-            "generator": "Ninja",
-            "binaryDir": "${sourceDir}/build/build_xiao_ble_sense_devkitv1",
-            "cacheVariables": {
-                "CMAKE_EXPORT_COMPILE_COMMANDS": "YES",
-                "CMAKE_BUILD_TYPE": "Debug",
-                "PLATFORM": "nrf52840",
-                "BOARD": "xiao_ble_sense",
-                "CACHED_CONF_FILE": "${sourceDir}/prj_xiao_ble_sense_devkitv1.conf"
-            }
-        },
-        {
-            "name": "build_xiao_ble_sense_devkitv1-spisd.",
-            "displayName": "Devkit V1 (with SPI SD)",
-            "configuration": "Debug",
-            "hidden": false,
-            "description": "Debug build for devkit v1 device with external SPI SD card module",
-            "generator": "Ninja",
-            "binaryDir": "${sourceDir}/build/build_xiao_ble_sense_devkitv1-spisd",
-            "cacheVariables": {
-                "CMAKE_EXPORT_COMPILE_COMMANDS": "YES",
-                "CMAKE_BUILD_TYPE": "Debug",
-                "PLATFORM": "nrf52840",
-                "BOARD": "xiao_ble_sense",
-                "CACHED_CONF_FILE": "${sourceDir}/prj_xiao_ble_sense_devkitv1-spisd.conf",
-                "DTC_OVERLAY_FILE": "${sourceDir}/overlay/xiao_ble_sense_devkitv1-spisd.overlay"
-            }
-        },
-        {
-            "name": "build_xiao_ble_sense_devkitv2-adafruit.",
-            "displayName": "Devkit V2 (with Adafruit BFF Module)",
-            "configuration": "Debug",
-            "hidden": false,
-            "description": "Debug build for devkit v2 device with adafruit audio bff module",
-            "generator": "Ninja",
-            "binaryDir": "${sourceDir}/build/build_xiao_ble_sense_devkitv2-adafruit",
-            "cacheVariables": {
-                "CMAKE_EXPORT_COMPILE_COMMANDS": "YES",
-                "CMAKE_BUILD_TYPE": "Debug",
-                "PLATFORM": "nrf52840",
-                "BOARD": "xiao_ble_sense",
-                "CACHED_CONF_FILE": "${sourceDir}/prj_xiao_ble_sense_devkitv2-adafruit.conf",
-                "CONF_FILE": "${sourceDir}/prj_xiao_ble_sense_devkitv2-adafruit.conf",
-                "DTC_OVERLAY_FILE": "${sourceDir}/overlay/xiao_ble_sense_devkitv2-adafruit.overlay"
-            }
-        },
-        {
-            "name": "build_xiao_ble_sense_devkitv2-5340.",
-            "displayName": "Devkit V2 (with nrf5340)",
-            "configuration": "Debug",
-            "hidden": false,
-            "description": "Debug build for devkit v2 device with nrf5340",
-            "generator": "Ninja",
-            "binaryDir": "${sourceDir}/build/build_xiao_ble_sense_devkitv2-5340",
-            "cacheVariables": {
-                "CMAKE_EXPORT_COMPILE_COMMANDS": "YES",
-                "CMAKE_BUILD_TYPE": "Debug",
-                "PLATFORM": "nrf5340",
-                "BOARD": "xiao_ble_sense",
-                "CACHED_CONF_FILE": "${sourceDir}/prj_xiao_ble_sense_devkitv2-5340.conf",
-                "CONF_FILE": "${sourceDir}/prj_xiao_ble_sense_devkitv2-5340.conf",
-                "DTC_OVERLAY_FILE": "${sourceDir}/overlay/xiao_ble_sense_devkitv2-5340.overlay"
-=======
 	"cmakeMinimumRequired": {
 		"major": 3,
 		"minor": 20,
@@ -131,7 +56,23 @@
 				"CACHED_CONF_FILE": "${sourceDir}/prj_xiao_ble_sense_devkitv2-adafruit.conf",
 				"CONF_FILE": "${sourceDir}/prj_xiao_ble_sense_devkitv2-adafruit.conf",
 				"DTC_OVERLAY_FILE": "${sourceDir}/overlay/xiao_ble_sense_devkitv2-adafruit.overlay"
->>>>>>> a5e7f802
+            }
+        },{
+            "name": "build_xiao_ble_sense_consumerv1-5340",
+            "displayName": "Consumer V1 (with nrf5340)",
+            "configuration": "Debug",
+            "hidden": false,
+            "description": "Debug build for consumer v1 device with nrf5340",
+            "generator": "Ninja",
+            "binaryDir": "${sourceDir}/build/build_xiao_ble_sense_consumerv1-5340",
+            "cacheVariables": {
+                "CMAKE_EXPORT_COMPILE_COMMANDS": "YES",
+                "CMAKE_BUILD_TYPE": "Debug",
+                "PLATFORM": "nrf5340",
+                "BOARD": "xiao_ble_sense",
+                "CACHED_CONF_FILE": "${sourceDir}/prj_xiao_ble_sense_consumerv1-5340.conf",
+                "CONF_FILE": "${sourceDir}/prj_xiao_ble_sense_consumerv1-5340.conf",
+                "DTC_OVERLAY_FILE": "${sourceDir}/overlay/xiao_ble_sense_consumerv1-5340.overlay"
             }
         }
     ]
