--- conflicted
+++ resolved
@@ -94,15 +94,12 @@
 		A5504A290F8CFC50D38A667C /* Pods-Runner.debug-prod.xcconfig */ = {isa = PBXFileReference; includeInIndex = 1; lastKnownFileType = text.xcconfig; name = "Pods-Runner.debug-prod.xcconfig"; path = "Target Support Files/Pods-Runner/Pods-Runner.debug-prod.xcconfig"; sourceTree = "<group>"; };
 		ACE7BEFB9654B6DF5B9E1790 /* prodLaunchScreen.storyboard */ = {isa = PBXFileReference; includeInIndex = 1; lastKnownFileType = file.storyboard; name = prodLaunchScreen.storyboard; path = Runner/prodLaunchScreen.storyboard; sourceTree = "<group>"; };
 		B52E83A1CC630E163A04DC50 /* prodProfile.xcconfig */ = {isa = PBXFileReference; includeInIndex = 1; lastKnownFileType = text.xcconfig; name = prodProfile.xcconfig; path = Flutter/prodProfile.xcconfig; sourceTree = "<group>"; };
-<<<<<<< HEAD
 		B6FDCEEB593FFC3F17AE5FA0 /* Pods-Runner.release.xcconfig */ = {isa = PBXFileReference; includeInIndex = 1; lastKnownFileType = text.xcconfig; name = "Pods-Runner.release.xcconfig"; path = "Target Support Files/Pods-Runner/Pods-Runner.release.xcconfig"; sourceTree = "<group>"; };
-=======
 		C69A653D709374662CCB075E /* Pods_Runner.framework */ = {isa = PBXFileReference; explicitFileType = wrapper.framework; includeInIndex = 0; path = Pods_Runner.framework; sourceTree = BUILT_PRODUCTS_DIR; };
 		CAA9769D950FF08AFB9038AC /* Pods-Runner.profile.xcconfig */ = {isa = PBXFileReference; includeInIndex = 1; lastKnownFileType = text.xcconfig; name = "Pods-Runner.profile.xcconfig"; path = "Target Support Files/Pods-Runner/Pods-Runner.profile.xcconfig"; sourceTree = "<group>"; };
 		CF0FE6142D61FDC10072C10D /* Custom.xcconfig */ = {isa = PBXFileReference; lastKnownFileType = text.xcconfig; name = Custom.xcconfig; path = Flutter/Custom.xcconfig; sourceTree = "<group>"; };
 		D03DCC70D4791528CB0929E7 /* Pods-Runner.debug-prod.xcconfig */ = {isa = PBXFileReference; includeInIndex = 1; lastKnownFileType = text.xcconfig; name = "Pods-Runner.debug-prod.xcconfig"; path = "Target Support Files/Pods-Runner/Pods-Runner.debug-prod.xcconfig"; sourceTree = "<group>"; };
 		E4D40465AE1C862B18960D63 /* Pods-Runner.debug-dev.xcconfig */ = {isa = PBXFileReference; includeInIndex = 1; lastKnownFileType = text.xcconfig; name = "Pods-Runner.debug-dev.xcconfig"; path = "Target Support Files/Pods-Runner/Pods-Runner.debug-dev.xcconfig"; sourceTree = "<group>"; };
->>>>>>> 65bcc0b7
 		E7A9F5F37DDF9FA87AC8A5CD /* GoogleService-Info.plist */ = {isa = PBXFileReference; includeInIndex = 1; lastKnownFileType = text.plist.xml; name = "GoogleService-Info.plist"; path = "Runner/GoogleService-Info.plist"; sourceTree = "<group>"; };
 		EF770A936DE2AA63387FD198 /* devLaunchScreen.storyboard */ = {isa = PBXFileReference; includeInIndex = 1; lastKnownFileType = file.storyboard; name = devLaunchScreen.storyboard; path = Runner/devLaunchScreen.storyboard; sourceTree = "<group>"; };
 /* End PBXFileReference section */
