<?xml version="1.0" encoding="UTF-8"?>
<!DOCTYPE plist PUBLIC "-//Apple//DTD PLIST 1.0//EN" "http://www.apple.com/DTDs/PropertyList-1.0.dtd">
<plist version="1.0">
	<dict>
		<key>ITSAppUsesNonExemptEncryption</key>
		<false/>
		<key>BGTaskSchedulerPermittedIdentifiers</key>
		<array>
			<string>daily-summary</string>
			<string>com.friend-app-with-wearable.ios12.daily-summary</string>
			<string>dev.flutter.background.refresh</string>
		</array>
		<key>CADisableMinimumFrameDurationOnPhone</key>
		<true/>
		<key>CFBundleDevelopmentRegion</key>
		<string>$(DEVELOPMENT_LANGUAGE)</string>
		<key>CFBundleDisplayName</key>
		<string>$(BUNDLE_DISPLAY_NAME)</string>
		<key>CFBundleExecutable</key>
		<string>$(EXECUTABLE_NAME)</string>
		<key>CFBundleIdentifier</key>
		<string>$(PRODUCT_BUNDLE_IDENTIFIER)</string>
		<key>CFBundleInfoDictionaryVersion</key>
		<string>6.0</string>
		<key>CFBundleName</key>
		<string>$(BUNDLE_NAME)</string>
		<key>CFBundlePackageType</key>
		<string>APPL</string>
		<key>CFBundleShortVersionString</key>
		<string>$(FLUTTER_BUILD_NAME)</string>
		<key>CFBundleSignature</key>
		<string>????</string>
		<key>CFBundleURLTypes</key>
		<array>
			<dict>
				<key>CFBundleTypeRole</key>
				<string>Editor</string>
				<key>CFBundleURLName</key>
				<string>h.omi.me</string>
				<key>CFBundleURLSchemes</key>
				<array>
					<string>https</string>
				</array>
			</dict>
			<dict>
				<key>CFBundleTypeRole</key>
				<string>Editor</string>
				<key>CFBundleURLName</key>
<<<<<<< HEAD
				<string>com.friend.ios</string>
				<key>CFBundleURLSchemes</key>
				<array>
					<string>omiapp</string>
=======
				<string>h.omi.me</string>
				<key>CFBundleURLSchemes</key>
				<array>
					<string>$(GOOGLE_REVERSE_CLIENT_ID)</string>
>>>>>>> 65bcc0b7
				</array>
			</dict>
		</array>
		<key>CFBundleVersion</key>
		<string>$(FLUTTER_BUILD_NUMBER)</string>
		<key>FlutterDeepLinkingEnabled</key>
		<false/>
		<key>LSApplicationQueriesSchemes</key>
		<array>
			<string>comgooglemaps</string>
			<string>iosamap</string>
		</array>
		<key>LSRequiresIPhoneOS</key>
		<true/>
		<key>NSBluetoothAlwaysUsageDescription</key>
		<string>Bluetooth permission is required to connect with your Omi.</string>
		<key>NSBluetoothPeripheralUsageDescription</key>
		<string>Bluetooth permission is required to connect with your Omi.</string>
		<key>NSCalendarsFullAccessUsageDescription</key>
		<string>Access most functions for calendar viewing and editing.</string>
		<key>NSCalendarsUsageDescription</key>
		<string>Access most functions for calendar viewing and editing.</string>
		<key>NSContactsUsageDescription</key>
		<string>Access contacts for event attendee editing.</string>
		<key>NSLocationAlwaysAndWhenInUseUsageDescription</key>
		<string>When creating your memories, we use your location for determining where they were created.</string>
		<key>NSLocationUsageDescription</key>
		<string>When creating your memories, we use your location for determining where they were created.</string>
		<key>NSLocationWhenInUseUsageDescription</key>
		<string>When creating your memories, we use your location for determining where they were created.</string>
		<key>NSMicrophoneUsageDescription</key>
		<string>We need access to your microphone so you can share audio explanations of Bugs you find.</string>
		<key>NSPhotoLibraryUsageDescription</key>
		<string>We need access to your photo library to allow you to upload and share photos through Instabug.</string>
		<key>PermissionGroupNotification</key>
		<string>You need to enable notifications to receive your pro-active feedback.</string>
		<key>NSCameraUsageDescription</key>
		<string>Camera access is required to report issues</string>
		<key>UIApplicationSupportsIndirectInputEvents</key>
		<true/>
		<key>UIBackgroundModes</key>
		<array>
			<string>audio</string>
			<string>location</string>
			<string>bluetooth-central</string>
			<string>fetch</string>
			<string>processing</string>
			<string>remote-notification</string>
		</array>
		<key>UIDeviceFamily</key>
		<array>
			<integer>1</integer>
		</array>
		<key>UILaunchStoryboardName</key>
		<string>LaunchScreen</string>
		<key>UIMainStoryboardFile</key>
		<string>Main</string>
		<key>UIRequiresFullScreen</key>
		<true/>
		<key>UIStatusBarHidden</key>
		<false/>
		<key>UISupportedInterfaceOrientations</key>
		<array>
			<string>UIInterfaceOrientationPortrait</string>
		</array>
		<key>UISupportedInterfaceOrientations~ipad</key>
		<array>
			<string>UIInterfaceOrientationLandscapeLeft</string>
			<string>UIInterfaceOrientationLandscapeRight</string>
			<string>UIInterfaceOrientationPortrait</string>
		</array>
		<key>UIViewControllerBasedStatusBarAppearance</key>
		<false/>
	</dict>
</plist><|MERGE_RESOLUTION|>--- conflicted
+++ resolved
@@ -46,17 +46,14 @@
 				<key>CFBundleTypeRole</key>
 				<string>Editor</string>
 				<key>CFBundleURLName</key>
-<<<<<<< HEAD
 				<string>com.friend.ios</string>
 				<key>CFBundleURLSchemes</key>
 				<array>
 					<string>omiapp</string>
-=======
 				<string>h.omi.me</string>
 				<key>CFBundleURLSchemes</key>
 				<array>
 					<string>$(GOOGLE_REVERSE_CLIENT_ID)</string>
->>>>>>> 65bcc0b7
 				</array>
 			</dict>
 		</array>
