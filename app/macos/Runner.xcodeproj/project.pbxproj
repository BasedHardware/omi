// !$*UTF8*$!
{
	archiveVersion = 1;
	classes = {
	};
	objectVersion = 54;
	objects = {

/* Begin PBXAggregateTarget section */
		33CC111A2044C6BA0003C045 /* Flutter Assemble */ = {
			isa = PBXAggregateTarget;
			buildConfigurationList = 33CC111B2044C6BA0003C045 /* Build configuration list for PBXAggregateTarget "Flutter Assemble" */;
			buildPhases = (
				33CC111E2044C6BF0003C045 /* ShellScript */,
			);
			dependencies = (
			);
			name = "Flutter Assemble";
			productName = FLX;
		};
/* End PBXAggregateTarget section */

/* Begin PBXBuildFile section */
		332689E32D863DBF00CB35A1 /* GoogleService-Info.plist in Resources */ = {isa = PBXBuildFile; fileRef = 332689E22D863DBF00CB35A1 /* GoogleService-Info.plist */; };
		335BBD1B22A9A15E00E9071D /* GeneratedPluginRegistrant.swift in Sources */ = {isa = PBXBuildFile; fileRef = 335BBD1A22A9A15E00E9071D /* GeneratedPluginRegistrant.swift */; };
		33CC10F12044A3C60003C045 /* AppDelegate.swift in Sources */ = {isa = PBXBuildFile; fileRef = 33CC10F02044A3C60003C045 /* AppDelegate.swift */; };
		33CC10F32044A3C60003C045 /* Assets.xcassets in Resources */ = {isa = PBXBuildFile; fileRef = 33CC10F22044A3C60003C045 /* Assets.xcassets */; };
		33CC10F62044A3C60003C045 /* MainMenu.xib in Resources */ = {isa = PBXBuildFile; fileRef = 33CC10F42044A3C60003C045 /* MainMenu.xib */; };
		33CC11132044BFA00003C045 /* MainFlutterWindow.swift in Sources */ = {isa = PBXBuildFile; fileRef = 33CC11122044BFA00003C045 /* MainFlutterWindow.swift */; };
		33CC11162044BFA00003C045 /* PermissionManager.swift in Sources */ = {isa = PBXBuildFile; fileRef = 33CC11172044BFA00003C045 /* PermissionManager.swift */; };
		33CC11182044BFA00003C045 /* MenuBarManager.swift in Sources */ = {isa = PBXBuildFile; fileRef = 33CC11192044BFA00003C045 /* MenuBarManager.swift */; };
		33CC111A2044BFA00003C045 /* AudioManager.swift in Sources */ = {isa = PBXBuildFile; fileRef = 33CC111B2044BFA00003C045 /* AudioManager.swift */; };
		6CEA62AC1B6F48029F663C75 /* Pods_Runner.framework in Frameworks */ = {isa = PBXBuildFile; fileRef = 990C21DF2FB7195E1A0C66BB /* Pods_Runner.framework */; };
		CF46C6482EC157BB00BEE80A /* Custom.xcconfig in Resources */ = {isa = PBXBuildFile; fileRef = CF46C6472EC157BB00BEE80A /* Custom.xcconfig */; };
		CF46C6492EC157BB00BEE80A /* Base.xcconfig in Resources */ = {isa = PBXBuildFile; fileRef = CF46C6462EC157BB00BEE80A /* Base.xcconfig */; };
		CFD3F5532E857FDC00CFA1AD /* GlobalShortcutManager.swift in Sources */ = {isa = PBXBuildFile; fileRef = CFD3F5512E857FDC00CFA1AD /* GlobalShortcutManager.swift */; };
		CFD3F5592E85968400CFA1AD /* FloatingChatWindowManager.swift in Sources */ = {isa = PBXBuildFile; fileRef = CFD3F5582E85968400CFA1AD /* FloatingChatWindowManager.swift */; };
		CFD3F5612E86368F00CFA1AD /* FloatingControlBar.swift in Sources */ = {isa = PBXBuildFile; fileRef = CFD3F5602E86368F00CFA1AD /* FloatingControlBar.swift */; };
		CFD3F5632E868FD100CFA1AD /* ScreenCaptureManager.swift in Sources */ = {isa = PBXBuildFile; fileRef = CFD3F5622E868FD100CFA1AD /* ScreenCaptureManager.swift */; };
		CFD3F5692E8691C500CFA1AD /* AskAIInputView.swift in Sources */ = {isa = PBXBuildFile; fileRef = CFD3F5682E8691C500CFA1AD /* AskAIInputView.swift */; };
		CFD3F56B2E8696CC00CFA1AD /* AIResponseView.swift in Sources */ = {isa = PBXBuildFile; fileRef = CFD3F56A2E8696CC00CFA1AD /* AIResponseView.swift */; };
		CFD3F56D2E8697A400CFA1AD /* VisualEffectView.swift in Sources */ = {isa = PBXBuildFile; fileRef = CFD3F56C2E8697A400CFA1AD /* VisualEffectView.swift */; };
		CFD3F56F2E86CA4E00CFA1AD /* AIConversationView.swift in Sources */ = {isa = PBXBuildFile; fileRef = CFD3F56E2E86CA4E00CFA1AD /* AIConversationView.swift */; };
		CFD3F5712E86CCE700CFA1AD /* AIConversationWindow.swift in Sources */ = {isa = PBXBuildFile; fileRef = CFD3F5702E86CCE700CFA1AD /* AIConversationWindow.swift */; };
		CFD3F5742E87FAFF00CFA1AD /* MarkdownUI in Frameworks */ = {isa = PBXBuildFile; productRef = CFD3F5732E87FAFF00CFA1AD /* MarkdownUI */; };
/* End PBXBuildFile section */

/* Begin PBXContainerItemProxy section */
		33CC111F2044C79F0003C045 /* PBXContainerItemProxy */ = {
			isa = PBXContainerItemProxy;
			containerPortal = 33CC10E52044A3C60003C045 /* Project object */;
			proxyType = 1;
			remoteGlobalIDString = 33CC111A2044C6BA0003C045;
			remoteInfo = FLX;
		};
/* End PBXContainerItemProxy section */

/* Begin PBXCopyFilesBuildPhase section */
		33CC110E2044A8840003C045 /* Bundle Framework */ = {
			isa = PBXCopyFilesBuildPhase;
			buildActionMask = 2147483647;
			dstPath = "";
			dstSubfolderSpec = 10;
			files = (
			);
			name = "Bundle Framework";
			runOnlyForDeploymentPostprocessing = 0;
		};
/* End PBXCopyFilesBuildPhase section */

/* Begin PBXFileReference section */
		1C2D026EB5A0346DDF59E311 /* Pods-Runner.release-dev.xcconfig */ = {isa = PBXFileReference; includeInIndex = 1; lastKnownFileType = text.xcconfig; name = "Pods-Runner.release-dev.xcconfig"; path = "Target Support Files/Pods-Runner/Pods-Runner.release-dev.xcconfig"; sourceTree = "<group>"; };
		332689E22D863DBF00CB35A1 /* GoogleService-Info.plist */ = {isa = PBXFileReference; lastKnownFileType = text.plist.xml; path = "GoogleService-Info.plist"; sourceTree = "<group>"; };
		332689E42D870FC600CB35A1 /* RunnerRelease.entitlements */ = {isa = PBXFileReference; lastKnownFileType = text.plist.entitlements; path = RunnerRelease.entitlements; sourceTree = "<group>"; };
		332689E52D8712BB00CB35A1 /* RunnerDebug.entitlements */ = {isa = PBXFileReference; lastKnownFileType = text.plist.entitlements; path = RunnerDebug.entitlements; sourceTree = "<group>"; };
		332689E62D8712C600CB35A1 /* RunnerProfile.entitlements */ = {isa = PBXFileReference; lastKnownFileType = text.plist.entitlements; path = RunnerProfile.entitlements; sourceTree = "<group>"; };
		333000ED22D3DE5D00554162 /* Warnings.xcconfig */ = {isa = PBXFileReference; lastKnownFileType = text.xcconfig; path = Warnings.xcconfig; sourceTree = "<group>"; };
		335BBD1A22A9A15E00E9071D /* GeneratedPluginRegistrant.swift */ = {isa = PBXFileReference; fileEncoding = 4; lastKnownFileType = sourcecode.swift; path = GeneratedPluginRegistrant.swift; sourceTree = "<group>"; };
		33AE6BFE2D885D7400901B39 /* RunnerDebug-prod.entitlements */ = {isa = PBXFileReference; lastKnownFileType = text.plist.entitlements; path = "RunnerDebug-prod.entitlements"; sourceTree = "<group>"; };
		33AE6BFF2D885D7700901B39 /* RunnerDebug-dev.entitlements */ = {isa = PBXFileReference; lastKnownFileType = text.plist.entitlements; path = "RunnerDebug-dev.entitlements"; sourceTree = "<group>"; };
		33AE6C002D885D7E00901B39 /* RunnerRelease-prod.entitlements */ = {isa = PBXFileReference; lastKnownFileType = text.plist.entitlements; path = "RunnerRelease-prod.entitlements"; sourceTree = "<group>"; };
		33AE6C012D885D8700901B39 /* RunnerProfile-prod.entitlements */ = {isa = PBXFileReference; lastKnownFileType = text.plist.entitlements; path = "RunnerProfile-prod.entitlements"; sourceTree = "<group>"; };
		33CC10ED2044A3C60003C045 /* Nooto.app */ = {isa = PBXFileReference; explicitFileType = wrapper.application; includeInIndex = 0; path = Nooto.app; sourceTree = BUILT_PRODUCTS_DIR; };
		33CC10F02044A3C60003C045 /* AppDelegate.swift */ = {isa = PBXFileReference; lastKnownFileType = sourcecode.swift; path = AppDelegate.swift; sourceTree = "<group>"; };
		33CC10F22044A3C60003C045 /* Assets.xcassets */ = {isa = PBXFileReference; lastKnownFileType = folder.assetcatalog; name = Assets.xcassets; path = Runner/Assets.xcassets; sourceTree = "<group>"; };
		33CC10F52044A3C60003C045 /* Base */ = {isa = PBXFileReference; lastKnownFileType = file.xib; name = Base; path = Base.lproj/MainMenu.xib; sourceTree = "<group>"; };
		33CC10F72044A3C60003C045 /* Info.plist */ = {isa = PBXFileReference; lastKnownFileType = text.plist.xml; name = Info.plist; path = Runner/Info.plist; sourceTree = "<group>"; };
		33CC11122044BFA00003C045 /* MainFlutterWindow.swift */ = {isa = PBXFileReference; lastKnownFileType = sourcecode.swift; path = MainFlutterWindow.swift; sourceTree = "<group>"; };
		33CC11172044BFA00003C045 /* PermissionManager.swift */ = {isa = PBXFileReference; lastKnownFileType = sourcecode.swift; path = PermissionManager.swift; sourceTree = "<group>"; };
		33CC11192044BFA00003C045 /* MenuBarManager.swift */ = {isa = PBXFileReference; lastKnownFileType = sourcecode.swift; path = MenuBarManager.swift; sourceTree = "<group>"; };
		33CC111B2044BFA00003C045 /* AudioManager.swift */ = {isa = PBXFileReference; lastKnownFileType = sourcecode.swift; path = AudioManager.swift; sourceTree = "<group>"; };
		33CEB47222A05771004F2AC0 /* Flutter-Debug.xcconfig */ = {isa = PBXFileReference; lastKnownFileType = text.xcconfig; path = "Flutter-Debug.xcconfig"; sourceTree = "<group>"; };
		33CEB47422A05771004F2AC0 /* Flutter-Release.xcconfig */ = {isa = PBXFileReference; lastKnownFileType = text.xcconfig; path = "Flutter-Release.xcconfig"; sourceTree = "<group>"; };
		33CEB47722A0578A004F2AC0 /* Flutter-Generated.xcconfig */ = {isa = PBXFileReference; lastKnownFileType = text.xcconfig; name = "Flutter-Generated.xcconfig"; path = "ephemeral/Flutter-Generated.xcconfig"; sourceTree = "<group>"; };
		33E51913231747F40026EE4D /* DebugProfile.entitlements */ = {isa = PBXFileReference; lastKnownFileType = text.plist.entitlements; path = DebugProfile.entitlements; sourceTree = "<group>"; };
		33E51914231749380026EE4D /* Release.entitlements */ = {isa = PBXFileReference; fileEncoding = 4; lastKnownFileType = text.plist.entitlements; path = Release.entitlements; sourceTree = "<group>"; };
		33E5194F232828860026EE4D /* AppInfo.xcconfig */ = {isa = PBXFileReference; lastKnownFileType = text.xcconfig; path = AppInfo.xcconfig; sourceTree = "<group>"; };
		499F292DC6760DF2E1C7EE6C /* Pods-Runner.profile-dev.xcconfig */ = {isa = PBXFileReference; includeInIndex = 1; lastKnownFileType = text.xcconfig; name = "Pods-Runner.profile-dev.xcconfig"; path = "Target Support Files/Pods-Runner/Pods-Runner.profile-dev.xcconfig"; sourceTree = "<group>"; };
		727D30C5CE8BA20F9DDF5245 /* Pods-Runner.release-prod.xcconfig */ = {isa = PBXFileReference; includeInIndex = 1; lastKnownFileType = text.xcconfig; name = "Pods-Runner.release-prod.xcconfig"; path = "Target Support Files/Pods-Runner/Pods-Runner.release-prod.xcconfig"; sourceTree = "<group>"; };
		7AFA3C8E1D35360C0083082E /* Release.xcconfig */ = {isa = PBXFileReference; lastKnownFileType = text.xcconfig; path = Release.xcconfig; sourceTree = "<group>"; };
		8D3552C3B9FB89580AB02D4C /* Pods-Runner.debug.xcconfig */ = {isa = PBXFileReference; includeInIndex = 1; lastKnownFileType = text.xcconfig; name = "Pods-Runner.debug.xcconfig"; path = "Target Support Files/Pods-Runner/Pods-Runner.debug.xcconfig"; sourceTree = "<group>"; };
		96C47D61F21F055C4264E4ED /* Pods-Runner.release.xcconfig */ = {isa = PBXFileReference; includeInIndex = 1; lastKnownFileType = text.xcconfig; name = "Pods-Runner.release.xcconfig"; path = "Target Support Files/Pods-Runner/Pods-Runner.release.xcconfig"; sourceTree = "<group>"; };
		9740EEB21CF90195004384FC /* Debug.xcconfig */ = {isa = PBXFileReference; fileEncoding = 4; lastKnownFileType = text.xcconfig; path = Debug.xcconfig; sourceTree = "<group>"; };
		990C21DF2FB7195E1A0C66BB /* Pods_Runner.framework */ = {isa = PBXFileReference; explicitFileType = wrapper.framework; includeInIndex = 0; path = Pods_Runner.framework; sourceTree = BUILT_PRODUCTS_DIR; };
		9E30D5C1306899D4214FF616 /* Pods-Runner.debug-dev.xcconfig */ = {isa = PBXFileReference; includeInIndex = 1; lastKnownFileType = text.xcconfig; name = "Pods-Runner.debug-dev.xcconfig"; path = "Target Support Files/Pods-Runner/Pods-Runner.debug-dev.xcconfig"; sourceTree = "<group>"; };
		CF46C6462EC157BB00BEE80A /* Base.xcconfig */ = {isa = PBXFileReference; lastKnownFileType = text.xcconfig; path = Base.xcconfig; sourceTree = "<group>"; };
		CF46C6472EC157BB00BEE80A /* Custom.xcconfig */ = {isa = PBXFileReference; lastKnownFileType = text.xcconfig; path = Custom.xcconfig; sourceTree = "<group>"; };
		CFD3F5512E857FDC00CFA1AD /* GlobalShortcutManager.swift */ = {isa = PBXFileReference; lastKnownFileType = sourcecode.swift; path = GlobalShortcutManager.swift; sourceTree = "<group>"; };
		CFD3F5582E85968400CFA1AD /* FloatingChatWindowManager.swift */ = {isa = PBXFileReference; lastKnownFileType = sourcecode.swift; path = FloatingChatWindowManager.swift; sourceTree = "<group>"; };
		CFD3F5602E86368F00CFA1AD /* FloatingControlBar.swift */ = {isa = PBXFileReference; lastKnownFileType = sourcecode.swift; path = FloatingControlBar.swift; sourceTree = "<group>"; };
		CFD3F5622E868FD100CFA1AD /* ScreenCaptureManager.swift */ = {isa = PBXFileReference; lastKnownFileType = sourcecode.swift; path = ScreenCaptureManager.swift; sourceTree = "<group>"; };
		CFD3F5682E8691C500CFA1AD /* AskAIInputView.swift */ = {isa = PBXFileReference; lastKnownFileType = sourcecode.swift; path = AskAIInputView.swift; sourceTree = "<group>"; };
		CFD3F56A2E8696CC00CFA1AD /* AIResponseView.swift */ = {isa = PBXFileReference; lastKnownFileType = sourcecode.swift; path = AIResponseView.swift; sourceTree = "<group>"; };
		CFD3F56C2E8697A400CFA1AD /* VisualEffectView.swift */ = {isa = PBXFileReference; lastKnownFileType = sourcecode.swift; path = VisualEffectView.swift; sourceTree = "<group>"; };
		CFD3F56E2E86CA4E00CFA1AD /* AIConversationView.swift */ = {isa = PBXFileReference; lastKnownFileType = sourcecode.swift; path = AIConversationView.swift; sourceTree = "<group>"; };
		CFD3F5702E86CCE700CFA1AD /* AIConversationWindow.swift */ = {isa = PBXFileReference; lastKnownFileType = sourcecode.swift; path = AIConversationWindow.swift; sourceTree = "<group>"; };
		ECA12410D4472837013672C6 /* Pods-Runner.debug-prod.xcconfig */ = {isa = PBXFileReference; includeInIndex = 1; lastKnownFileType = text.xcconfig; name = "Pods-Runner.debug-prod.xcconfig"; path = "Target Support Files/Pods-Runner/Pods-Runner.debug-prod.xcconfig"; sourceTree = "<group>"; };
		F8DCBD7DD8AB67EE93F0458C /* Pods-Runner.profile-prod.xcconfig */ = {isa = PBXFileReference; includeInIndex = 1; lastKnownFileType = text.xcconfig; name = "Pods-Runner.profile-prod.xcconfig"; path = "Target Support Files/Pods-Runner/Pods-Runner.profile-prod.xcconfig"; sourceTree = "<group>"; };
		FBFF4BAE9914B1C75B63AB20 /* Pods-Runner.profile.xcconfig */ = {isa = PBXFileReference; includeInIndex = 1; lastKnownFileType = text.xcconfig; name = "Pods-Runner.profile.xcconfig"; path = "Target Support Files/Pods-Runner/Pods-Runner.profile.xcconfig"; sourceTree = "<group>"; };
/* End PBXFileReference section */

/* Begin PBXFrameworksBuildPhase section */
		33CC10EA2044A3C60003C045 /* Frameworks */ = {
			isa = PBXFrameworksBuildPhase;
			buildActionMask = 2147483647;
			files = (
				6CEA62AC1B6F48029F663C75 /* Pods_Runner.framework in Frameworks */,
				CFD3F5742E87FAFF00CFA1AD /* MarkdownUI in Frameworks */,
			);
			runOnlyForDeploymentPostprocessing = 0;
		};
/* End PBXFrameworksBuildPhase section */

/* Begin PBXGroup section */
		33BA886A226E78AF003329D5 /* Configs */ = {
			isa = PBXGroup;
			children = (
				CF46C6462EC157BB00BEE80A /* Base.xcconfig */,
				CF46C6472EC157BB00BEE80A /* Custom.xcconfig */,
				33E5194F232828860026EE4D /* AppInfo.xcconfig */,
				9740EEB21CF90195004384FC /* Debug.xcconfig */,
				7AFA3C8E1D35360C0083082E /* Release.xcconfig */,
				333000ED22D3DE5D00554162 /* Warnings.xcconfig */,
			);
			path = Configs;
			sourceTree = "<group>";
		};
		33CC10E42044A3C60003C045 = {
			isa = PBXGroup;
			children = (
				332689E22D863DBF00CB35A1 /* GoogleService-Info.plist */,
				33FAB671232836740065AC1E /* Runner */,
				33CEB47122A05771004F2AC0 /* Flutter */,
				33CC10EE2044A3C60003C045 /* Products */,
				7E46E8344CECDAF8A1C52DC9 /* Pods */,
				8B6767900719AA147F326713 /* Frameworks */,
			);
			sourceTree = "<group>";
		};
		33CC10EE2044A3C60003C045 /* Products */ = {
			isa = PBXGroup;
			children = (
				33CC10ED2044A3C60003C045 /* Nooto.app */,
			);
			name = Products;
			sourceTree = "<group>";
		};
		33CC11242044D66E0003C045 /* Resources */ = {
			isa = PBXGroup;
			children = (
				33CC10F22044A3C60003C045 /* Assets.xcassets */,
				33CC10F42044A3C60003C045 /* MainMenu.xib */,
				33CC10F72044A3C60003C045 /* Info.plist */,
			);
			name = Resources;
			path = ..;
			sourceTree = "<group>";
		};
		33CEB47122A05771004F2AC0 /* Flutter */ = {
			isa = PBXGroup;
			children = (
				335BBD1A22A9A15E00E9071D /* GeneratedPluginRegistrant.swift */,
				33CEB47222A05771004F2AC0 /* Flutter-Debug.xcconfig */,
				33CEB47422A05771004F2AC0 /* Flutter-Release.xcconfig */,
				33CEB47722A0578A004F2AC0 /* Flutter-Generated.xcconfig */,
			);
			path = Flutter;
			sourceTree = "<group>";
		};
		33FAB671232836740065AC1E /* Runner */ = {
			isa = PBXGroup;
			children = (
				CFD3F5702E86CCE700CFA1AD /* AIConversationWindow.swift */,
				CFD3F56E2E86CA4E00CFA1AD /* AIConversationView.swift */,
				CFD3F56C2E8697A400CFA1AD /* VisualEffectView.swift */,
				CFD3F56A2E8696CC00CFA1AD /* AIResponseView.swift */,
				CFD3F5682E8691C500CFA1AD /* AskAIInputView.swift */,
				CFD3F5622E868FD100CFA1AD /* ScreenCaptureManager.swift */,
				CFD3F5602E86368F00CFA1AD /* FloatingControlBar.swift */,
				CFD3F5582E85968400CFA1AD /* FloatingChatWindowManager.swift */,
				CFD3F5512E857FDC00CFA1AD /* GlobalShortcutManager.swift */,
				33AE6C012D885D8700901B39 /* RunnerProfile-prod.entitlements */,
				33AE6C002D885D7E00901B39 /* RunnerRelease-prod.entitlements */,
				33AE6BFF2D885D7700901B39 /* RunnerDebug-dev.entitlements */,
				33AE6BFE2D885D7400901B39 /* RunnerDebug-prod.entitlements */,
				332689E62D8712C600CB35A1 /* RunnerProfile.entitlements */,
				332689E52D8712BB00CB35A1 /* RunnerDebug.entitlements */,
				332689E42D870FC600CB35A1 /* RunnerRelease.entitlements */,
				33CC10F02044A3C60003C045 /* AppDelegate.swift */,
				33CC11122044BFA00003C045 /* MainFlutterWindow.swift */,
				33CC11172044BFA00003C045 /* PermissionManager.swift */,
				33CC11192044BFA00003C045 /* MenuBarManager.swift */,
				33CC111B2044BFA00003C045 /* AudioManager.swift */,
				33E51913231747F40026EE4D /* DebugProfile.entitlements */,
				33E51914231749380026EE4D /* Release.entitlements */,
				33CC11242044D66E0003C045 /* Resources */,
				33BA886A226E78AF003329D5 /* Configs */,
			);
			path = Runner;
			sourceTree = "<group>";
		};
		7E46E8344CECDAF8A1C52DC9 /* Pods */ = {
			isa = PBXGroup;
			children = (
				8D3552C3B9FB89580AB02D4C /* Pods-Runner.debug.xcconfig */,
				ECA12410D4472837013672C6 /* Pods-Runner.debug-prod.xcconfig */,
				9E30D5C1306899D4214FF616 /* Pods-Runner.debug-dev.xcconfig */,
				96C47D61F21F055C4264E4ED /* Pods-Runner.release.xcconfig */,
				727D30C5CE8BA20F9DDF5245 /* Pods-Runner.release-prod.xcconfig */,
				1C2D026EB5A0346DDF59E311 /* Pods-Runner.release-dev.xcconfig */,
				FBFF4BAE9914B1C75B63AB20 /* Pods-Runner.profile.xcconfig */,
				F8DCBD7DD8AB67EE93F0458C /* Pods-Runner.profile-prod.xcconfig */,
				499F292DC6760DF2E1C7EE6C /* Pods-Runner.profile-dev.xcconfig */,
			);
			path = Pods;
			sourceTree = "<group>";
		};
		8B6767900719AA147F326713 /* Frameworks */ = {
			isa = PBXGroup;
			children = (
				990C21DF2FB7195E1A0C66BB /* Pods_Runner.framework */,
			);
			name = Frameworks;
			sourceTree = "<group>";
		};
/* End PBXGroup section */

/* Begin PBXNativeTarget section */
		33CC10EC2044A3C60003C045 /* Runner */ = {
			isa = PBXNativeTarget;
			buildConfigurationList = 33CC10FB2044A3C60003C045 /* Build configuration list for PBXNativeTarget "Runner" */;
			buildPhases = (
				7A3C1E7136698D1467D05416 /* [CP] Check Pods Manifest.lock */,
				42B32A952E12266100112689 /* Copy Google Plist file */,
				33CC10E92044A3C60003C045 /* Sources */,
				33CC10EA2044A3C60003C045 /* Frameworks */,
				33CC10EB2044A3C60003C045 /* Resources */,
				33CC110E2044A8840003C045 /* Bundle Framework */,
				3399D490228B24CF009A79C7 /* ShellScript */,
				AF7BC7379FDDCB7A5029344E /* [CP] Embed Pods Frameworks */,
				EE03BE128887DC44A9D12A0F /* [CP] Copy Pods Resources */,
				A0E80D3EA96E559DAAD1176C /* FlutterFire: "flutterfire upload-crashlytics-symbols" */,
				A18DDB06CBEA433E5881B536 /* FlutterFire: "flutterfire bundle-service-file" */,
			);
			buildRules = (
			);
			dependencies = (
				33CC11202044C79F0003C045 /* PBXTargetDependency */,
			);
			name = Runner;
			productName = Runner;
			productReference = 33CC10ED2044A3C60003C045 /* Nooto.app */;
			productType = "com.apple.product-type.application";
		};
/* End PBXNativeTarget section */

/* Begin PBXProject section */
		33CC10E52044A3C60003C045 /* Project object */ = {
			isa = PBXProject;
			attributes = {
				LastSwiftUpdateCheck = 0920;
				LastUpgradeCheck = 1510;
				ORGANIZATIONNAME = "";
				TargetAttributes = {
					33CC10EC2044A3C60003C045 = {
						CreatedOnToolsVersion = 9.2;
						LastSwiftMigration = 1100;
						SystemCapabilities = {
							com.apple.Sandbox = {
								enabled = 1;
							};
						};
					};
					33CC111A2044C6BA0003C045 = {
						CreatedOnToolsVersion = 9.2;
						ProvisioningStyle = Manual;
					};
				};
			};
			buildConfigurationList = 33CC10E82044A3C60003C045 /* Build configuration list for PBXProject "Runner" */;
			compatibilityVersion = "Xcode 9.3";
			developmentRegion = en;
			hasScannedForEncodings = 0;
			knownRegions = (
				en,
				Base,
			);
			mainGroup = 33CC10E42044A3C60003C045;
			packageReferences = (
				CFD3F5722E87C59500CFA1AD /* XCRemoteSwiftPackageReference "swift-markdown-ui" */,
			);
			productRefGroup = 33CC10EE2044A3C60003C045 /* Products */;
			projectDirPath = "";
			projectRoot = "";
			targets = (
				33CC10EC2044A3C60003C045 /* Runner */,
				33CC111A2044C6BA0003C045 /* Flutter Assemble */,
			);
		};
/* End PBXProject section */

/* Begin PBXResourcesBuildPhase section */
		33CC10EB2044A3C60003C045 /* Resources */ = {
			isa = PBXResourcesBuildPhase;
			buildActionMask = 2147483647;
			files = (
				CF46C6482EC157BB00BEE80A /* Custom.xcconfig in Resources */,
				CF46C6492EC157BB00BEE80A /* Base.xcconfig in Resources */,
				33CC10F32044A3C60003C045 /* Assets.xcassets in Resources */,
				332689E32D863DBF00CB35A1 /* GoogleService-Info.plist in Resources */,
				33CC10F62044A3C60003C045 /* MainMenu.xib in Resources */,
			);
			runOnlyForDeploymentPostprocessing = 0;
		};
/* End PBXResourcesBuildPhase section */

/* Begin PBXShellScriptBuildPhase section */
		3399D490228B24CF009A79C7 /* ShellScript */ = {
			isa = PBXShellScriptBuildPhase;
			alwaysOutOfDate = 1;
			buildActionMask = 2147483647;
			files = (
			);
			inputFileListPaths = (
			);
			inputPaths = (
			);
			outputFileListPaths = (
			);
			outputPaths = (
			);
			runOnlyForDeploymentPostprocessing = 0;
			shellPath = /bin/sh;
			shellScript = "echo \"$PRODUCT_NAME.app\" > \"$PROJECT_DIR\"/Flutter/ephemeral/.app_filename && \"$FLUTTER_ROOT\"/packages/flutter_tools/bin/macos_assemble.sh embed\n";
		};
		33CC111E2044C6BF0003C045 /* ShellScript */ = {
			isa = PBXShellScriptBuildPhase;
			buildActionMask = 2147483647;
			files = (
			);
			inputFileListPaths = (
				Flutter/ephemeral/FlutterInputs.xcfilelist,
			);
			inputPaths = (
				Flutter/ephemeral/tripwire,
			);
			outputFileListPaths = (
				Flutter/ephemeral/FlutterOutputs.xcfilelist,
			);
			outputPaths = (
			);
			runOnlyForDeploymentPostprocessing = 0;
			shellPath = /bin/sh;
			shellScript = "\"$FLUTTER_ROOT\"/packages/flutter_tools/bin/macos_assemble.sh && touch Flutter/ephemeral/tripwire";
		};
		42B32A952E12266100112689 /* Copy Google Plist file */ = {
			isa = PBXShellScriptBuildPhase;
			buildActionMask = 2147483647;
			files = (
			);
			inputFileListPaths = (
			);
			inputPaths = (
			);
			name = "Copy Google Plist file";
			outputFileListPaths = (
			);
			outputPaths = (
			);
			runOnlyForDeploymentPostprocessing = 0;
			shellPath = /bin/sh;
			shellScript = "DEV_GOOGLE_PLIST=\"${PROJECT_DIR}/Config/Dev\"\nPROD_GOOGLE_PLIST=\"${PROJECT_DIR}/Config/Prod\"\n\necho \"build config is ${CONFIGURATION}\"\n\ncase \"${CONFIGURATION}\" in\n\n   \"Debug-dev\" | \"AdHoc_Staging\" | \"Release-dev\" | \"Debug\")\n        cp -r \"$DEV_GOOGLE_PLIST/GoogleService-Info.plist\" \"${PROJECT_DIR}/GoogleService-Info.plist\" ;;\n   \"Debug-prod\" | \"Profile\" |\"Release-prod\" |\"Release\")\n        cp -r \"$PROD_GOOGLE_PLIST/GoogleService-Info.plist\" \"${PROJECT_DIR}/GoogleService-Info.plist\" ;;\n\n    *)\n        ;;\nesac\n";
		};
		7A3C1E7136698D1467D05416 /* [CP] Check Pods Manifest.lock */ = {
			isa = PBXShellScriptBuildPhase;
			buildActionMask = 2147483647;
			files = (
			);
			inputFileListPaths = (
			);
			inputPaths = (
				"${PODS_PODFILE_DIR_PATH}/Podfile.lock",
				"${PODS_ROOT}/Manifest.lock",
			);
			name = "[CP] Check Pods Manifest.lock";
			outputFileListPaths = (
			);
			outputPaths = (
				"$(DERIVED_FILE_DIR)/Pods-Runner-checkManifestLockResult.txt",
			);
			runOnlyForDeploymentPostprocessing = 0;
			shellPath = /bin/sh;
			shellScript = "diff \"${PODS_PODFILE_DIR_PATH}/Podfile.lock\" \"${PODS_ROOT}/Manifest.lock\" > /dev/null\nif [ $? != 0 ] ; then\n    # print error to STDERR\n    echo \"error: The sandbox is not in sync with the Podfile.lock. Run 'pod install' or update your CocoaPods installation.\" >&2\n    exit 1\nfi\n# This output is used by Xcode 'outputs' to avoid re-running this script phase.\necho \"SUCCESS\" > \"${SCRIPT_OUTPUT_FILE_0}\"\n";
			showEnvVarsInLog = 0;
		};
		A0E80D3EA96E559DAAD1176C /* FlutterFire: "flutterfire upload-crashlytics-symbols" */ = {
			isa = PBXShellScriptBuildPhase;
			buildActionMask = 2147483647;
			files = (
			);
			inputFileListPaths = (
			);
<<<<<<< HEAD
			name = "[CP] Embed Pods Frameworks";
=======
			inputPaths = (
			);
			name = "FlutterFire: \"flutterfire upload-crashlytics-symbols\"";
			outputFileListPaths = (
			);
			outputPaths = (
			);
			runOnlyForDeploymentPostprocessing = 0;
			shellPath = /bin/sh;
			shellScript = "\n#!/bin/bash\nPATH=\"${PATH}:$FLUTTER_ROOT/bin:${PUB_CACHE}/bin:$HOME/.pub-cache/bin\"\n\nif [ -z \"$PODS_ROOT\" ] || [ ! -d \"$PODS_ROOT/FirebaseCrashlytics\" ]; then\n  # Cannot use \"BUILD_DIR%/Build/*\" as per Firebase documentation, it points to \"flutter-project/build/ios/*\" path which doesn't have run script\n  DERIVED_DATA_PATH=$(echo \"$BUILD_ROOT\" | sed -E 's|(.*DerivedData/[^/]+).*|\\1|')\n  PATH_TO_CRASHLYTICS_UPLOAD_SCRIPT=\"${DERIVED_DATA_PATH}/SourcePackages/checkouts/firebase-ios-sdk/Crashlytics/run\"\nelse\n  PATH_TO_CRASHLYTICS_UPLOAD_SCRIPT=\"$PODS_ROOT/FirebaseCrashlytics/run\"\nfi\n\n# Command to upload symbols script used to upload symbols to Firebase server\nflutterfire upload-crashlytics-symbols --upload-symbols-script-path=\"$PATH_TO_CRASHLYTICS_UPLOAD_SCRIPT\" --platform=macos --apple-project-path=\"${SRCROOT}\" --env-platform-name=\"${PLATFORM_NAME}\" --env-configuration=\"${CONFIGURATION}\" --env-project-dir=\"${PROJECT_DIR}\" --env-built-products-dir=\"${BUILT_PRODUCTS_DIR}\" --env-dwarf-dsym-folder-path=\"${DWARF_DSYM_FOLDER_PATH}\" --env-dwarf-dsym-file-name=\"${DWARF_DSYM_FILE_NAME}\" --env-infoplist-path=\"${INFOPLIST_PATH}\" --target=Runner\n";
		};
		A18DDB06CBEA433E5881B536 /* FlutterFire: "flutterfire bundle-service-file" */ = {
			isa = PBXShellScriptBuildPhase;
			buildActionMask = 2147483647;
			files = (
			);
			inputFileListPaths = (
			);
			inputPaths = (
			);
			name = "FlutterFire: \"flutterfire bundle-service-file\"";
>>>>>>> b386a3cc
			outputFileListPaths = (
			);
			runOnlyForDeploymentPostprocessing = 0;
			shellPath = /bin/sh;
			shellScript = "\n#!/bin/bash\nPATH=\"${PATH}:$FLUTTER_ROOT/bin:${PUB_CACHE}/bin:$HOME/.pub-cache/bin\"\n# Define the Resources directory path\nRESOURCES_DIR=\"${BUILT_PRODUCTS_DIR}/${PRODUCT_NAME}.app/Contents/Resources\"\n\n# Create the Resources directory if it does not exist\n mkdir -p \"$RESOURCES_DIR\"\n\n flutterfire bundle-service-file --plist-destination=\"$RESOURCES_DIR\" --build-configuration=${CONFIGURATION} --platform=macos --apple-project-path=\"${SRCROOT}\"\n";
		};
		AF7BC7379FDDCB7A5029344E /* [CP] Embed Pods Frameworks */ = {
			isa = PBXShellScriptBuildPhase;
			buildActionMask = 2147483647;
			files = (
			);
			inputFileListPaths = (
				"${PODS_ROOT}/Target Support Files/Pods-Runner/Pods-Runner-frameworks-${CONFIGURATION}-input-files.xcfilelist",
			);
			name = "[CP] Embed Pods Frameworks";
			outputFileListPaths = (
				"${PODS_ROOT}/Target Support Files/Pods-Runner/Pods-Runner-frameworks-${CONFIGURATION}-output-files.xcfilelist",
			);
			runOnlyForDeploymentPostprocessing = 0;
			shellPath = /bin/sh;
			shellScript = "\"${PODS_ROOT}/Target Support Files/Pods-Runner/Pods-Runner-frameworks.sh\"\n";
			showEnvVarsInLog = 0;
		};
		EE03BE128887DC44A9D12A0F /* [CP] Copy Pods Resources */ = {
			isa = PBXShellScriptBuildPhase;
			buildActionMask = 2147483647;
			files = (
			);
			inputFileListPaths = (
				"${PODS_ROOT}/Target Support Files/Pods-Runner/Pods-Runner-resources-${CONFIGURATION}-input-files.xcfilelist",
			);
			name = "[CP] Copy Pods Resources";
			outputFileListPaths = (
				"${PODS_ROOT}/Target Support Files/Pods-Runner/Pods-Runner-resources-${CONFIGURATION}-output-files.xcfilelist",
			);
			runOnlyForDeploymentPostprocessing = 0;
			shellPath = /bin/sh;
			shellScript = "\"${PODS_ROOT}/Target Support Files/Pods-Runner/Pods-Runner-resources.sh\"\n";
			showEnvVarsInLog = 0;
		};
/* End PBXShellScriptBuildPhase section */

/* Begin PBXSourcesBuildPhase section */
		33CC10E92044A3C60003C045 /* Sources */ = {
			isa = PBXSourcesBuildPhase;
			buildActionMask = 2147483647;
			files = (
				CFD3F56B2E8696CC00CFA1AD /* AIResponseView.swift in Sources */,
				33CC11132044BFA00003C045 /* MainFlutterWindow.swift in Sources */,
				CFD3F5592E85968400CFA1AD /* FloatingChatWindowManager.swift in Sources */,
				CFD3F5532E857FDC00CFA1AD /* GlobalShortcutManager.swift in Sources */,
				CFD3F56D2E8697A400CFA1AD /* VisualEffectView.swift in Sources */,
				CFD3F5712E86CCE700CFA1AD /* AIConversationWindow.swift in Sources */,
				33CC11162044BFA00003C045 /* PermissionManager.swift in Sources */,
				CFD3F56F2E86CA4E00CFA1AD /* AIConversationView.swift in Sources */,
				CFD3F5692E8691C500CFA1AD /* AskAIInputView.swift in Sources */,
				33CC11182044BFA00003C045 /* MenuBarManager.swift in Sources */,
				33CC111A2044BFA00003C045 /* AudioManager.swift in Sources */,
				33CC10F12044A3C60003C045 /* AppDelegate.swift in Sources */,
				CFD3F5632E868FD100CFA1AD /* ScreenCaptureManager.swift in Sources */,
				CFD3F5612E86368F00CFA1AD /* FloatingControlBar.swift in Sources */,
				335BBD1B22A9A15E00E9071D /* GeneratedPluginRegistrant.swift in Sources */,
			);
			runOnlyForDeploymentPostprocessing = 0;
		};
/* End PBXSourcesBuildPhase section */

/* Begin PBXTargetDependency section */
		33CC11202044C79F0003C045 /* PBXTargetDependency */ = {
			isa = PBXTargetDependency;
			target = 33CC111A2044C6BA0003C045 /* Flutter Assemble */;
			targetProxy = 33CC111F2044C79F0003C045 /* PBXContainerItemProxy */;
		};
/* End PBXTargetDependency section */

/* Begin PBXVariantGroup section */
		33CC10F42044A3C60003C045 /* MainMenu.xib */ = {
			isa = PBXVariantGroup;
			children = (
				33CC10F52044A3C60003C045 /* Base */,
			);
			name = MainMenu.xib;
			path = Runner;
			sourceTree = "<group>";
		};
/* End PBXVariantGroup section */

/* Begin XCBuildConfiguration section */
		332689D02D863BCE00CB35A1 /* Debug-dev */ = {
			isa = XCBuildConfiguration;
			baseConfigurationReference = 9740EEB21CF90195004384FC /* Debug.xcconfig */;
			buildSettings = {
				ALWAYS_SEARCH_USER_PATHS = NO;
				CLANG_ANALYZER_NONNULL = YES;
				CLANG_ANALYZER_NUMBER_OBJECT_CONVERSION = YES_AGGRESSIVE;
				CLANG_CXX_LANGUAGE_STANDARD = "gnu++14";
				CLANG_CXX_LIBRARY = "libc++";
				CLANG_ENABLE_MODULES = YES;
				CLANG_ENABLE_OBJC_ARC = YES;
				CLANG_WARN_BLOCK_CAPTURE_AUTORELEASING = YES;
				CLANG_WARN_BOOL_CONVERSION = YES;
				CLANG_WARN_CONSTANT_CONVERSION = YES;
				CLANG_WARN_DEPRECATED_OBJC_IMPLEMENTATIONS = YES;
				CLANG_WARN_DIRECT_OBJC_ISA_USAGE = YES_ERROR;
				CLANG_WARN_DOCUMENTATION_COMMENTS = YES;
				CLANG_WARN_EMPTY_BODY = YES;
				CLANG_WARN_ENUM_CONVERSION = YES;
				CLANG_WARN_INFINITE_RECURSION = YES;
				CLANG_WARN_INT_CONVERSION = YES;
				CLANG_WARN_NON_LITERAL_NULL_CONVERSION = YES;
				CLANG_WARN_OBJC_LITERAL_CONVERSION = YES;
				CLANG_WARN_OBJC_ROOT_CLASS = YES_ERROR;
				CLANG_WARN_RANGE_LOOP_ANALYSIS = YES;
				CLANG_WARN_SUSPICIOUS_MOVE = YES;
				CODE_SIGN_IDENTITY = "Apple Development: Mohammed Mohsin (F2FJK4TV67)";
				COPY_PHASE_STRIP = NO;
				DEBUG_INFORMATION_FORMAT = dwarf;
				ENABLE_STRICT_OBJC_MSGSEND = YES;
				ENABLE_TESTABILITY = YES;
				GCC_C_LANGUAGE_STANDARD = gnu11;
				GCC_DYNAMIC_NO_PIC = NO;
				GCC_NO_COMMON_BLOCKS = YES;
				GCC_OPTIMIZATION_LEVEL = 0;
				GCC_PREPROCESSOR_DEFINITIONS = (
					"DEBUG=1",
					"$(inherited)",
				);
				GCC_WARN_64_TO_32_BIT_CONVERSION = YES;
				GCC_WARN_ABOUT_RETURN_TYPE = YES_ERROR;
				GCC_WARN_UNINITIALIZED_AUTOS = YES_AGGRESSIVE;
				GCC_WARN_UNUSED_FUNCTION = YES;
				GCC_WARN_UNUSED_VARIABLE = YES;
				MACOSX_DEPLOYMENT_TARGET = 10.15;
				MTL_ENABLE_DEBUG_INFO = YES;
				ONLY_ACTIVE_ARCH = YES;
				SDKROOT = macosx;
				SWIFT_ACTIVE_COMPILATION_CONDITIONS = DEBUG;
				SWIFT_OPTIMIZATION_LEVEL = "-Onone";
			};
			name = "Debug-dev";
		};
		332689D12D863BCE00CB35A1 /* Debug-dev */ = {
			isa = XCBuildConfiguration;
			baseConfigurationReference = 9740EEB21CF90195004384FC /* Debug.xcconfig */;
			buildSettings = {
				ASSETCATALOG_COMPILER_APPICON_NAME = devAppIcon;
				CLANG_ENABLE_MODULES = YES;
				CODE_SIGN_ENTITLEMENTS = "Runner/RunnerDebug-dev.entitlements";
				CODE_SIGN_IDENTITY = "Apple Development";
				CODE_SIGN_STYLE = Automatic;
				COMBINE_HIDPI_IMAGES = YES;
				CURRENT_PROJECT_VERSION = 307;
				DEVELOPMENT_TEAM = Z7TX8267J4;
				ENABLE_HARDENED_RUNTIME = YES;
				INFOPLIST_FILE = Runner/Info.plist;
				INFOPLIST_KEY_CFBundleDisplayName = Nooto;
				INFOPLIST_KEY_LSApplicationCategoryType = "public.app-category.productivity";
				LD_RUNPATH_SEARCH_PATHS = (
					"$(inherited)",
					"@executable_path/../Frameworks",
				);
				MACOSX_DEPLOYMENT_TARGET = 13.0;
				MARKETING_VERSION = 1.0.64;
				PRODUCT_BUNDLE_IDENTIFIER = "$(APP_BUNDLE_IDENTIFIER).development";
				PROVISIONING_PROFILE_SPECIFIER = "";
				SWIFT_OPTIMIZATION_LEVEL = "-Onone";
				SWIFT_VERSION = 5.0;
			};
			name = "Debug-dev";
		};
		332689D22D863BCE00CB35A1 /* Debug-dev */ = {
			isa = XCBuildConfiguration;
			buildSettings = {
				CODE_SIGN_STYLE = Manual;
				PRODUCT_NAME = "$(TARGET_NAME)";
			};
			name = "Debug-dev";
		};
		332689D32D863BD900CB35A1 /* Debug-prod */ = {
			isa = XCBuildConfiguration;
			baseConfigurationReference = 9740EEB21CF90195004384FC /* Debug.xcconfig */;
			buildSettings = {
				ALWAYS_SEARCH_USER_PATHS = NO;
				CLANG_ANALYZER_NONNULL = YES;
				CLANG_ANALYZER_NUMBER_OBJECT_CONVERSION = YES_AGGRESSIVE;
				CLANG_CXX_LANGUAGE_STANDARD = "gnu++14";
				CLANG_CXX_LIBRARY = "libc++";
				CLANG_ENABLE_MODULES = YES;
				CLANG_ENABLE_OBJC_ARC = YES;
				CLANG_WARN_BLOCK_CAPTURE_AUTORELEASING = YES;
				CLANG_WARN_BOOL_CONVERSION = YES;
				CLANG_WARN_CONSTANT_CONVERSION = YES;
				CLANG_WARN_DEPRECATED_OBJC_IMPLEMENTATIONS = YES;
				CLANG_WARN_DIRECT_OBJC_ISA_USAGE = YES_ERROR;
				CLANG_WARN_DOCUMENTATION_COMMENTS = YES;
				CLANG_WARN_EMPTY_BODY = YES;
				CLANG_WARN_ENUM_CONVERSION = YES;
				CLANG_WARN_INFINITE_RECURSION = YES;
				CLANG_WARN_INT_CONVERSION = YES;
				CLANG_WARN_NON_LITERAL_NULL_CONVERSION = YES;
				CLANG_WARN_OBJC_LITERAL_CONVERSION = YES;
				CLANG_WARN_OBJC_ROOT_CLASS = YES_ERROR;
				CLANG_WARN_RANGE_LOOP_ANALYSIS = YES;
				CLANG_WARN_SUSPICIOUS_MOVE = YES;
				CODE_SIGN_IDENTITY = "Apple Development: Mohammed Mohsin (F2FJK4TV67)";
				COPY_PHASE_STRIP = NO;
				DEBUG_INFORMATION_FORMAT = dwarf;
				ENABLE_STRICT_OBJC_MSGSEND = YES;
				ENABLE_TESTABILITY = YES;
				GCC_C_LANGUAGE_STANDARD = gnu11;
				GCC_DYNAMIC_NO_PIC = NO;
				GCC_NO_COMMON_BLOCKS = YES;
				GCC_OPTIMIZATION_LEVEL = 0;
				GCC_PREPROCESSOR_DEFINITIONS = (
					"DEBUG=1",
					"$(inherited)",
				);
				GCC_WARN_64_TO_32_BIT_CONVERSION = YES;
				GCC_WARN_ABOUT_RETURN_TYPE = YES_ERROR;
				GCC_WARN_UNINITIALIZED_AUTOS = YES_AGGRESSIVE;
				GCC_WARN_UNUSED_FUNCTION = YES;
				GCC_WARN_UNUSED_VARIABLE = YES;
				MACOSX_DEPLOYMENT_TARGET = 10.15;
				MTL_ENABLE_DEBUG_INFO = YES;
				ONLY_ACTIVE_ARCH = YES;
				SDKROOT = macosx;
				SWIFT_ACTIVE_COMPILATION_CONDITIONS = DEBUG;
				SWIFT_OPTIMIZATION_LEVEL = "-Onone";
			};
			name = "Debug-prod";
		};
		332689D42D863BD900CB35A1 /* Debug-prod */ = {
			isa = XCBuildConfiguration;
			baseConfigurationReference = 9740EEB21CF90195004384FC /* Debug.xcconfig */;
			buildSettings = {
				ASSETCATALOG_COMPILER_APPICON_NAME = prodAppIcon;
				CLANG_ENABLE_MODULES = YES;
				CODE_SIGN_ENTITLEMENTS = "Runner/RunnerDebug-prod.entitlements";
				CODE_SIGN_IDENTITY = "Apple Development";
				CODE_SIGN_STYLE = Automatic;
				COMBINE_HIDPI_IMAGES = YES;
				CURRENT_PROJECT_VERSION = 307;
				DEVELOPMENT_TEAM = Z7TX8267J4;
				ENABLE_HARDENED_RUNTIME = YES;
				INFOPLIST_FILE = Runner/Info.plist;
				INFOPLIST_KEY_CFBundleDisplayName = Nooto;
				INFOPLIST_KEY_LSApplicationCategoryType = "public.app-category.productivity";
				LD_RUNPATH_SEARCH_PATHS = (
					"$(inherited)",
					"@executable_path/../Frameworks",
				);
				MACOSX_DEPLOYMENT_TARGET = 13.0;
				MARKETING_VERSION = 1.0.64;
				PRODUCT_BUNDLE_IDENTIFIER = "$(APP_BUNDLE_IDENTIFIER)";
				PROVISIONING_PROFILE_SPECIFIER = "";
				SWIFT_OPTIMIZATION_LEVEL = "-Onone";
				SWIFT_VERSION = 5.0;
			};
			name = "Debug-prod";
		};
		332689D52D863BD900CB35A1 /* Debug-prod */ = {
			isa = XCBuildConfiguration;
			buildSettings = {
				CODE_SIGN_STYLE = Manual;
				PRODUCT_NAME = "$(TARGET_NAME)";
			};
			name = "Debug-prod";
		};
		332689D62D863BEA00CB35A1 /* Profile-dev */ = {
			isa = XCBuildConfiguration;
			baseConfigurationReference = 7AFA3C8E1D35360C0083082E /* Release.xcconfig */;
			buildSettings = {
				ALWAYS_SEARCH_USER_PATHS = NO;
				CLANG_ANALYZER_NONNULL = YES;
				CLANG_ANALYZER_NUMBER_OBJECT_CONVERSION = YES_AGGRESSIVE;
				CLANG_CXX_LANGUAGE_STANDARD = "gnu++14";
				CLANG_CXX_LIBRARY = "libc++";
				CLANG_ENABLE_MODULES = YES;
				CLANG_ENABLE_OBJC_ARC = YES;
				CLANG_WARN_BLOCK_CAPTURE_AUTORELEASING = YES;
				CLANG_WARN_BOOL_CONVERSION = YES;
				CLANG_WARN_CONSTANT_CONVERSION = YES;
				CLANG_WARN_DEPRECATED_OBJC_IMPLEMENTATIONS = YES;
				CLANG_WARN_DIRECT_OBJC_ISA_USAGE = YES_ERROR;
				CLANG_WARN_DOCUMENTATION_COMMENTS = YES;
				CLANG_WARN_EMPTY_BODY = YES;
				CLANG_WARN_ENUM_CONVERSION = YES;
				CLANG_WARN_INFINITE_RECURSION = YES;
				CLANG_WARN_INT_CONVERSION = YES;
				CLANG_WARN_NON_LITERAL_NULL_CONVERSION = YES;
				CLANG_WARN_OBJC_LITERAL_CONVERSION = YES;
				CLANG_WARN_OBJC_ROOT_CLASS = YES_ERROR;
				CLANG_WARN_RANGE_LOOP_ANALYSIS = YES;
				CLANG_WARN_SUSPICIOUS_MOVE = YES;
				CODE_SIGN_IDENTITY = "Apple Development: Mohammed Mohsin (F2FJK4TV67)";
				COPY_PHASE_STRIP = NO;
				DEBUG_INFORMATION_FORMAT = "dwarf-with-dsym";
				ENABLE_NS_ASSERTIONS = NO;
				ENABLE_STRICT_OBJC_MSGSEND = YES;
				GCC_C_LANGUAGE_STANDARD = gnu11;
				GCC_NO_COMMON_BLOCKS = YES;
				GCC_WARN_64_TO_32_BIT_CONVERSION = YES;
				GCC_WARN_ABOUT_RETURN_TYPE = YES_ERROR;
				GCC_WARN_UNINITIALIZED_AUTOS = YES_AGGRESSIVE;
				GCC_WARN_UNUSED_FUNCTION = YES;
				GCC_WARN_UNUSED_VARIABLE = YES;
				MACOSX_DEPLOYMENT_TARGET = 10.15;
				MTL_ENABLE_DEBUG_INFO = NO;
				SDKROOT = macosx;
				SWIFT_COMPILATION_MODE = wholemodule;
				SWIFT_OPTIMIZATION_LEVEL = "-O";
			};
			name = "Profile-dev";
		};
		332689D72D863BEA00CB35A1 /* Profile-dev */ = {
			isa = XCBuildConfiguration;
			baseConfigurationReference = 7AFA3C8E1D35360C0083082E /* Release.xcconfig */;
			buildSettings = {
				ASSETCATALOG_COMPILER_APPICON_NAME = devAppIcon;
				CLANG_ENABLE_MODULES = YES;
				CODE_SIGN_ENTITLEMENTS = Runner/DebugProfile.entitlements;
				CODE_SIGN_IDENTITY = "Apple Development";
				CODE_SIGN_STYLE = Automatic;
				COMBINE_HIDPI_IMAGES = YES;
				CURRENT_PROJECT_VERSION = 307;
				DEVELOPMENT_TEAM = Z7TX8267J4;
				ENABLE_HARDENED_RUNTIME = YES;
				INFOPLIST_FILE = Runner/Info.plist;
				INFOPLIST_KEY_CFBundleDisplayName = Nooto;
				INFOPLIST_KEY_LSApplicationCategoryType = "public.app-category.productivity";
				LD_RUNPATH_SEARCH_PATHS = (
					"$(inherited)",
					"@executable_path/../Frameworks",
				);
				MACOSX_DEPLOYMENT_TARGET = 13.0;
				MARKETING_VERSION = 1.0.64;
				PRODUCT_BUNDLE_IDENTIFIER = "$(APP_BUNDLE_IDENTIFIER).development";
				PROVISIONING_PROFILE_SPECIFIER = "";
				SWIFT_VERSION = 5.0;
			};
			name = "Profile-dev";
		};
		332689D82D863BEA00CB35A1 /* Profile-dev */ = {
			isa = XCBuildConfiguration;
			buildSettings = {
				CODE_SIGN_STYLE = Manual;
				PRODUCT_NAME = "$(TARGET_NAME)";
			};
			name = "Profile-dev";
		};
		332689D92D863BF000CB35A1 /* Profile-prod */ = {
			isa = XCBuildConfiguration;
			baseConfigurationReference = 7AFA3C8E1D35360C0083082E /* Release.xcconfig */;
			buildSettings = {
				ALWAYS_SEARCH_USER_PATHS = NO;
				CLANG_ANALYZER_NONNULL = YES;
				CLANG_ANALYZER_NUMBER_OBJECT_CONVERSION = YES_AGGRESSIVE;
				CLANG_CXX_LANGUAGE_STANDARD = "gnu++14";
				CLANG_CXX_LIBRARY = "libc++";
				CLANG_ENABLE_MODULES = YES;
				CLANG_ENABLE_OBJC_ARC = YES;
				CLANG_WARN_BLOCK_CAPTURE_AUTORELEASING = YES;
				CLANG_WARN_BOOL_CONVERSION = YES;
				CLANG_WARN_CONSTANT_CONVERSION = YES;
				CLANG_WARN_DEPRECATED_OBJC_IMPLEMENTATIONS = YES;
				CLANG_WARN_DIRECT_OBJC_ISA_USAGE = YES_ERROR;
				CLANG_WARN_DOCUMENTATION_COMMENTS = YES;
				CLANG_WARN_EMPTY_BODY = YES;
				CLANG_WARN_ENUM_CONVERSION = YES;
				CLANG_WARN_INFINITE_RECURSION = YES;
				CLANG_WARN_INT_CONVERSION = YES;
				CLANG_WARN_NON_LITERAL_NULL_CONVERSION = YES;
				CLANG_WARN_OBJC_LITERAL_CONVERSION = YES;
				CLANG_WARN_OBJC_ROOT_CLASS = YES_ERROR;
				CLANG_WARN_RANGE_LOOP_ANALYSIS = YES;
				CLANG_WARN_SUSPICIOUS_MOVE = YES;
				CODE_SIGN_IDENTITY = "Apple Development: Mohammed Mohsin (F2FJK4TV67)";
				COPY_PHASE_STRIP = NO;
				DEBUG_INFORMATION_FORMAT = "dwarf-with-dsym";
				ENABLE_NS_ASSERTIONS = NO;
				ENABLE_STRICT_OBJC_MSGSEND = YES;
				GCC_C_LANGUAGE_STANDARD = gnu11;
				GCC_NO_COMMON_BLOCKS = YES;
				GCC_WARN_64_TO_32_BIT_CONVERSION = YES;
				GCC_WARN_ABOUT_RETURN_TYPE = YES_ERROR;
				GCC_WARN_UNINITIALIZED_AUTOS = YES_AGGRESSIVE;
				GCC_WARN_UNUSED_FUNCTION = YES;
				GCC_WARN_UNUSED_VARIABLE = YES;
				MACOSX_DEPLOYMENT_TARGET = 10.15;
				MTL_ENABLE_DEBUG_INFO = NO;
				SDKROOT = macosx;
				SWIFT_COMPILATION_MODE = wholemodule;
				SWIFT_OPTIMIZATION_LEVEL = "-O";
			};
			name = "Profile-prod";
		};
		332689DA2D863BF000CB35A1 /* Profile-prod */ = {
			isa = XCBuildConfiguration;
			baseConfigurationReference = 7AFA3C8E1D35360C0083082E /* Release.xcconfig */;
			buildSettings = {
				ASSETCATALOG_COMPILER_APPICON_NAME = prodAppIcon;
				CLANG_ENABLE_MODULES = YES;
				CODE_SIGN_ENTITLEMENTS = "Runner/RunnerProfile-prod.entitlements";
				CODE_SIGN_IDENTITY = "Apple Development";
				CODE_SIGN_STYLE = Automatic;
				COMBINE_HIDPI_IMAGES = YES;
				CURRENT_PROJECT_VERSION = 307;
				DEVELOPMENT_TEAM = Z7TX8267J4;
				ENABLE_HARDENED_RUNTIME = YES;
				INFOPLIST_FILE = Runner/Info.plist;
				INFOPLIST_KEY_CFBundleDisplayName = Nooto;
				INFOPLIST_KEY_LSApplicationCategoryType = "public.app-category.productivity";
				LD_RUNPATH_SEARCH_PATHS = (
					"$(inherited)",
					"@executable_path/../Frameworks",
				);
				MACOSX_DEPLOYMENT_TARGET = 13.0;
				MARKETING_VERSION = 1.0.64;
				PRODUCT_BUNDLE_IDENTIFIER = "$(APP_BUNDLE_IDENTIFIER)";
				PROVISIONING_PROFILE_SPECIFIER = "";
				SWIFT_VERSION = 5.0;
			};
			name = "Profile-prod";
		};
		332689DB2D863BF000CB35A1 /* Profile-prod */ = {
			isa = XCBuildConfiguration;
			buildSettings = {
				CODE_SIGN_STYLE = Manual;
				PRODUCT_NAME = "$(TARGET_NAME)";
			};
			name = "Profile-prod";
		};
		332689DC2D863BF900CB35A1 /* Release-dev */ = {
			isa = XCBuildConfiguration;
			baseConfigurationReference = 7AFA3C8E1D35360C0083082E /* Release.xcconfig */;
			buildSettings = {
				ALWAYS_SEARCH_USER_PATHS = NO;
				CLANG_ANALYZER_NONNULL = YES;
				CLANG_ANALYZER_NUMBER_OBJECT_CONVERSION = YES_AGGRESSIVE;
				CLANG_CXX_LANGUAGE_STANDARD = "gnu++14";
				CLANG_CXX_LIBRARY = "libc++";
				CLANG_ENABLE_MODULES = YES;
				CLANG_ENABLE_OBJC_ARC = YES;
				CLANG_WARN_BLOCK_CAPTURE_AUTORELEASING = YES;
				CLANG_WARN_BOOL_CONVERSION = YES;
				CLANG_WARN_CONSTANT_CONVERSION = YES;
				CLANG_WARN_DEPRECATED_OBJC_IMPLEMENTATIONS = YES;
				CLANG_WARN_DIRECT_OBJC_ISA_USAGE = YES_ERROR;
				CLANG_WARN_DOCUMENTATION_COMMENTS = YES;
				CLANG_WARN_EMPTY_BODY = YES;
				CLANG_WARN_ENUM_CONVERSION = YES;
				CLANG_WARN_INFINITE_RECURSION = YES;
				CLANG_WARN_INT_CONVERSION = YES;
				CLANG_WARN_NON_LITERAL_NULL_CONVERSION = YES;
				CLANG_WARN_OBJC_LITERAL_CONVERSION = YES;
				CLANG_WARN_OBJC_ROOT_CLASS = YES_ERROR;
				CLANG_WARN_RANGE_LOOP_ANALYSIS = YES;
				CLANG_WARN_SUSPICIOUS_MOVE = YES;
				CODE_SIGN_IDENTITY = "Apple Development: Mohammed Mohsin (F2FJK4TV67)";
				COPY_PHASE_STRIP = NO;
				DEBUG_INFORMATION_FORMAT = "dwarf-with-dsym";
				ENABLE_NS_ASSERTIONS = NO;
				ENABLE_STRICT_OBJC_MSGSEND = YES;
				GCC_C_LANGUAGE_STANDARD = gnu11;
				GCC_NO_COMMON_BLOCKS = YES;
				GCC_WARN_64_TO_32_BIT_CONVERSION = YES;
				GCC_WARN_ABOUT_RETURN_TYPE = YES_ERROR;
				GCC_WARN_UNINITIALIZED_AUTOS = YES_AGGRESSIVE;
				GCC_WARN_UNUSED_FUNCTION = YES;
				GCC_WARN_UNUSED_VARIABLE = YES;
				MACOSX_DEPLOYMENT_TARGET = 10.15;
				MTL_ENABLE_DEBUG_INFO = NO;
				SDKROOT = macosx;
				SWIFT_COMPILATION_MODE = wholemodule;
				SWIFT_OPTIMIZATION_LEVEL = "-O";
			};
			name = "Release-dev";
		};
		332689DD2D863BF900CB35A1 /* Release-dev */ = {
			isa = XCBuildConfiguration;
			baseConfigurationReference = 7AFA3C8E1D35360C0083082E /* Release.xcconfig */;
			buildSettings = {
				ASSETCATALOG_COMPILER_APPICON_NAME = devAppIcon;
				CLANG_ENABLE_MODULES = YES;
				CODE_SIGN_ENTITLEMENTS = Runner/Release.entitlements;
				CODE_SIGN_IDENTITY = "Apple Development";
				CODE_SIGN_STYLE = Automatic;
				COMBINE_HIDPI_IMAGES = YES;
				CURRENT_PROJECT_VERSION = 307;
				DEVELOPMENT_TEAM = Z7TX8267J4;
				ENABLE_HARDENED_RUNTIME = YES;
				INFOPLIST_FILE = Runner/Info.plist;
				INFOPLIST_KEY_CFBundleDisplayName = Nooto;
				INFOPLIST_KEY_LSApplicationCategoryType = "public.app-category.productivity";
				LD_RUNPATH_SEARCH_PATHS = (
					"$(inherited)",
					"@executable_path/../Frameworks",
				);
				MACOSX_DEPLOYMENT_TARGET = 13.0;
				MARKETING_VERSION = 1.0.64;
				PRODUCT_BUNDLE_IDENTIFIER = "$(APP_BUNDLE_IDENTIFIER)";
				PROVISIONING_PROFILE_SPECIFIER = "";
				SWIFT_VERSION = 5.0;
			};
			name = "Release-dev";
		};
		332689DE2D863BF900CB35A1 /* Release-dev */ = {
			isa = XCBuildConfiguration;
			buildSettings = {
				CODE_SIGN_STYLE = Automatic;
				PRODUCT_NAME = "$(TARGET_NAME)";
			};
			name = "Release-dev";
		};
		332689DF2D863BFF00CB35A1 /* Release-prod */ = {
			isa = XCBuildConfiguration;
			baseConfigurationReference = 7AFA3C8E1D35360C0083082E /* Release.xcconfig */;
			buildSettings = {
				ALWAYS_SEARCH_USER_PATHS = NO;
				CLANG_ANALYZER_NONNULL = YES;
				CLANG_ANALYZER_NUMBER_OBJECT_CONVERSION = YES_AGGRESSIVE;
				CLANG_CXX_LANGUAGE_STANDARD = "gnu++14";
				CLANG_CXX_LIBRARY = "libc++";
				CLANG_ENABLE_MODULES = YES;
				CLANG_ENABLE_OBJC_ARC = YES;
				CLANG_WARN_BLOCK_CAPTURE_AUTORELEASING = YES;
				CLANG_WARN_BOOL_CONVERSION = YES;
				CLANG_WARN_CONSTANT_CONVERSION = YES;
				CLANG_WARN_DEPRECATED_OBJC_IMPLEMENTATIONS = YES;
				CLANG_WARN_DIRECT_OBJC_ISA_USAGE = YES_ERROR;
				CLANG_WARN_DOCUMENTATION_COMMENTS = YES;
				CLANG_WARN_EMPTY_BODY = YES;
				CLANG_WARN_ENUM_CONVERSION = YES;
				CLANG_WARN_INFINITE_RECURSION = YES;
				CLANG_WARN_INT_CONVERSION = YES;
				CLANG_WARN_NON_LITERAL_NULL_CONVERSION = YES;
				CLANG_WARN_OBJC_LITERAL_CONVERSION = YES;
				CLANG_WARN_OBJC_ROOT_CLASS = YES_ERROR;
				CLANG_WARN_RANGE_LOOP_ANALYSIS = YES;
				CLANG_WARN_SUSPICIOUS_MOVE = YES;
				CODE_SIGN_IDENTITY = "Apple Development: Mohammed Mohsin (F2FJK4TV67)";
				COPY_PHASE_STRIP = NO;
				DEBUG_INFORMATION_FORMAT = "dwarf-with-dsym";
				ENABLE_NS_ASSERTIONS = NO;
				ENABLE_STRICT_OBJC_MSGSEND = YES;
				GCC_C_LANGUAGE_STANDARD = gnu11;
				GCC_NO_COMMON_BLOCKS = YES;
				GCC_WARN_64_TO_32_BIT_CONVERSION = YES;
				GCC_WARN_ABOUT_RETURN_TYPE = YES_ERROR;
				GCC_WARN_UNINITIALIZED_AUTOS = YES_AGGRESSIVE;
				GCC_WARN_UNUSED_FUNCTION = YES;
				GCC_WARN_UNUSED_VARIABLE = YES;
				MACOSX_DEPLOYMENT_TARGET = 10.15;
				MTL_ENABLE_DEBUG_INFO = NO;
				SDKROOT = macosx;
				SWIFT_COMPILATION_MODE = wholemodule;
				SWIFT_OPTIMIZATION_LEVEL = "-O";
			};
			name = "Release-prod";
		};
		332689E02D863BFF00CB35A1 /* Release-prod */ = {
			isa = XCBuildConfiguration;
			baseConfigurationReference = 7AFA3C8E1D35360C0083082E /* Release.xcconfig */;
			buildSettings = {
				ASSETCATALOG_COMPILER_APPICON_NAME = prodAppIcon;
				CLANG_ENABLE_MODULES = YES;
				CODE_SIGN_ENTITLEMENTS = "Runner/RunnerRelease-prod.entitlements";
				CODE_SIGN_IDENTITY = "Apple Development";
				CODE_SIGN_STYLE = Automatic;
				COMBINE_HIDPI_IMAGES = YES;
				CURRENT_PROJECT_VERSION = 307;
				DEVELOPMENT_TEAM = Z7TX8267J4;
				ENABLE_HARDENED_RUNTIME = YES;
				INFOPLIST_FILE = Runner/Info.plist;
				INFOPLIST_KEY_CFBundleDisplayName = Nooto;
				INFOPLIST_KEY_LSApplicationCategoryType = "public.app-category.productivity";
				LD_RUNPATH_SEARCH_PATHS = (
					"$(inherited)",
					"@executable_path/../Frameworks",
				);
				MACOSX_DEPLOYMENT_TARGET = 13.0;
				MARKETING_VERSION = 1.0.64;
				PRODUCT_BUNDLE_IDENTIFIER = "$(APP_BUNDLE_IDENTIFIER)";
				PROVISIONING_PROFILE_SPECIFIER = "";
				SWIFT_VERSION = 5.0;
			};
			name = "Release-prod";
		};
		332689E12D863BFF00CB35A1 /* Release-prod */ = {
			isa = XCBuildConfiguration;
			buildSettings = {
				CODE_SIGN_STYLE = Automatic;
				PRODUCT_NAME = "$(TARGET_NAME)";
			};
			name = "Release-prod";
		};
		338D0CE9231458BD00FA5F75 /* Profile */ = {
			isa = XCBuildConfiguration;
			baseConfigurationReference = 7AFA3C8E1D35360C0083082E /* Release.xcconfig */;
			buildSettings = {
				ALWAYS_SEARCH_USER_PATHS = NO;
				CLANG_ANALYZER_NONNULL = YES;
				CLANG_ANALYZER_NUMBER_OBJECT_CONVERSION = YES_AGGRESSIVE;
				CLANG_CXX_LANGUAGE_STANDARD = "gnu++14";
				CLANG_CXX_LIBRARY = "libc++";
				CLANG_ENABLE_MODULES = YES;
				CLANG_ENABLE_OBJC_ARC = YES;
				CLANG_WARN_BLOCK_CAPTURE_AUTORELEASING = YES;
				CLANG_WARN_BOOL_CONVERSION = YES;
				CLANG_WARN_CONSTANT_CONVERSION = YES;
				CLANG_WARN_DEPRECATED_OBJC_IMPLEMENTATIONS = YES;
				CLANG_WARN_DIRECT_OBJC_ISA_USAGE = YES_ERROR;
				CLANG_WARN_DOCUMENTATION_COMMENTS = YES;
				CLANG_WARN_EMPTY_BODY = YES;
				CLANG_WARN_ENUM_CONVERSION = YES;
				CLANG_WARN_INFINITE_RECURSION = YES;
				CLANG_WARN_INT_CONVERSION = YES;
				CLANG_WARN_NON_LITERAL_NULL_CONVERSION = YES;
				CLANG_WARN_OBJC_LITERAL_CONVERSION = YES;
				CLANG_WARN_OBJC_ROOT_CLASS = YES_ERROR;
				CLANG_WARN_RANGE_LOOP_ANALYSIS = YES;
				CLANG_WARN_SUSPICIOUS_MOVE = YES;
				CODE_SIGN_IDENTITY = "Apple Development: Mohammed Mohsin (F2FJK4TV67)";
				COPY_PHASE_STRIP = NO;
				DEBUG_INFORMATION_FORMAT = "dwarf-with-dsym";
				ENABLE_NS_ASSERTIONS = NO;
				ENABLE_STRICT_OBJC_MSGSEND = YES;
				GCC_C_LANGUAGE_STANDARD = gnu11;
				GCC_NO_COMMON_BLOCKS = YES;
				GCC_WARN_64_TO_32_BIT_CONVERSION = YES;
				GCC_WARN_ABOUT_RETURN_TYPE = YES_ERROR;
				GCC_WARN_UNINITIALIZED_AUTOS = YES_AGGRESSIVE;
				GCC_WARN_UNUSED_FUNCTION = YES;
				GCC_WARN_UNUSED_VARIABLE = YES;
				MACOSX_DEPLOYMENT_TARGET = 10.15;
				MTL_ENABLE_DEBUG_INFO = NO;
				SDKROOT = macosx;
				SWIFT_COMPILATION_MODE = wholemodule;
				SWIFT_OPTIMIZATION_LEVEL = "-O";
			};
			name = Profile;
		};
		338D0CEA231458BD00FA5F75 /* Profile */ = {
			isa = XCBuildConfiguration;
			baseConfigurationReference = 7AFA3C8E1D35360C0083082E /* Release.xcconfig */;
			buildSettings = {
				ASSETCATALOG_COMPILER_APPICON_NAME = AppIcon;
				CLANG_ENABLE_MODULES = YES;
				CODE_SIGN_ENTITLEMENTS = Runner/RunnerProfile.entitlements;
				CODE_SIGN_IDENTITY = "Apple Development";
				CODE_SIGN_STYLE = Automatic;
				COMBINE_HIDPI_IMAGES = YES;
				CURRENT_PROJECT_VERSION = 307;
				DEVELOPMENT_TEAM = Z7TX8267J4;
				ENABLE_HARDENED_RUNTIME = YES;
				INFOPLIST_FILE = Runner/Info.plist;
				INFOPLIST_KEY_CFBundleDisplayName = Nooto;
				INFOPLIST_KEY_LSApplicationCategoryType = "public.app-category.productivity";
				LD_RUNPATH_SEARCH_PATHS = (
					"$(inherited)",
					"@executable_path/../Frameworks",
				);
				MACOSX_DEPLOYMENT_TARGET = 13.0;
				MARKETING_VERSION = 1.0.64;
				PRODUCT_BUNDLE_IDENTIFIER = "$(APP_BUNDLE_IDENTIFIER)";
				PROVISIONING_PROFILE_SPECIFIER = "";
				SWIFT_VERSION = 5.0;
			};
			name = Profile;
		};
		338D0CEB231458BD00FA5F75 /* Profile */ = {
			isa = XCBuildConfiguration;
			buildSettings = {
				CODE_SIGN_STYLE = Manual;
				PRODUCT_NAME = "$(TARGET_NAME)";
			};
			name = Profile;
		};
		33CC10F92044A3C60003C045 /* Debug */ = {
			isa = XCBuildConfiguration;
			baseConfigurationReference = 9740EEB21CF90195004384FC /* Debug.xcconfig */;
			buildSettings = {
				ALWAYS_SEARCH_USER_PATHS = NO;
				CLANG_ANALYZER_NONNULL = YES;
				CLANG_ANALYZER_NUMBER_OBJECT_CONVERSION = YES_AGGRESSIVE;
				CLANG_CXX_LANGUAGE_STANDARD = "gnu++14";
				CLANG_CXX_LIBRARY = "libc++";
				CLANG_ENABLE_MODULES = YES;
				CLANG_ENABLE_OBJC_ARC = YES;
				CLANG_WARN_BLOCK_CAPTURE_AUTORELEASING = YES;
				CLANG_WARN_BOOL_CONVERSION = YES;
				CLANG_WARN_CONSTANT_CONVERSION = YES;
				CLANG_WARN_DEPRECATED_OBJC_IMPLEMENTATIONS = YES;
				CLANG_WARN_DIRECT_OBJC_ISA_USAGE = YES_ERROR;
				CLANG_WARN_DOCUMENTATION_COMMENTS = YES;
				CLANG_WARN_EMPTY_BODY = YES;
				CLANG_WARN_ENUM_CONVERSION = YES;
				CLANG_WARN_INFINITE_RECURSION = YES;
				CLANG_WARN_INT_CONVERSION = YES;
				CLANG_WARN_NON_LITERAL_NULL_CONVERSION = YES;
				CLANG_WARN_OBJC_LITERAL_CONVERSION = YES;
				CLANG_WARN_OBJC_ROOT_CLASS = YES_ERROR;
				CLANG_WARN_RANGE_LOOP_ANALYSIS = YES;
				CLANG_WARN_SUSPICIOUS_MOVE = YES;
				CODE_SIGN_IDENTITY = "Apple Development: Mohammed Mohsin (F2FJK4TV67)";
				COPY_PHASE_STRIP = NO;
				DEBUG_INFORMATION_FORMAT = dwarf;
				ENABLE_STRICT_OBJC_MSGSEND = YES;
				ENABLE_TESTABILITY = YES;
				GCC_C_LANGUAGE_STANDARD = gnu11;
				GCC_DYNAMIC_NO_PIC = NO;
				GCC_NO_COMMON_BLOCKS = YES;
				GCC_OPTIMIZATION_LEVEL = 0;
				GCC_PREPROCESSOR_DEFINITIONS = (
					"DEBUG=1",
					"$(inherited)",
				);
				GCC_WARN_64_TO_32_BIT_CONVERSION = YES;
				GCC_WARN_ABOUT_RETURN_TYPE = YES_ERROR;
				GCC_WARN_UNINITIALIZED_AUTOS = YES_AGGRESSIVE;
				GCC_WARN_UNUSED_FUNCTION = YES;
				GCC_WARN_UNUSED_VARIABLE = YES;
				MACOSX_DEPLOYMENT_TARGET = 10.15;
				MTL_ENABLE_DEBUG_INFO = YES;
				ONLY_ACTIVE_ARCH = YES;
				SDKROOT = macosx;
				SWIFT_ACTIVE_COMPILATION_CONDITIONS = DEBUG;
				SWIFT_OPTIMIZATION_LEVEL = "-Onone";
			};
			name = Debug;
		};
		33CC10FA2044A3C60003C045 /* Release */ = {
			isa = XCBuildConfiguration;
			baseConfigurationReference = 7AFA3C8E1D35360C0083082E /* Release.xcconfig */;
			buildSettings = {
				ALWAYS_SEARCH_USER_PATHS = NO;
				CLANG_ANALYZER_NONNULL = YES;
				CLANG_ANALYZER_NUMBER_OBJECT_CONVERSION = YES_AGGRESSIVE;
				CLANG_CXX_LANGUAGE_STANDARD = "gnu++14";
				CLANG_CXX_LIBRARY = "libc++";
				CLANG_ENABLE_MODULES = YES;
				CLANG_ENABLE_OBJC_ARC = YES;
				CLANG_WARN_BLOCK_CAPTURE_AUTORELEASING = YES;
				CLANG_WARN_BOOL_CONVERSION = YES;
				CLANG_WARN_CONSTANT_CONVERSION = YES;
				CLANG_WARN_DEPRECATED_OBJC_IMPLEMENTATIONS = YES;
				CLANG_WARN_DIRECT_OBJC_ISA_USAGE = YES_ERROR;
				CLANG_WARN_DOCUMENTATION_COMMENTS = YES;
				CLANG_WARN_EMPTY_BODY = YES;
				CLANG_WARN_ENUM_CONVERSION = YES;
				CLANG_WARN_INFINITE_RECURSION = YES;
				CLANG_WARN_INT_CONVERSION = YES;
				CLANG_WARN_NON_LITERAL_NULL_CONVERSION = YES;
				CLANG_WARN_OBJC_LITERAL_CONVERSION = YES;
				CLANG_WARN_OBJC_ROOT_CLASS = YES_ERROR;
				CLANG_WARN_RANGE_LOOP_ANALYSIS = YES;
				CLANG_WARN_SUSPICIOUS_MOVE = YES;
				CODE_SIGN_IDENTITY = "Apple Development: Mohammed Mohsin (F2FJK4TV67)";
				COPY_PHASE_STRIP = NO;
				DEBUG_INFORMATION_FORMAT = "dwarf-with-dsym";
				ENABLE_NS_ASSERTIONS = NO;
				ENABLE_STRICT_OBJC_MSGSEND = YES;
				GCC_C_LANGUAGE_STANDARD = gnu11;
				GCC_NO_COMMON_BLOCKS = YES;
				GCC_WARN_64_TO_32_BIT_CONVERSION = YES;
				GCC_WARN_ABOUT_RETURN_TYPE = YES_ERROR;
				GCC_WARN_UNINITIALIZED_AUTOS = YES_AGGRESSIVE;
				GCC_WARN_UNUSED_FUNCTION = YES;
				GCC_WARN_UNUSED_VARIABLE = YES;
				MACOSX_DEPLOYMENT_TARGET = 10.15;
				MTL_ENABLE_DEBUG_INFO = NO;
				SDKROOT = macosx;
				SWIFT_COMPILATION_MODE = wholemodule;
				SWIFT_OPTIMIZATION_LEVEL = "-O";
			};
			name = Release;
		};
		33CC10FC2044A3C60003C045 /* Debug */ = {
			isa = XCBuildConfiguration;
			baseConfigurationReference = 9740EEB21CF90195004384FC /* Debug.xcconfig */;
			buildSettings = {
				ASSETCATALOG_COMPILER_APPICON_NAME = AppIcon;
				CLANG_ENABLE_MODULES = YES;
				CODE_SIGN_ENTITLEMENTS = Runner/RunnerDebug.entitlements;
				CODE_SIGN_IDENTITY = "Apple Development";
				CODE_SIGN_STYLE = Automatic;
				COMBINE_HIDPI_IMAGES = YES;
				CURRENT_PROJECT_VERSION = 307;
				DEVELOPMENT_TEAM = Z7TX8267J4;
				ENABLE_HARDENED_RUNTIME = YES;
				INFOPLIST_FILE = Runner/Info.plist;
				INFOPLIST_KEY_CFBundleDisplayName = Nooto;
				INFOPLIST_KEY_LSApplicationCategoryType = "public.app-category.productivity";
				LD_RUNPATH_SEARCH_PATHS = (
					"$(inherited)",
					"@executable_path/../Frameworks",
				);
				MACOSX_DEPLOYMENT_TARGET = 13.0;
				MARKETING_VERSION = 1.0.64;
				PRODUCT_BUNDLE_IDENTIFIER = "$(APP_BUNDLE_IDENTIFIER).development";
				PROVISIONING_PROFILE_SPECIFIER = "";
				SWIFT_OPTIMIZATION_LEVEL = "-Onone";
				SWIFT_VERSION = 5.0;
			};
			name = Debug;
		};
		33CC10FD2044A3C60003C045 /* Release */ = {
			isa = XCBuildConfiguration;
			baseConfigurationReference = 7AFA3C8E1D35360C0083082E /* Release.xcconfig */;
			buildSettings = {
				ASSETCATALOG_COMPILER_APPICON_NAME = AppIcon;
				CLANG_ENABLE_MODULES = YES;
				CODE_SIGN_ENTITLEMENTS = Runner/RunnerRelease.entitlements;
				CODE_SIGN_IDENTITY = "Apple Development";
				CODE_SIGN_STYLE = Automatic;
				COMBINE_HIDPI_IMAGES = YES;
				CURRENT_PROJECT_VERSION = 307;
				DEVELOPMENT_TEAM = Z7TX8267J4;
				ENABLE_HARDENED_RUNTIME = YES;
				INFOPLIST_FILE = Runner/Info.plist;
				INFOPLIST_KEY_CFBundleDisplayName = Nooto;
				INFOPLIST_KEY_LSApplicationCategoryType = "public.app-category.productivity";
				LD_RUNPATH_SEARCH_PATHS = (
					"$(inherited)",
					"@executable_path/../Frameworks",
				);
				MACOSX_DEPLOYMENT_TARGET = 13.0;
				MARKETING_VERSION = 1.0.64;
				PRODUCT_BUNDLE_IDENTIFIER = "$(APP_BUNDLE_IDENTIFIER)";
				PROVISIONING_PROFILE_SPECIFIER = "";
				SWIFT_VERSION = 5.0;
			};
			name = Release;
		};
		33CC111C2044C6BA0003C045 /* Debug */ = {
			isa = XCBuildConfiguration;
			buildSettings = {
				CODE_SIGN_STYLE = Manual;
				PRODUCT_NAME = "$(TARGET_NAME)";
			};
			name = Debug;
		};
		33CC111D2044C6BA0003C045 /* Release */ = {
			isa = XCBuildConfiguration;
			buildSettings = {
				CODE_SIGN_STYLE = Automatic;
				PRODUCT_NAME = "$(TARGET_NAME)";
			};
			name = Release;
		};
/* End XCBuildConfiguration section */

/* Begin XCConfigurationList section */
		33CC10E82044A3C60003C045 /* Build configuration list for PBXProject "Runner" */ = {
			isa = XCConfigurationList;
			buildConfigurations = (
				33CC10F92044A3C60003C045 /* Debug */,
				332689D32D863BD900CB35A1 /* Debug-prod */,
				332689D02D863BCE00CB35A1 /* Debug-dev */,
				33CC10FA2044A3C60003C045 /* Release */,
				332689DF2D863BFF00CB35A1 /* Release-prod */,
				332689DC2D863BF900CB35A1 /* Release-dev */,
				338D0CE9231458BD00FA5F75 /* Profile */,
				332689D92D863BF000CB35A1 /* Profile-prod */,
				332689D62D863BEA00CB35A1 /* Profile-dev */,
			);
			defaultConfigurationIsVisible = 0;
			defaultConfigurationName = Release;
		};
		33CC10FB2044A3C60003C045 /* Build configuration list for PBXNativeTarget "Runner" */ = {
			isa = XCConfigurationList;
			buildConfigurations = (
				33CC10FC2044A3C60003C045 /* Debug */,
				332689D42D863BD900CB35A1 /* Debug-prod */,
				332689D12D863BCE00CB35A1 /* Debug-dev */,
				33CC10FD2044A3C60003C045 /* Release */,
				332689E02D863BFF00CB35A1 /* Release-prod */,
				332689DD2D863BF900CB35A1 /* Release-dev */,
				338D0CEA231458BD00FA5F75 /* Profile */,
				332689DA2D863BF000CB35A1 /* Profile-prod */,
				332689D72D863BEA00CB35A1 /* Profile-dev */,
			);
			defaultConfigurationIsVisible = 0;
			defaultConfigurationName = Release;
		};
		33CC111B2044C6BA0003C045 /* Build configuration list for PBXAggregateTarget "Flutter Assemble" */ = {
			isa = XCConfigurationList;
			buildConfigurations = (
				33CC111C2044C6BA0003C045 /* Debug */,
				332689D52D863BD900CB35A1 /* Debug-prod */,
				332689D22D863BCE00CB35A1 /* Debug-dev */,
				33CC111D2044C6BA0003C045 /* Release */,
				332689E12D863BFF00CB35A1 /* Release-prod */,
				332689DE2D863BF900CB35A1 /* Release-dev */,
				338D0CEB231458BD00FA5F75 /* Profile */,
				332689DB2D863BF000CB35A1 /* Profile-prod */,
				332689D82D863BEA00CB35A1 /* Profile-dev */,
			);
			defaultConfigurationIsVisible = 0;
			defaultConfigurationName = Release;
		};
/* End XCConfigurationList section */

/* Begin XCRemoteSwiftPackageReference section */
		CFD3F5722E87C59500CFA1AD /* XCRemoteSwiftPackageReference "swift-markdown-ui" */ = {
			isa = XCRemoteSwiftPackageReference;
			repositoryURL = "https://github.com/gonzalezreal/swift-markdown-ui";
			requirement = {
				kind = upToNextMajorVersion;
				minimumVersion = 2.4.1;
			};
		};
/* End XCRemoteSwiftPackageReference section */

/* Begin XCSwiftPackageProductDependency section */
		CFD3F5732E87FAFF00CFA1AD /* MarkdownUI */ = {
			isa = XCSwiftPackageProductDependency;
			package = CFD3F5722E87C59500CFA1AD /* XCRemoteSwiftPackageReference "swift-markdown-ui" */;
			productName = MarkdownUI;
		};
/* End XCSwiftPackageProductDependency section */
	};
	rootObject = 33CC10E52044A3C60003C045 /* Project object */;
}<|MERGE_RESOLUTION|>--- conflicted
+++ resolved
@@ -420,9 +420,6 @@
 			);
 			inputFileListPaths = (
 			);
-<<<<<<< HEAD
-			name = "[CP] Embed Pods Frameworks";
-=======
 			inputPaths = (
 			);
 			name = "FlutterFire: \"flutterfire upload-crashlytics-symbols\"";
@@ -444,8 +441,9 @@
 			inputPaths = (
 			);
 			name = "FlutterFire: \"flutterfire bundle-service-file\"";
->>>>>>> b386a3cc
 			outputFileListPaths = (
+			);
+			outputPaths = (
 			);
 			runOnlyForDeploymentPostprocessing = 0;
 			shellPath = /bin/sh;
