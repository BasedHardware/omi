--- conflicted
+++ resolved
@@ -66,10 +66,7 @@
   cp setup/prebuilt/GoogleService-Info.plist ios/Config/Dev/
   cp setup/prebuilt/GoogleService-Info.plist ios/Runner/
   cp setup/prebuilt/GoogleService-Info.plist macos/
-<<<<<<< HEAD
-=======
   cp setup/prebuilt/GoogleService-Info.plist macos/Config/Dev/
->>>>>>> 369bd2f4
 
   # Warn: Mocking, should remove
   mkdir -p android/app/src/prod/ ios/Config/Prod/ macos/Config/Prod
@@ -186,21 +183,10 @@
 function build_macos() {
   flutter pub get \
     && pushd macos && pod install --repo-update && popd \
-<<<<<<< HEAD
     && dart run build_runner build \
     && flutter build macos --flavor dev
 
   echo "Note: To run the app on your macOS device, we need to register your Mac's device ID to our provisioning profile. Please send us your device ID on Discord (http://discord.omi.me)."
-=======
-    && dart run build_runner build
-}
-
-# #######
-# Run dev
-# #######
-function run_dev() {
-  flutter run --flavor dev
->>>>>>> 369bd2f4
 }
 
 
