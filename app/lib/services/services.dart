import 'dart:async';
import 'dart:io';
import 'dart:typed_data';

import 'package:flutter/material.dart';
import 'package:flutter_background_service/flutter_background_service.dart';
import 'package:flutter_sound/flutter_sound.dart';
import 'package:omi/backend/http/shared.dart';
import 'package:omi/services/connectivity_service.dart';
import 'package:omi/services/devices.dart';
import 'package:omi/services/sockets.dart';
import 'package:omi/services/wals.dart';
import 'package:flutter/services.dart';
import 'package:omi/utils/platform/platform_service.dart';

class ServiceManager {
  late IMicRecorderService _mic;
  late IDeviceService _device;
  late ISocketService _socket;
  late IWalService _wal;
  late ISystemAudioRecorderService _systemAudio;

  static ServiceManager? _instance;

  static ServiceManager _create() {
    ServiceManager sm = ServiceManager();
    sm._mic = MicRecorderBackgroundService(
      runner: BackgroundService(),
    );
    sm._device = DeviceService();
    sm._socket = SocketServicePool();
    sm._wal = WalService();
    if (PlatformService.isDesktop) {
      sm._systemAudio = DesktopSystemAudioRecorderService();
    }

    return sm;
  }

  static ServiceManager instance() {
    if (_instance == null) {
      throw Exception("Service manager is not initiated");
    }

    return _instance!;
  }

  IMicRecorderService get mic => _mic;

  IDeviceService get device => _device;

  ISocketService get socket => _socket;

  IWalService get wal => _wal;

  ISystemAudioRecorderService get systemAudio {
    if (PlatformService.isMobile) {
      throw Exception("System audio recording is only available on macOS and Windows");
    }
    return _systemAudio;
  }

  static Future<void> init() async {
    if (_instance != null) {
      throw Exception("Service manager is initiated");
    }
    _instance = ServiceManager._create();
    await ConnectivityService().init();
  }

  Future<void> start() async {
    _device.start();
    _wal.start();
    if (Platform.isMacOS) {
      // TODO: Decide if system audio should start automatically or be user-initiated
      // await _systemAudio.start();
    }
  }

  void deinit() async {
    ConnectivityService().dispose();
    await _wal.stop();
    _mic.stop();
    _device.stop();
    if (Platform.isMacOS) {
      _systemAudio.stop();
    }
  }
}

enum BackgroundServiceStatus {
  initiated,
  running,
}

@pragma('vm:entry-point')
Future<bool> onIosBackground(ServiceInstance service) async {
  WidgetsFlutterBinding.ensureInitialized();

  return true;
}

@pragma('vm:entry-point')
Future onStart(ServiceInstance service) async {
  // Recorder
  MicRecorderService? recorder;
  service.on('recorder.start').listen((event) async {
    recorder = MicRecorderService(isInBG: Platform.isAndroid ? true : false);
    recorder?.start(onByteReceived: (bytes) {
      Uint8List audioBytes = bytes;
      List<dynamic> audioBytesList = audioBytes.toList();
      service.invoke("recorder.ui.audioBytes", {"data": audioBytesList});
    }, onStop: () {
      service.invoke("recorder.ui.stateUpdate", {"state": 'stopped'});
    }, onRecording: () {
      service.invoke("recorder.ui.stateUpdate", {"state": 'recording'});
    });
  });

  service.on('recorder.stop').listen((event) async {
    service.invoke("recorder.ui.stateUpdate", {"state": 'stopped'});
    recorder?.stop();
  });

  service.on('stop').listen((event) async {
    if (recorder?.status != RecorderServiceStatus.stop) {
      recorder?.stop();
    }
    service.invoke("recorder.ui.stateUpdate", {"state": 'stopped'});
    service.stopSelf();
  });

  // watchdog
  var pongAt = DateTime.now();
  service.on('pong').listen((event) async {
    pongAt = DateTime.now();
  });
  Timer.periodic(const Duration(seconds: 5), (timer) async {
    if (pongAt.isBefore(DateTime.now().subtract(const Duration(seconds: 15)))) {
      // retire
      if (recorder?.status != RecorderServiceStatus.stop) {
        recorder?.stop();
      }
      service.invoke("recorder.ui.stateUpdate", {"state": 'stopped'});
      service.stopSelf();
      return;
    }
    service.invoke("ui.ping");
  });
}

class BackgroundService {
  late FlutterBackgroundService _service;
  BackgroundServiceStatus? _status;

  BackgroundServiceStatus? get status => _status;

  Future<void> init() async {
    _service = FlutterBackgroundService();
    _status = BackgroundServiceStatus.initiated;

    await _service.configure(
      iosConfiguration: IosConfiguration(
        autoStart: false,
        onForeground: onStart,
        onBackground: onIosBackground,
      ),
      androidConfiguration: AndroidConfiguration(
        autoStart: false,
        onStart: onStart,
        isForegroundMode: true,
        autoStartOnBoot: false,
        foregroundServiceTypes: [AndroidForegroundType.microphone],
      ),
    );

    _status = BackgroundServiceStatus.initiated;
  }

  Future<void> ensureRunning() async {
    await init();
    await start();
  }

  Future<void> start() async {
    _service.startService();

    // status
    if (await _service.isRunning()) {
      _status = BackgroundServiceStatus.running;
    }

    // heartbeat
    _service.on('ui.ping').listen((event) {
      _service.invoke("pong");
    });
  }

  void stop() {
    debugPrint("invoke stop");
    _service.invoke("stop");
  }

  void onStop(ServiceInstance instance) async {
    _service.invoke("recorder.stateUpdate", {"state": 'stopped'});
    instance.stopSelf();
  }

  void startRecorder({
    required Function(Uint8List bytes) onByteReceived,
    Function()? onRecording,
    Function()? onStop,
    Function()? onInitializing,
  }) {
    StreamSubscription? recordAudioByteStream = _service.on('recorder.ui.audioBytes').listen((event) {
      Uint8List bytes = Uint8List.fromList(event!['data'].cast<int>());
      onByteReceived(bytes);
    });
    StreamSubscription? recordStateStream;
    recordStateStream = _service.on('recorder.ui.stateUpdate').listen((event) {
      if (event!['state'] == 'recording') {
        if (onRecording != null) {
          onRecording();
        }
      } else if (event['state'] == 'initializing') {
        if (onInitializing != null) {
          onInitializing();
        }
      } else if (event['state'] == 'stopped') {
        // Close streams
        recordAudioByteStream.cancel();
        recordStateStream?.cancel();

        // Callback
        if (onStop != null) {
          onStop();
        }
      }
    });

    // tell service > start record
    _service.invoke("recorder.start");
  }

  void stopRecorder() {
    _service.invoke("recorder.stop");
  }
}

enum RecorderServiceStatus {
  initialising,
  recording,
  stop,
}

abstract class IMicRecorderService {
  Future<void> start({
    required Function(Uint8List bytes) onByteReceived,
    Function()? onRecording,
    Function()? onStop,
    Function()? onInitializing,
  });
  void stop();
}

class MicRecorderBackgroundService implements IMicRecorderService {
  late BackgroundService _runner;

  MicRecorderBackgroundService({required BackgroundService runner}) {
    _runner = runner;
  }

  @override
  Future<void> start({
    required Function(Uint8List bytes) onByteReceived,
    Function()? onRecording,
    Function()? onStop,
    Function()? onInitializing,
  }) async {
    await _runner.ensureRunning();

    _runner.startRecorder(
      onByteReceived: onByteReceived,
      onRecording: onRecording,
      onStop: onStop,
      onInitializing: onInitializing,
    );

    return;
  }

  @override
  void stop() {
    _runner.stopRecorder();
  }
}

class MicRecorderService implements IMicRecorderService {
  RecorderServiceStatus? _status;

  late FlutterSoundRecorder _recorder;
  late StreamController<Uint8List> _controller;

  Function(Uint8List bytes)? _onByteReceived;
  Function? _onRecording;
  Function? _onStop;

  bool _isInBG = false;

  MicRecorderService({bool isInBG = false}) {
    _recorder = FlutterSoundRecorder();
    _isInBG = isInBG;
  }

  get status => _status;

  @override
  Future<void> start({
    required Function(Uint8List bytes) onByteReceived,
    Function()? onRecording,
    Function()? onStop,
    Function()? onInitializing,
  }) async {
    if (_status == RecorderServiceStatus.recording) {
      throw Exception("Recorder is recording, please stop it before start new recording.");
    }
    if (_status == RecorderServiceStatus.initialising) {
      throw Exception("Recorder is initialising");
    }

    _status = RecorderServiceStatus.initialising;

    // callback
    _onByteReceived = onByteReceived;
    _onStop = onStop;
    _onRecording = onRecording;
    if (_onRecording != null) {
      _onRecording!();
    }

    // new record
    await _recorder.openRecorder(isBGService: _isInBG);
    _controller = StreamController<Uint8List>();

    await _recorder.startRecorder(
      toStream: _controller.sink,
      codec: Codec.pcm16,
      numChannels: 1,
      sampleRate: 16000,
      bufferSize: 8192,
    );
    _controller.stream.listen((buffer) {
      Uint8List audioBytes = buffer;
      if (_onByteReceived != null) {
        _onByteReceived!(audioBytes);
      }
    });

    _status = RecorderServiceStatus.recording;
    return;
  }

  @override
  void stop() {
    _recorder.stopRecorder();
    _controller.close();

    // callback
    _status = RecorderServiceStatus.stop;
    if (_onStop != null) {
      _onStop!();
    }

    _onByteReceived = null;
    _onStop = null;
    _onRecording = null;
  }
}

abstract class ISystemAudioRecorderService {
  Future<void> start({
    required Function(Uint8List bytes) onByteReceived,
    required Function(Map<String, dynamic> format) onFormatReceived,
    Function()? onRecording,
    Function()? onStop,
    Function(String error)? onError,
    Function(bool wasRecording)? onSystemWillSleep,
    Function(bool nativeIsRecording)? onSystemDidWake,
    Function(bool wasRecording)? onScreenDidLock,
    Function()? onScreenDidUnlock,
    Function(String reason)? onDisplaySetupInvalid,
    Function()? onMicrophoneDeviceChanged,
    Function(String deviceName, double micLevel, double systemAudioLevel)? onMicrophoneStatus,
    Function()? onStoppedAutomatically,
  });
  void stop();
  void setOnRecordingStartedFromNub(Function() callback);
  // TODO: Add status property
}

class DesktopSystemAudioRecorderService implements ISystemAudioRecorderService {
  static const MethodChannel _channel = MethodChannel('screenCapturePlatform');
  Function(Uint8List bytes)? _onByteReceived;
  Function(Map<String, dynamic> format)? _onFormatReceived;
  Function()? _onRecording;
  Function()? _onStop;
  Function(String error)? _onError;

  // Sleep/wake event callbacks
  Function(bool wasRecording)? _onSystemWillSleep;
  Function(bool nativeIsRecording)? _onSystemDidWake;
  Function(bool wasRecording)? _onScreenDidLock;
  Function()? _onScreenDidUnlock;
  Function(String reason)? _onDisplaySetupInvalid;
  Function()? _onMicrophoneDeviceChanged;
  Function(String deviceName, double micLevel, double systemAudioLevel)? _onMicrophoneStatus;

  // Callback for when recording is started from nub (registered early, before start() is called)
  Function()? _onRecordingStartedFromNub;

  // Callback for when recording is stopped automatically (e.g., meeting ended)
  Function()? _onStoppedAutomatically;

  // To keep track of recording state from Dart's perspective
  bool _isRecording = false;

  DesktopSystemAudioRecorderService() {
    _channel.setMethodCallHandler(_handleMethodCall);
  }

  Future<void> _handleMethodCall(MethodCall call) async {
    switch (call.method) {
      case 'audioFrame':
        if (_onByteReceived != null && call.arguments is Uint8List) {
          _onByteReceived!(call.arguments);
        }
        break;
      case 'audioFormat':
        debugPrint("audioFormat: ${call.arguments}");
        if (_onFormatReceived != null && call.arguments is Map) {
          final Map<String, dynamic> format = Map<String, dynamic>.from(call.arguments as Map);
          _onFormatReceived!(format);
        }
        break;
      case 'audioStreamEnded':
        debugPrint("audioStreamEnded");
        _isRecording = false;
        if (_onStop != null) {
          _onStop!();
        }
        _clearCallbacks();
        break;
      case 'captureError':
      case 'converterError':
        debugPrint("captureError: ${call.arguments}");
        _isRecording = false;
        if (_onError != null && call.arguments is String) {
          _onError!(call.arguments as String);
        }
        if (_onStop != null) {
          _onStop!(); // Also call onStop if there's an error
        }
        _clearCallbacks(); // Clear callbacks after error
        break;
      case 'systemWillSleep':
        await _handleSystemWillSleep(call.arguments);
        break;
      case 'systemDidWake':
        await _handleSystemDidWake(call.arguments);
        break;
      case 'screenDidLock':
        await _handleScreenDidLock(call.arguments);
        break;
      case 'screenDidUnlock':
        await _handleScreenDidUnlock(call.arguments);
        break;
      case 'displaySetupInvalid':
        await _handleDisplaySetupInvalid(call.arguments);
        break;
      case 'microphoneDeviceChanged':
        await _handleMicrophoneDeviceChanged(call.arguments);
        break;
      case 'microphoneStatus':
        if (_onMicrophoneStatus != null && call.arguments is Map) {
          final args = Map<String, dynamic>.from(call.arguments as Map);
          final deviceName = args['deviceName'] as String? ?? 'Unknown Device';
          final micLevel = (args['micLevel'] as num? ?? 0.0).toDouble();
          final systemAudioLevel = (args['systemAudioLevel'] as num? ?? 0.0).toDouble();
          _onMicrophoneStatus!(deviceName, micLevel, systemAudioLevel);
        }
        break;
      case 'recordingStartedFromNub':
        // Recording was started from the meeting detection nub
        if (_onRecordingStartedFromNub != null) {
          _onRecordingStartedFromNub!();
        } else {
          debugPrint('DesktopSystemAudioRecorderService: WARNING - No callback registered for recordingStartedFromNub');
        }
        break;
      case 'recordingStoppedAutomatically':
        debugPrint('recordingStoppedAutomatically received - will trigger conversation processing after stop');
        if (_onStoppedAutomatically != null) {
          _onStoppedAutomatically!();
        }

        _isRecording = false;
        if (_onStop != null) {
          _onStop!();
        }
        break;
      case 'speakerStatusChanged': //TODO: Handle speaker status changed
        if (call.arguments is Map) {
          final args = Map<String, dynamic>.from(call.arguments as Map);
          final isSpeakerActive = args['isSpeakerActive'] as bool? ?? false;
          debugPrint('Speaker status changed: $isSpeakerActive');
        }
        break;
      default:
        debugPrint('DesktopSystemAudioRecorderService: Unhandled method call: ${call.method}');
    }
  }

  void _clearCallbacks() {
    _onByteReceived = null;
    _onFormatReceived = null;
    _onRecording = null;
    _onStop = null;
    _onError = null;
    _onSystemWillSleep = null;
    _onSystemDidWake = null;
    _onScreenDidLock = null;
    _onScreenDidUnlock = null;
    _onDisplaySetupInvalid = null;
    _onMicrophoneDeviceChanged = null;
    _onMicrophoneStatus = null;
    _onStoppedAutomatically = null;
  }

  // Sleep/wake event handlers
  Future<void> _handleSystemWillSleep(dynamic arguments) async {
    final args = arguments as Map<String, dynamic>?;
    final wasRecording = args?['wasRecording'] as bool? ?? false;
    _onSystemWillSleep?.call(wasRecording);
  }

  Future<void> _handleSystemDidWake(dynamic arguments) async {
    final args = arguments as Map<String, dynamic>?;
    final nativeIsRecording = args?['nativeIsRecording'] as bool? ?? false;

    if (nativeIsRecording && !_isRecording) {
      _isRecording = true;
      _onRecording?.call();
    } else if (!nativeIsRecording && _isRecording) {
      _isRecording = false;
      _onStop?.call();
      _clearCallbacks();
    }

    _onSystemDidWake?.call(nativeIsRecording);
  }

  Future<void> _handleScreenDidLock(dynamic arguments) async {
    final args = arguments as Map<String, dynamic>?;
    final wasRecording = args?['wasRecording'] as bool? ?? false;
    _onScreenDidLock?.call(wasRecording);
  }

  Future<void> _handleScreenDidUnlock(dynamic arguments) async {
    _onScreenDidUnlock?.call();
  }

  Future<void> _handleDisplaySetupInvalid(dynamic arguments) async {
    final args = arguments as Map<String, dynamic>?;
    final reason = args?['reason'] as String? ?? 'Unknown reason';

    _isRecording = false;
    _onDisplaySetupInvalid?.call(reason);
    _onStop?.call();
  }

  Future<void> _handleMicrophoneDeviceChanged(dynamic arguments) async {
    _onMicrophoneDeviceChanged?.call();
  }

  @override
  Future<void> start({
    required Function(Uint8List bytes) onByteReceived,
    required Function(Map<String, dynamic> format) onFormatReceived,
    Function()? onRecording,
    Function()? onStop,
    Function(String error)? onError,
    Function(bool wasRecording)? onSystemWillSleep,
    Function(bool nativeIsRecording)? onSystemDidWake,
    Function(bool wasRecording)? onScreenDidLock,
    Function()? onScreenDidUnlock,
    Function(String reason)? onDisplaySetupInvalid,
    Function()? onMicrophoneDeviceChanged,
    Function(String deviceName, double micLevel, double systemAudioLevel)? onMicrophoneStatus,
    Function()? onStoppedAutomatically,
  }) async {
    try {
      final nativeIsRecording = await _channel.invokeMethod('isRecording') ?? false;

      if (nativeIsRecording && _isRecording) {
        onError?.call("Already recording");
        return;
      } else if (nativeIsRecording && !_isRecording) {
        _isRecording = true;
        _onByteReceived = onByteReceived;
        _onFormatReceived = onFormatReceived;
        _onRecording = onRecording;
        _onStop = onStop;
        _onError = onError;
<<<<<<< HEAD
        _onSystemWillSleep = onSystemWillSleep;
        _onSystemDidWake = onSystemDidWake;
        _onScreenDidLock = onScreenDidLock;
        _onScreenDidUnlock = onScreenDidUnlock;
        _onDisplaySetupInvalid = onDisplaySetupInvalid;
        _onMicrophoneDeviceChanged = onMicrophoneDeviceChanged;
        _onMicrophoneStatus = onMicrophoneStatus;
        _onStoppedAutomatically = onStoppedAutomatically;

        // Notify that recording is active
        if (_onRecording != null) {
          _onRecording!();
        }
=======
        _onRecording?.call();
>>>>>>> 75e91955
        return;
      } else if (!nativeIsRecording && _isRecording) {
        _isRecording = false;
      }
    } catch (e) {
      debugPrint("[SystemAudio] State check error: $e");
    }

    if (_isRecording) {
      onError?.call("Already recording");
      return;
    }

    _onByteReceived = onByteReceived;
    _onFormatReceived = onFormatReceived;
    _onRecording = onRecording;
    _onStop = onStop;
    _onError = onError;
    _onSystemWillSleep = onSystemWillSleep;
    _onSystemDidWake = onSystemDidWake;
    _onScreenDidLock = onScreenDidLock;
    _onScreenDidUnlock = onScreenDidUnlock;
    _onDisplaySetupInvalid = onDisplaySetupInvalid;
    _onMicrophoneDeviceChanged = onMicrophoneDeviceChanged;
    _onMicrophoneStatus = onMicrophoneStatus;
    _onStoppedAutomatically = onStoppedAutomatically;

    try {
      await _channel.invokeMethod('start');
      _isRecording = true;
      _onRecording?.call();
    } catch (e) {
      _isRecording = false;
      _onError?.call(e.toString());
      _onStop?.call();
      _clearCallbacks();
    }
  }

  @override
  void setOnRecordingStartedFromNub(Function() callback) {
    _onRecordingStartedFromNub = callback;
  }

  @override
  void stop() {
    try {
      _channel.invokeMethod('stop');
    } catch (e) {
      _isRecording = false;
      _onError?.call(e.toString());
      _onStop?.call();
      _clearCallbacks();
    }
  }
}<|MERGE_RESOLUTION|>--- conflicted
+++ resolved
@@ -611,7 +611,6 @@
         _onRecording = onRecording;
         _onStop = onStop;
         _onError = onError;
-<<<<<<< HEAD
         _onSystemWillSleep = onSystemWillSleep;
         _onSystemDidWake = onSystemDidWake;
         _onScreenDidLock = onScreenDidLock;
@@ -621,13 +620,7 @@
         _onMicrophoneStatus = onMicrophoneStatus;
         _onStoppedAutomatically = onStoppedAutomatically;
 
-        // Notify that recording is active
-        if (_onRecording != null) {
-          _onRecording!();
-        }
-=======
         _onRecording?.call();
->>>>>>> 75e91955
         return;
       } else if (!nativeIsRecording && _isRecording) {
         _isRecording = false;
