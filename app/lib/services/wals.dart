import 'dart:async';
import 'dart:io';
import 'dart:typed_data';

import 'package:flutter/foundation.dart';
import 'package:omi/backend/http/api/conversations.dart';
import 'package:omi/backend/preferences.dart';
import 'package:omi/backend/schema/bt_device/bt_device.dart';
import 'package:omi/backend/schema/conversation.dart';
import 'package:omi/services/devices/limitless_connection.dart';
import 'package:omi/services/services.dart';
import 'package:omi/utils/wal_file_manager.dart';
import 'package:path_provider/path_provider.dart';

const chunkSizeInSeconds = 60;
const flushIntervalInSeconds = 90;
const sdcardChunkSizeSecs = 60;
const newFrameSyncDelaySeconds = 15;
const framesPerFlashPage = 8; // Average number of Opus frames per flash page

abstract class IWalSyncProgressListener {
  void onWalSyncedProgress(double percentage); // 0..1
}

abstract class IWalServiceListener extends IWalSyncListener {
  void onStatusChanged(WalServiceStatus status);
}

abstract class IWalSyncListener {
  void onWalUpdated();
  void onWalSynced(Wal wal, {ServerConversation? conversation});
}

abstract class IWalSync {
  Future<List<Wal>> getMissingWals();
  Future deleteWal(Wal wal);
  Future<SyncLocalFilesResponse?> syncAll({IWalSyncProgressListener? progress});
  Future<SyncLocalFilesResponse?> syncWal({required Wal wal, IWalSyncProgressListener? progress});

  void start();
  Future stop();
}

abstract class IWalService {
  void start();
  Future stop();

  void subscribe(IWalServiceListener subscription, Object context);
  void unsubscribe(Object context);

  WalSyncs getSyncs();
}

enum WalServiceStatus {
  init,
  ready,
  stop,
}

enum WalStatus {
  inProgress,
  miss,
  synced,
  corrupted,
}

enum WalStorage {
  mem,
  disk,
  sdcard,
  flashPage,
}

class WalStats {
  final int totalFiles;
  final int phoneFiles;
  final int sdcardFiles;
  final int limitlessFiles;
  final int phoneSize; // in bytes
  final int sdcardSize; // in bytes
  final int syncedFiles;
  final int missedFiles;

  WalStats({
    required this.totalFiles,
    required this.phoneFiles,
    required this.sdcardFiles,
    required this.limitlessFiles,
    required this.phoneSize,
    required this.sdcardSize,
    required this.syncedFiles,
    required this.missedFiles,
  });

  String get totalSizeFormatted => _formatBytes(phoneSize + sdcardSize);
  String get phoneSizeFormatted => _formatBytes(phoneSize);
  String get sdcardSizeFormatted => _formatBytes(sdcardSize);

  String _formatBytes(int bytes) {
    if (bytes < 1024) return '$bytes B';
    if (bytes < 1024 * 1024) return '${(bytes / 1024).toStringAsFixed(1)} KB';
    if (bytes < 1024 * 1024 * 1024) return '${(bytes / (1024 * 1024)).toStringAsFixed(1)} MB';
    return '${(bytes / (1024 * 1024 * 1024)).toStringAsFixed(1)} GB';
  }
}

class Wal {
  int timerStart; // in seconds
  BleAudioCodec codec;
  int channel;
  int sampleRate;
  int seconds;
  String device;
  String? deviceModel;

  WalStatus status;
  WalStorage storage;

  String? filePath;
  List<List<int>> data = [];
  int storageOffset = 0;
  int storageTotalBytes = 0;
  int fileNum = 1;

  bool isSyncing = false;
  DateTime? syncStartedAt;
  int? syncEtaSeconds;

  int frameSize = 160;

  int totalFrames = 0; // Total frames in this WAL
  int syncedFrameOffset = 0; // How many frames from start are synced (continuous)

  String get id => '${device}_$timerStart';

  Wal(
      {required this.timerStart,
      required this.codec,
      required this.seconds,
      this.sampleRate = 16000,
      this.channel = 1,
      this.status = WalStatus.inProgress,
      this.storage = WalStorage.mem,
      this.filePath,
      this.device = "phone",
      this.deviceModel,
      this.storageOffset = 0,
      this.storageTotalBytes = 0,
      this.fileNum = 1,
      this.data = const [],
      this.totalFrames = 0,
      this.syncedFrameOffset = 0}) {
    frameSize = codec.getFrameSize();
  }

  factory Wal.fromJson(Map<String, dynamic> json) {
    return Wal(
      timerStart: json['timer_start'],
      codec: mapNameToCodec(json['codec']),
      channel: json['channel'] ?? 1,
      sampleRate: json['sample_rate'] ?? 16000,
      status: WalStatus.values.asNameMap()[json['status']] ?? WalStatus.inProgress,
      storage: WalStorage.values.asNameMap()[json['storage']] ?? WalStorage.mem,
      filePath: json['file_path'],
      seconds: json['seconds'] ?? chunkSizeInSeconds,
      device: json['device'] ?? "phone",
      deviceModel: json['device_model'],
      storageOffset: json['storage_offset'] ?? 0,
      storageTotalBytes: json['storage_total_bytes'] ?? 0,
      fileNum: json['file_num'] ?? 1,
      totalFrames: json['total_frames'] ?? 0,
      syncedFrameOffset: json['synced_frame_offset'] ?? 0,
    );
  }

  Map<String, dynamic> toJson() {
    return {
      'timer_start': timerStart,
      'codec': codec.toString(),
      'channel': channel,
      'sample_rate': sampleRate,
      'status': status.name,
      'storage': storage.name,
      'file_path': filePath,
      'seconds': seconds,
      'device': device,
      'device_model': deviceModel,
      'storage_offset': storageOffset,
      'storage_total_bytes': storageTotalBytes,
      'file_num': fileNum,
      'total_frames': totalFrames,
      'synced_frame_offset': syncedFrameOffset,
    };
  }

  static List<Wal> fromJsonList(List<dynamic> jsonList) => jsonList.map((e) => Wal.fromJson(e)).toList();

  getFileName() {
    return "audio_${device.replaceAll(RegExp(r'[^a-zA-Z0-9]'), "").toLowerCase()}_${codec}_${sampleRate}_${channel}_fs${frameSize}_${timerStart}.bin";
  }

  getFileNameByTimeStarts(int timestarts) {
    return "audio_${device.replaceAll(RegExp(r'[^a-zA-Z0-9]'), "").toLowerCase()}_${codec}_${sampleRate}_${channel}_fs${frameSize}_${timestarts}.bin";
  }

  /// Get the full file path, handling both old full paths and new filename-only storage
  static Future<String?> getFilePath(String? pathOrName) async {
    if (pathOrName == null || pathOrName.isEmpty) {
      return null;
    }

    final directory = await getApplicationDocumentsDirectory();
    if (pathOrName.contains('/')) {
      final filename = pathOrName.split('/').last;
      return '${directory.path}/$filename';
    }
    return '${directory.path}/$pathOrName';
  }
}

class SDCardWalSync implements IWalSync {
  List<Wal> _wals = const [];
  BtDevice? _device;

  StreamSubscription? _storageStream;

  IWalSyncListener listener;

  SDCardWalSync(this.listener);

  Future<BleAudioCodec> _getAudioCodec(String deviceId) async {
    var connection = await ServiceManager.instance().device.ensureConnection(deviceId);
    if (connection == null) {
      return BleAudioCodec.pcm8;
    }
    return connection.getAudioCodec();
  }

  Future<List<int>> _getStorageList(String deviceId) async {
    var connection = await ServiceManager.instance().device.ensureConnection(deviceId);
    if (connection == null) {
      return [];
    }
    return connection.getStorageList();
  }

  @override
  Future deleteWal(Wal wal) async {
    _wals.removeWhere((w) => w.id == wal.id);

    if (_device != null) {
      await _writeToStorage(_device!.id, wal.fileNum, 1, 0);
    }

    listener.onWalUpdated();
  }

  Future<List<Wal>> _getMissingWals() async {
<<<<<<< HEAD
    // Capture device reference to avoid race condition where _device could become null during async operations
=======
>>>>>>> 071cd097
    final device = _device;
    if (device == null) {
      return [];
    }
    String deviceId = device.id;
    List<Wal> wals = [];
    var storageFiles = await _getStorageList(deviceId);
    if (storageFiles.isEmpty) {
      return [];
    }
    var totalBytes = storageFiles[0];
    if (totalBytes <= 0) {
      return [];
    }
    var storageOffset = storageFiles.length < 2 ? 0 : storageFiles[1];
    if (storageOffset > totalBytes) {
      // bad state?
      debugPrint("SDCard bad state, offset > total");
      storageOffset = 0;
    }

    //> 10s
    BleAudioCodec codec = await _getAudioCodec(deviceId);
    if (totalBytes - storageOffset > 10 * codec.getFramesLengthInBytes() * codec.getFramesPerSecond()) {
      var seconds = ((totalBytes - storageOffset) / codec.getFramesLengthInBytes()) ~/ codec.getFramesPerSecond();
      var timerStart = DateTime.now().millisecondsSinceEpoch ~/ 1000 - seconds;

      // Device model
      var connection = await ServiceManager.instance().device.ensureConnection(deviceId);
<<<<<<< HEAD
=======
      if (connection == null) {
        debugPrint("SDCard: No connection for device info");
        return [];
      }
>>>>>>> 071cd097
      var pd = await device.getDeviceInfo(connection);
      String deviceModel = pd.modelNumber.isNotEmpty ? pd.modelNumber : "Omi";

      wals.add(Wal(
        codec: codec,
        timerStart: timerStart,
        status: WalStatus.miss,
        storage: WalStorage.sdcard,
        seconds: seconds,
        storageOffset: storageOffset,
        storageTotalBytes: totalBytes,
        fileNum: 1,
        device: device.id,
        deviceModel: deviceModel,
        totalFrames: seconds * codec.getFramesPerSecond(),
        syncedFrameOffset: 0, // SD card WALs start unsynced
      ));
    }

    return wals;
  }

  @override
  Future<List<Wal>> getMissingWals() async {
    return _wals.where((w) => w.status == WalStatus.miss && w.storage == WalStorage.sdcard).toList();
  }

  @override
  Future start() async {
    _wals = await _getMissingWals();
    listener.onWalUpdated();
  }

  @override
  Future stop() async {
    _wals = [];
    _storageStream?.cancel();
  }

  Future<bool> _writeToStorage(String deviceId, int numFile, int command, int offset) async {
    var connection = await ServiceManager.instance().device.ensureConnection(deviceId);
    if (connection == null) {
      return Future.value(false);
    }
    return connection.writeToStorage(numFile, command, offset);
  }

  Future<StreamSubscription?> _getBleStorageBytesListener(
    String deviceId, {
    required void Function(List<int>) onStorageBytesReceived,
  }) async {
    var connection = await ServiceManager.instance().device.ensureConnection(deviceId);
    if (connection == null) {
      return Future.value(null);
    }
    return connection.getBleStorageBytesListener(onStorageBytesReceived: onStorageBytesReceived);
  }

  Future<File> _flushToDisk(Wal wal, List<List<int>> chunk, int timerStart) async {
    final directory = await getApplicationDocumentsDirectory();
    String filePath = '${directory.path}/${wal.getFileNameByTimeStarts(timerStart)}';
    List<int> data = [];
    for (int i = 0; i < chunk.length; i++) {
      var frame = chunk[i];

      // Format: <length>|<data> ; bytes: 4 | n
      final byteFrame = ByteData(frame.length);
      for (int i = 0; i < frame.length; i++) {
        byteFrame.setUint8(i, frame[i]);
      }
      data.addAll(Uint32List.fromList([frame.length]).buffer.asUint8List());
      data.addAll(byteFrame.buffer.asUint8List());
    }
    final file = File(filePath);
    await file.writeAsBytes(data);

    return file;
  }

  Future _readStorageBytesToFile(Wal wal, Function(File f, int offset) callback) async {
    var deviceId = wal.device;
    int fileNum = wal.fileNum;
    int offset = wal.storageOffset;
    int timerStart = wal.timerStart;

    debugPrint("_readStorageBytesToFile ${offset}");

    List<List<int>> bytesData = [];
    var bytesLeft = 0;
    var chunkSize = sdcardChunkSizeSecs * 100;
    await _storageStream?.cancel();
    final completer = Completer<bool>();
    bool hasError = false;
    bool firstDataReceived = false;
    Timer? timeoutTimer;

    _storageStream = await _getBleStorageBytesListener(deviceId, onStorageBytesReceived: (List<int> value) async {
      if (value.isEmpty || hasError) return;

      // Cancel timeout on first data
      if (!firstDataReceived) {
        firstDataReceived = true;
        timeoutTimer?.cancel();
        debugPrint('First data received, timeout cancelled');
      }

      // Process command
      if (value.length == 1) {
        debugPrint('returned $value');
        if (value[0] == 0) {
          debugPrint('good to go');
        } else if (value[0] == 3) {
          debugPrint('bad file size. finishing...');
        } else if (value[0] == 4) {
          debugPrint('file size is zero. going to next one....');
          if (!completer.isCompleted) {
            completer.complete(true);
          }
        } else if (value[0] == 100) {
          debugPrint('end');
          if (!completer.isCompleted) {
            completer.complete(true);
          }
        } else {
          debugPrint('Error bit returned');
          if (!completer.isCompleted) {
            completer.complete(true);
          }
        }
        return;
      }

      // Process byte data
      if (value.length == 83) {
        var amount = value[3];
        bytesData.add(value.sublist(4, 4 + amount));
        offset += 80;
      } else if (value.length == 440) {
        var packageOffset = 0;
        while (packageOffset < value.length - 1) {
          var packageSize = value[packageOffset];
          if (packageSize == 0) {
            packageOffset += packageSize + 1;
            continue;
          }
          if (packageOffset + 1 + packageSize >= value.length) {
            break;
          }
          var frame = value.sublist(packageOffset + 1, packageOffset + 1 + packageSize);
          bytesData.add(frame);
          packageOffset += packageSize + 1;
        }
        offset += value.length;
      }

      // Chunking
      if (bytesData.length - bytesLeft >= chunkSize) {
        var chunk = bytesData.sublist(bytesLeft, bytesLeft + chunkSize);
        bytesLeft += chunkSize;
        timerStart += sdcardChunkSizeSecs;
        try {
          var file = await _flushToDisk(wal, chunk, timerStart);
          await callback(file, offset);
        } catch (e) {
          debugPrint('Error in callback during chunking: $e');
          hasError = true;
          if (!completer.isCompleted) {
            completer.completeError(e);
          }
        }
      }
    });

    // Start transfer
    await _writeToStorage(deviceId, fileNum, 0, offset);

    // Timeout for first data
    timeoutTimer = Timer(const Duration(seconds: 5), () {
      if (!firstDataReceived && !completer.isCompleted) {
        hasError = true;
        final error = TimeoutException('No data received from SD card within 5 seconds');
        debugPrint('SD card read timeout: ${error.message}');
        completer.completeError(error);
      }
    });

    // Wait processing
    try {
      await completer.future;
    } catch (e) {
      rethrow;
    } finally {
      await _storageStream?.cancel();
      timeoutTimer.cancel();
    }

    // Flush remaining bytes only if no error occurred
    if (!hasError && bytesLeft < bytesData.length - 1) {
      var chunk = bytesData.sublist(bytesLeft);
      timerStart += sdcardChunkSizeSecs;
      var file = await _flushToDisk(wal, chunk, timerStart);
      await callback(file, offset);
    }

    return;
  }

  Future<SyncLocalFilesResponse> _syncWal(final Wal wal, Function(int offset)? updates) async {
    debugPrint("sync wal: ${wal.id} byte offset: ${wal.storageOffset} ts ${wal.timerStart}");

    var resp = SyncLocalFilesResponse(newConversationIds: [], updatedConversationIds: []);
    List<File> files = [];
    bool syncFailed = false;

    var limit = 2;

    // Read with file chunking
    int lastOffset = 0;
    try {
      await _readStorageBytesToFile(wal, (File file, int offset) async {
        if (syncFailed) return; // Stop processing if sync already failed

        files.add(file);
        lastOffset = offset;

        // Sync files with batch
        if (files.isNotEmpty && files.length % limit == 0) {
          var syncFiles = files.sublist(0, limit);
          files = files.sublist(limit);
          try {
            var partialRes = await syncLocalFiles(syncFiles);
            resp.newConversationIds
                .addAll(partialRes.newConversationIds.where((id) => !resp.newConversationIds.contains(id)));
            resp.updatedConversationIds.addAll(partialRes.updatedConversationIds
                .where((id) => !resp.updatedConversationIds.contains(id) && !resp.updatedConversationIds.contains(id)));
          } catch (e) {
            debugPrint('SDCard sync batch failed: $e');
            syncFailed = true;

            await _storageStream?.cancel();
            throw Exception('SDCard sync batch failed: $e');
          }

          // Update progress without sending command (avoids restarting transfer)
          if (!syncFailed && updates != null) {
            updates(offset);
          }
        }
      });
    } catch (e) {
      syncFailed = true;
      await _storageStream?.cancel();
      rethrow;
    }

    // Stop here if sync failed during chunking
    if (syncFailed) {
      throw Exception('SDCard sync failed during processing');
    }

    // Sync remaining files
    if (files.isNotEmpty) {
      var syncFiles = files;
      try {
        var partialRes = await syncLocalFiles(syncFiles);
        resp.newConversationIds
            .addAll(partialRes.newConversationIds.where((id) => !resp.newConversationIds.contains(id)));
        resp.updatedConversationIds.addAll(partialRes.updatedConversationIds
            .where((id) => !resp.updatedConversationIds.contains(id) && !resp.updatedConversationIds.contains(id)));
      } catch (e) {
        debugPrint('SDCard sync remaining files failed: $e');
        // Cancel the storage stream to stop further processing
        await _storageStream?.cancel();
        throw Exception('SDCard sync remaining files failed: $e');
      }

      // Update offset in memory only (don't restart transfer)
      wal.storageOffset = lastOffset;

      // Callback
      if (updates != null) {
        updates(lastOffset);
      }
    }

    // Clear file only if everything succeeded
    await _writeToStorage(wal.device, wal.fileNum, 1, 0);

    return resp;
  }

  @override
  Future<SyncLocalFilesResponse?> syncAll({IWalSyncProgressListener? progress}) async {
    var wals = _wals.where((w) => w.status == WalStatus.miss && w.storage == WalStorage.sdcard).toList();
    if (wals.isEmpty) {
      debugPrint("All synced!");
      return null;
    }
    var resp = SyncLocalFilesResponse(newConversationIds: [], updatedConversationIds: []);

    for (var i = wals.length - 1; i >= 0; i--) {
      var wal = wals[i];

      wal.isSyncing = true;
      wal.syncStartedAt = DateTime.now();
      listener.onWalUpdated();

      final storageOffsetStarts = wal.storageOffset;

      var partialRes = await _syncWal(wal, (offset) {
        wal.storageOffset = offset;
        wal.syncEtaSeconds = DateTime.now().difference(wal.syncStartedAt!).inSeconds *
            (wal.storageTotalBytes - wal.storageOffset) ~/
            (wal.storageOffset - storageOffsetStarts);
        listener.onWalUpdated();
      });
      resp.newConversationIds
          .addAll(partialRes.newConversationIds.where((id) => !resp.newConversationIds.contains(id)));
      resp.updatedConversationIds.addAll(partialRes.updatedConversationIds
          .where((id) => !resp.updatedConversationIds.contains(id) && !resp.newConversationIds.contains(id)));

      wal.status = WalStatus.synced;
      wal.isSyncing = false;
      wal.syncStartedAt = null;
      wal.syncEtaSeconds = null;
      listener.onWalUpdated();
    }
    return resp;
  }

  @override
  Future<SyncLocalFilesResponse?> syncWal({required Wal wal, IWalSyncProgressListener? progress}) async {
    var walToSync = _wals.where((w) => w == wal).toList().first;
    var resp = SyncLocalFilesResponse(newConversationIds: [], updatedConversationIds: []);
    walToSync.isSyncing = true;
    walToSync.syncStartedAt = DateTime.now();
    listener.onWalUpdated();

    final storageOffsetStarts = wal.storageOffset;

    var partialRes = await _syncWal(wal, (offset) {
      walToSync.storageOffset = offset;
      walToSync.syncEtaSeconds = DateTime.now().difference(walToSync.syncStartedAt!).inSeconds *
          (walToSync.storageTotalBytes - wal.storageOffset) ~/
          (walToSync.storageOffset - storageOffsetStarts);
      listener.onWalUpdated();
    });
    resp.newConversationIds.addAll(partialRes.newConversationIds.where((id) => !resp.newConversationIds.contains(id)));
    resp.updatedConversationIds.addAll(partialRes.updatedConversationIds
        .where((id) => !resp.updatedConversationIds.contains(id) && !resp.newConversationIds.contains(id)));

    wal.status = WalStatus.synced;
    wal.isSyncing = false;
    wal.syncStartedAt = null;
    wal.syncEtaSeconds = null;

    listener.onWalUpdated();
    return resp;
  }

  void setDevice(BtDevice? device) async {
    _device = device;
    _wals = await _getMissingWals();
    listener.onWalUpdated();
  }

  Future<void> deleteAllSyncedWals() async {
    final syncedWals = _wals.where((w) => w.status == WalStatus.synced).toList();
    for (final wal in syncedWals) {
      await deleteWal(wal);
    }
  }
}

class FlashPageWalSync implements IWalSync {
  static const int pagesPerChunk = 25;
  static const String _pendingFilesKey = 'flash_page_pending_uploads';
  static const Duration _persistBatchDuration = Duration(seconds: 90);

  List<Wal> _wals = const [];
  BtDevice? _device;

  StreamSubscription? _pageStream;

  // Sync state
  int _oldestPage = 0;
  int _newestPage = 0;
  int _currentSession = 0;

  // Sync state tracking - distinct phases
  // isSyncing: true when receiving data from pendant (pendant → phone)
  // isUploading: true when uploading files to cloud (phone → cloud)
  bool _isSyncing = false;
  bool get isSyncing => _isSyncing;

  bool _isUploading = false;
  bool get isUploading => _isUploading;

  IWalSyncListener listener;

  FlashPageWalSync(this.listener);

  /// Get list of pending upload files from SharedPreferences
  List<String> _getPendingFiles() {
    return SharedPreferencesUtil().getStringList(_pendingFilesKey);
  }

  /// Save pending upload files to SharedPreferences
  void _savePendingFiles(List<String> files) {
    SharedPreferencesUtil().saveStringList(_pendingFilesKey, files);
  }

  /// Add a file to pending uploads
  void _addPendingFile(String filePath) {
    final files = List<String>.from(_getPendingFiles());
    if (!files.contains(filePath)) {
      files.add(filePath);
      _savePendingFiles(files);
    }
  }

  /// Remove a file from pending uploads
  void _removePendingFile(String filePath) {
    final files = List<String>.from(_getPendingFiles());
    files.remove(filePath);
    _savePendingFiles(files);
  }

  /// Check for and upload any orphaned files from previous failed syncs
  /// This runs automatically on app start in the background
  Future<SyncLocalFilesResponse> uploadOrphanedFiles() async {
    final pendingFiles = _getPendingFiles();
    if (pendingFiles.isEmpty) {
      return SyncLocalFilesResponse(newConversationIds: [], updatedConversationIds: []);
    }

    _isUploading = true;
    listener.onWalUpdated();
    debugPrint("FlashPageSync: Uploading ${pendingFiles.length} orphaned files with sequential batches");

    try {
      final result = await _uploadAllPendingFilesSequential();
      return result;
    } finally {
      _isUploading = false;
      listener.onWalUpdated();
    }
  }

  /// Check if there are orphaned files waiting to be uploaded
  bool get hasOrphanedFiles => _getPendingFiles().isNotEmpty;

  /// Get count of orphaned files
  int get orphanedFilesCount => _getPendingFiles().length;

  Future<Map<String, int>?> _getStorageStatus(String deviceId) async {
    var connection = await ServiceManager.instance().device.ensureConnection(deviceId);
    if (connection == null) return null;

    try {
      final limitlessConnection = connection as LimitlessDeviceConnection;
      return await limitlessConnection.getStorageStatus();
    } catch (e) {
      debugPrint('FlashPageSync: Not a Limitless device or getStorageStatus not available: $e');
      return null;
    }
  }

  Future<void> _acknowledgeProcessedData(String deviceId, int upToIndex) async {
    var connection = await ServiceManager.instance().device.ensureConnection(deviceId);
    if (connection is LimitlessDeviceConnection) {
      try {
        await connection.acknowledgeProcessedData(upToIndex);
      } catch (e) {
        debugPrint('FlashPageSync: Could not acknowledge processed data: $e');
      }
    }
  }

  /// Switch back to real-time mode after sync
  Future<void> _enableRealTimeMode(String deviceId) async {
    var connection = await ServiceManager.instance().device.ensureConnection(deviceId);
    if (connection == null) return;

    if (connection is LimitlessDeviceConnection) {
      try {
        await connection.enableRealTimeMode();
      } catch (e) {
        debugPrint('FlashPageSync: Could not enable real-time mode: $e');
      }
    }
  }

  @override
  Future deleteWal(Wal wal) async {
    _wals.removeWhere((w) => w.id == wal.id);

    // If the WAL has been synced, acknowledge to delete from pendant
    if (_device != null && wal.status == WalStatus.synced) {
      await _acknowledgeProcessedData(_device!.id, wal.storageTotalBytes);
    }

    listener.onWalUpdated();
  }

  Future<List<Wal>> _getMissingWals() async {
<<<<<<< HEAD
    // Capture device reference to avoid race condition where _device could become null during async operations
=======
>>>>>>> 071cd097
    final device = _device;
    if (device == null) return [];

    if (device.type != DeviceType.limitless) return [];

    String deviceId = device.id;
    List<Wal> wals = [];

    var storageStatus = await _getStorageStatus(deviceId);
    if (storageStatus == null || storageStatus.isEmpty) return [];

    _oldestPage = storageStatus['oldest_flash_page'] ?? 0;
    _newestPage = storageStatus['newest_flash_page'] ?? 0;
    _currentSession = storageStatus['current_storage_session'] ?? 0;

    int pageCount = _newestPage - _oldestPage + 1;
    if (pageCount <= 0) return [];

    // Estimate duration: ~2 seconds per page
    int estimatedSeconds = pageCount * 2;

    // Only create WAL if there's meaningful data (> 30 pages)
    if (pageCount > 30) {
      int timerStart = DateTime.now().millisecondsSinceEpoch ~/ 1000 - estimatedSeconds;

      // Device model
      var connection = await ServiceManager.instance().device.ensureConnection(deviceId);
<<<<<<< HEAD
=======
      if (connection == null) {
        debugPrint("FlashPage: No connection for device info");
        return [];
      }
>>>>>>> 071cd097
      var pd = await device.getDeviceInfo(connection);
      String deviceModel = pd.modelNumber.isNotEmpty ? pd.modelNumber : "Limitless";

      wals.add(Wal(
        codec: BleAudioCodec.opus,
        timerStart: timerStart,
        status: WalStatus.miss,
        storage: WalStorage.flashPage,
        seconds: estimatedSeconds,
        storageOffset: _oldestPage,
        storageTotalBytes: _newestPage,
        fileNum: _currentSession,
        device: device.id,
        deviceModel: deviceModel,
        totalFrames: pageCount * framesPerFlashPage,
        syncedFrameOffset: 0,
      ));
    }

    return wals;
  }

  @override
  Future<List<Wal>> getMissingWals() async {
    return _wals.where((w) => w.status == WalStatus.miss && w.storage == WalStorage.flashPage).toList();
  }

  @override
  Future start() async {
    _wals = await _getMissingWals();
    listener.onWalUpdated();

    // Check for and upload any orphaned files from previous sessions
    if (hasOrphanedFiles) {
      uploadOrphanedFiles();
    }
  }

  @override
  Future stop() async {
    _wals = [];
    await _pageStream?.cancel();
  }

  @override
  Future<SyncLocalFilesResponse?> syncAll({IWalSyncProgressListener? progress}) async {
    var wals = _wals.where((w) => w.status == WalStatus.miss && w.storage == WalStorage.flashPage).toList();
    if (wals.isEmpty) {
      debugPrint("FlashPageSync: All synced!");
      return null;
    }

    var resp = SyncLocalFilesResponse(newConversationIds: [], updatedConversationIds: []);

    for (var i = wals.length - 1; i >= 0; i--) {
      var wal = wals[i];

      wal.isSyncing = true;
      wal.syncStartedAt = DateTime.now();
      listener.onWalUpdated();

      var partialRes = await _syncWal(wal, progress);
      if (partialRes != null) {
        resp.newConversationIds
            .addAll(partialRes.newConversationIds.where((id) => !resp.newConversationIds.contains(id)));
        resp.updatedConversationIds.addAll(partialRes.updatedConversationIds
            .where((id) => !resp.updatedConversationIds.contains(id) && !resp.newConversationIds.contains(id)));
      }

      wal.status = WalStatus.synced;
      wal.isSyncing = false;
      wal.syncStartedAt = null;
      wal.syncEtaSeconds = null;
      listener.onWalUpdated();
    }

    return resp;
  }

  @override
  Future<SyncLocalFilesResponse?> syncWal({required Wal wal, IWalSyncProgressListener? progress}) async {
    var walToSync = _wals.where((w) => w == wal).toList().first;

    walToSync.isSyncing = true;
    walToSync.syncStartedAt = DateTime.now();
    listener.onWalUpdated();

    var resp = await _syncWal(walToSync, progress);

    walToSync.status = WalStatus.synced;
    walToSync.isSyncing = false;
    walToSync.syncStartedAt = null;
    walToSync.syncEtaSeconds = null;

    listener.onWalUpdated();
    return resp;
  }

  Future<SyncLocalFilesResponse> _uploadAllPendingFilesSequential({bool continuous = false}) async {
    var resp = SyncLocalFilesResponse(newConversationIds: [], updatedConversationIds: []);

    debugPrint("FlashPageSync: Starting sequential batch upload${continuous ? ' (continuous mode)' : ''}");

    const batchSize = 2;
    int totalBatchesProcessed = 0;

    while (true) {
      final pendingFiles = _getPendingFiles();
      if (pendingFiles.isEmpty) {
        if (continuous && _isSyncing) {
          // In continuous mode during sync, wait and check again
          await Future.delayed(const Duration(seconds: 3));
          continue;
        }
        // No more files to upload
        break;
      }

      // Sort by timestamp for chronological order
      final sortedFiles = List<String>.from(pendingFiles);
      sortedFiles.sort((a, b) {
        final tsA = _extractTimestampFromFilename(a);
        final tsB = _extractTimestampFromFilename(b);
        return tsA.compareTo(tsB);
      });

      // Take up to batchSize files
      final batchPaths = sortedFiles.take(batchSize).toList();
      totalBatchesProcessed++;

      debugPrint(
          "FlashPageSync: Uploading batch #$totalBatchesProcessed (${batchPaths.length} files, ${pendingFiles.length - batchPaths.length} remaining)");

      // Wait for this batch to fully complete before starting next
      final result = await _uploadBatch(batchPaths);

      final batchResp = result['response'] as SyncLocalFilesResponse?;
      if (batchResp != null) {
        resp.newConversationIds
            .addAll(batchResp.newConversationIds.where((id) => !resp.newConversationIds.contains(id)));
        resp.updatedConversationIds.addAll(batchResp.updatedConversationIds
            .where((id) => !resp.updatedConversationIds.contains(id) && !resp.newConversationIds.contains(id)));
      }

      // Small delay before next batch to avoid overwhelming backend
      await Future.delayed(const Duration(seconds: 1));
    }

    debugPrint(
        "FlashPageSync: Upload complete. Processed $totalBatchesProcessed batches. Total conversations: ${resp.newConversationIds.length} new, ${resp.updatedConversationIds.length} updated. Remaining files: ${_getPendingFiles().length}");
    return resp;
  }

  /// Upload a single batch of files and return result with metadata
  Future<Map<String, dynamic>> _uploadBatch(List<String> batchPaths) async {
    final batchFiles = <File>[];
    final validPaths = <String>[];

    // Collect valid files for this batch
    for (final filePath in batchPaths) {
      final file = File(filePath);
      if (await file.exists()) {
        batchFiles.add(file);
        validPaths.add(filePath);
      } else {
        // File doesn't exist, remove from pending
        _removePendingFile(filePath);
      }
    }

    if (batchFiles.isEmpty) {
      return {'response': null, 'paths': <String>[]};
    }

    try {
      debugPrint("FlashPageSync: Uploading batch of ${batchFiles.length} files");
      final partialResp = await syncLocalFiles(batchFiles);

      // Delete files and remove from pending list after successful upload
      for (final filePath in validPaths) {
        try {
          await File(filePath).delete();
          _removePendingFile(filePath);
        } catch (e) {
          debugPrint("FlashPageSync: Failed to delete file $filePath: $e");
        }
      }

      return {'response': partialResp, 'paths': validPaths};
    } catch (e) {
      debugPrint("FlashPageSync: Failed to upload batch: $e");
      // Files stay in pending list for next upload cycle
      return {'response': null, 'paths': <String>[]};
    }
  }

  Future<SyncLocalFilesResponse?> _syncWal(Wal wal, IWalSyncProgressListener? progress) async {
    if (_device == null) return null;

    var resp = SyncLocalFilesResponse(newConversationIds: [], updatedConversationIds: []);
    String deviceId = _device!.id;

    try {
      var connection = await ServiceManager.instance().device.ensureConnection(deviceId);
      if (connection == null) {
        debugPrint("FlashPageSync: Could not get connection");
        return null;
      }

      final limitlessConnection = connection as LimitlessDeviceConnection;
      limitlessConnection.clearBuffer();
      await limitlessConnection.enableBatchMode();
      debugPrint("FlashPageSync: Batch mode enabled");

      // Mark as syncing (pendant → phone)
      _isSyncing = true;
      listener.onWalUpdated();

      int totalPages = wal.storageTotalBytes - wal.storageOffset + 1;
      int emptyExtractions = 0;
      const maxEmptyExtractions = 60; // 30 seconds of no data = done
      int? lastProcessedIndex; // Track actual flash page index for ACK

      // Accumulate frames and persist to disk
      List<List<int>> accumulatedFrames = [];
      int? batchMinTimestamp;
      DateTime lastSaveTime = DateTime.now();
      int filesSaved = 0;

      bool syncComplete = false;

      // Start background upload after first few files are saved
      bool uploadStarted = false;
      Future<SyncLocalFilesResponse>? backgroundUpload;

      while (!syncComplete) {
        final pageData = limitlessConnection.extractFramesWithSessionInfo();
        bool shouldSave = false;

        // Frames to carry over after save (for session-start pages)
        List<List<int>>? pendingFrames;
        int? pendingTimestamp;

        if (pageData != null) {
          emptyExtractions = 0;

          final opusFrames = pageData['opus_frames'] as List<List<int>>? ?? [];
          final timestampMs = pageData['timestamp_ms'] as int? ?? DateTime.now().millisecondsSinceEpoch;
          final maxIndex = pageData['max_index'] as int?;
          final didStartSession =
              (pageData['did_start_session'] as bool? ?? false) || (pageData['did_start_recording'] as bool? ?? false);
          final didStopSession =
              (pageData['did_stop_session'] as bool? ?? false) || (pageData['did_stop_recording'] as bool? ?? false);

          // Track the highest flash page index we've processed for ACK
          if (maxIndex != null && (lastProcessedIndex == null || maxIndex > lastProcessedIndex)) {
            lastProcessedIndex = maxIndex;
          }

          if (opusFrames.isNotEmpty) {
            // If new timestamp is >2 min different, save current batch first
            // This prevents mixing recordings from different sessions (e.g., yesterday + today)
            const sessionGapThresholdMs = 120000;
            if (batchMinTimestamp != null && accumulatedFrames.isNotEmpty) {
              final gap = (timestampMs - batchMinTimestamp).abs();
              if (gap > sessionGapThresholdMs) {
                shouldSave = true;
                pendingFrames = opusFrames;
                pendingTimestamp = timestampMs;
              }
            }

            // New session starting with existing frames - save first, carry over new frames
            if (!shouldSave && didStartSession && accumulatedFrames.isNotEmpty) {
              shouldSave = true;
              pendingFrames = opusFrames;
              pendingTimestamp = timestampMs;
            }

            // If not saving yet, accumulate frames normally
            if (!shouldSave) {
              if (batchMinTimestamp == null || timestampMs < batchMinTimestamp) {
                batchMinTimestamp = timestampMs;
              }
              accumulatedFrames.addAll(opusFrames);
            }

            if (didStopSession && accumulatedFrames.isNotEmpty) {
              shouldSave = true;
            }
          }
        } else {
          emptyExtractions++;
        }

        // If 60 seconds elapsed - save batch to disk
        if (!shouldSave && accumulatedFrames.isNotEmpty) {
          if (DateTime.now().difference(lastSaveTime) >= _persistBatchDuration) {
            shouldSave = true;
          }
        }

        // Save batch to local file (upload timer will pick it up)
        if (shouldSave && accumulatedFrames.isNotEmpty) {
          final filePath = await _saveBatchToFile(
            accumulatedFrames,
            batchMinTimestamp ?? DateTime.now().millisecondsSinceEpoch,
          );

          if (filePath != null) {
            filesSaved++;
            debugPrint(
                "FlashPageSync: Saved batch #$filesSaved to disk (${accumulatedFrames.length} frames, ts=$batchMinTimestamp)");
            progress?.onWalSyncedProgress((filesSaved / (totalPages / 50)).clamp(0.0, 0.8));

            // Send incremental ACK - device can clear pages up to this point
            if (lastProcessedIndex != null) {
              try {
                await limitlessConnection.acknowledgeProcessedData(lastProcessedIndex);
                debugPrint("FlashPageSync: Incremental ACK sent for page $lastProcessedIndex");
              } catch (e) {
                debugPrint("FlashPageSync: Incremental ACK failed: $e");
              }
            }

            // Start background upload after first 3 files saved
            if (!uploadStarted && filesSaved >= 2) {
              uploadStarted = true;
              _isUploading = true;
              listener.onWalUpdated();
              debugPrint("FlashPageSync: Starting background upload while syncing continues");
              backgroundUpload = _uploadAllPendingFilesSequential(continuous: true);
            }
          }

          accumulatedFrames.clear();
          batchMinTimestamp = null;
          lastSaveTime = DateTime.now();

          // Carry over pending frames from new session/gap
          if (pendingFrames != null && pendingFrames.isNotEmpty) {
            accumulatedFrames.addAll(pendingFrames);
            batchMinTimestamp = pendingTimestamp;
          }
        }

        if (emptyExtractions >= maxEmptyExtractions) {
          debugPrint("FlashPageSync: No more data from device");
          syncComplete = true;
        }

        await Future.delayed(const Duration(milliseconds: 500));
      }

      // Save remaining frames
      if (accumulatedFrames.isNotEmpty) {
        final filePath = await _saveBatchToFile(
          accumulatedFrames,
          batchMinTimestamp ?? DateTime.now().millisecondsSinceEpoch,
        );
        if (filePath != null) {
          filesSaved++;
          debugPrint("FlashPageSync: Saved final batch #$filesSaved to disk");

          // Send final ACK for remaining pages - use actual highest index processed
          if (lastProcessedIndex != null) {
            try {
              await limitlessConnection.acknowledgeProcessedData(lastProcessedIndex);
              debugPrint("FlashPageSync: Final ACK sent for page $lastProcessedIndex");
            } catch (e) {
              debugPrint("FlashPageSync: Final ACK failed: $e");
            }
          }
        }
      }

      // Syncing from pendant complete
      _isSyncing = false;
      listener.onWalUpdated();

      // Send one final ACK if we haven't already (in case last batch wasn't saved)
      if (lastProcessedIndex != null) {
        try {
          await limitlessConnection.acknowledgeProcessedData(lastProcessedIndex);
          debugPrint("FlashPageSync: Sent final ACK for index $lastProcessedIndex before switching to real-time");
        } catch (e) {
          debugPrint("FlashPageSync: Final cleanup ACK failed: $e");
        }
      }

      // Switch back to real-time mode
      await limitlessConnection.enableRealTimeMode();

      // Wait for background upload to complete if it was started
      if (backgroundUpload != null) {
        debugPrint("FlashPageSync: Waiting for background upload to complete");
        final uploadResult = await backgroundUpload;
        resp.newConversationIds.addAll(uploadResult.newConversationIds);
        resp.updatedConversationIds.addAll(uploadResult.updatedConversationIds);
      }

      // Upload any remaining files that weren't picked up by background upload
      final remainingFiles = _getPendingFiles();
      if (remainingFiles.isNotEmpty) {
        if (!uploadStarted) {
          _isUploading = true;
          listener.onWalUpdated();
        }
        debugPrint("FlashPageSync: Uploading ${remainingFiles.length} remaining files");
        final uploadResult = await _uploadAllPendingFilesSequential();
        resp.newConversationIds.addAll(uploadResult.newConversationIds);
        resp.updatedConversationIds.addAll(uploadResult.updatedConversationIds);
      }

      _isUploading = false;
      listener.onWalUpdated();

      debugPrint("FlashPageSync: Completed. $filesSaved files saved, uploads processed");
      progress?.onWalSyncedProgress(1.0);
    } catch (e) {
      debugPrint("FlashPageSync: Error: $e");
      _isSyncing = false;
      _isUploading = false;
      listener.onWalUpdated();
      try {
        await _enableRealTimeMode(deviceId);
      } catch (_) {}
    }

    return resp;
  }

  /// Save a batch of frames to a local file, returns file path or null on error
  /// Also tracks the file in SharedPreferences for recovery if app crashes
  Future<String?> _saveBatchToFile(List<List<int>> frames, int timestampMs) async {
    if (frames.isEmpty) return null;

    try {
      final random = DateTime.now().microsecondsSinceEpoch % 10000;
      final tempDir = await getApplicationDocumentsDirectory();
      final fileName = 'audio_limitless_opus_16000_1_fs320_r${random}_$timestampMs.bin';
      final filePath = '${tempDir.path}/$fileName';

      final file = File(filePath);
      final sink = file.openWrite();
      for (final frame in frames) {
        sink.add([
          frame.length & 0xFF,
          (frame.length >> 8) & 0xFF,
          (frame.length >> 16) & 0xFF,
          (frame.length >> 24) & 0xFF,
        ]);
        sink.add(frame);
      }
      await sink.close();

      // Track file for recovery if app crashes before upload
      _addPendingFile(filePath);

      return filePath;
    } catch (e) {
      debugPrint("FlashPageSync: Save batch error: $e");
      return null;
    }
  }

  /// Extract timestamp from filename for sorting
  /// Filename format: audio_limitless_opus_16000_1_fs320_r{random}_{timestamp}.bin
  int _extractTimestampFromFilename(String filePath) {
    try {
      final fileName = filePath.split('/').last;
      final parts = fileName.split('_');
      if (parts.isNotEmpty) {
        final lastPart = parts.last.replaceAll('.bin', '');
        return int.tryParse(lastPart) ?? 0;
      }
    } catch (e) {
      debugPrint("FlashPageSync: Failed to extract timestamp from $filePath: $e");
    }
    return 0;
  }

  void setDevice(BtDevice? device) async {
    _device = device;
    if (device != null && device.type == DeviceType.limitless) {
      _wals = await _getMissingWals();
    } else {
      _wals = [];
    }
    listener.onWalUpdated();
  }

  Future<void> deleteAllSyncedWals() async {
    final syncedWals = _wals.where((w) => w.status == WalStatus.synced).toList();
    for (final wal in syncedWals) {
      await deleteWal(wal);
    }
  }
}

class LocalWalSync implements IWalSync {
  List<Wal> _wals = const [];

  List<List<int>> _frames = [];
  List<bool> _frameSynced = []; // Boolean array matching _frames size

  Timer? _chunkingTimer;
  Timer? _flushingTimer;

  IWalSyncListener listener;

  int _framesPerSecond = 100;
  BleAudioCodec _codec = BleAudioCodec.opus;
  String? _deviceId;
  String? _deviceModel;

  LocalWalSync(this.listener);

  @override
  void start() {
    _initializeWals();
    _chunkingTimer = Timer.periodic(const Duration(seconds: chunkSizeInSeconds + newFrameSyncDelaySeconds), (t) async {
      await _chunk();
    });
    _flushingTimer =
        Timer.periodic(const Duration(seconds: flushIntervalInSeconds + newFrameSyncDelaySeconds), (t) async {
      await _flush();
    });
  }

  Future<void> _initializeWals() async {
    await WalFileManager.init();
    _wals = await WalFileManager.loadWals();
    debugPrint("wal service start: ${_wals.length}");
    listener.onWalUpdated();
  }

  @override
  Future stop() async {
    _chunkingTimer?.cancel();
    _flushingTimer?.cancel();

    await _chunk();
    await _flush();

    _frames = [];
    _frameSynced = [];
  }

  Future onAudioCodecChanged(BleAudioCodec codec) async {
    if (codec.getFramesPerSecond() == _framesPerSecond && codec == _codec) {
      return;
    }

    // clean
    await _chunk();
    await _flush();
    _frames = [];
    _frameSynced = [];

    // update fps
    _framesPerSecond = codec.getFramesPerSecond();
    _codec = codec;
  }

  void setDeviceInfo(String? deviceId, String? deviceModel) {
    _deviceId = deviceId;
    _deviceModel = deviceModel;
  }

  Future _chunk() async {
    if (_frames.isEmpty) {
      debugPrint("Frames are empty");
      return;
    }

    var lossesThreshold = 10 * _framesPerSecond; // 10s
    var timerEnd = DateTime.now().millisecondsSinceEpoch ~/ 1000 - newFrameSyncDelaySeconds;
    var pivot = _frames.length - newFrameSyncDelaySeconds * _framesPerSecond;
    if (pivot <= 0) {
      return;
    }

    var high = pivot;
    var low = 0;
    var chunk = _frames.sublist(low, high);
    var timerStart = timerEnd - (high - low) ~/ _framesPerSecond;
    var chunkFrameCount = high - low;

    bool shouldStored = SharedPreferencesUtil().unlimitedLocalStorageEnabled;
    if (!shouldStored) {
      // Checking losses threshold
      bool synced = true;
      var losses = 0;
      for (var i = low; i < high; i++) {
        if (!_frameSynced[i]) {
          losses++;
          if (losses >= lossesThreshold) {
            synced = false;
            break;
          }
        }
      }

      shouldStored = (synced == false);
    }

    if (shouldStored) {
      // track the synced offset
      int syncedOffset = 0;
      for (var i = low; i < high; i++) {
        if (_frameSynced[i]) {
          syncedOffset++;
        } else {
          break;
        }
      }
      debugPrint("${low} - ${high} - ${syncedOffset} - ${chunkFrameCount} - ${_framesPerSecond}");

      Wal wal;
      var walIdx =
          _wals.indexWhere((w) => w.timerStart == timerStart && w.device == (_deviceId ?? "omi") && w.codec == _codec);
      if (walIdx < 0) {
        wal = Wal(
          codec: _codec,
          timerStart: timerStart,
          data: chunk,
          storage: WalStorage.mem,
          status: syncedOffset == chunkFrameCount ? WalStatus.synced : WalStatus.miss,
          device: _deviceId ?? "omi",
          deviceModel: _deviceModel ?? "Omi",
          seconds: chunkFrameCount ~/ _framesPerSecond,
          totalFrames: chunkFrameCount,
          syncedFrameOffset: syncedOffset,
        );
        _wals.add(wal);
      } else {
        wal = _wals[walIdx];
        wal.data.addAll(chunk);
        wal.storage = WalStorage.mem;
        wal.totalFrames = chunkFrameCount;
        wal.syncedFrameOffset = syncedOffset;
        wal.status = syncedOffset == chunkFrameCount ? WalStatus.synced : WalStatus.miss;
        _wals[walIdx] = wal;
      }

      if (wal.status == WalStatus.synced) {
        listener.onWalSynced(wal);
      }
      listener.onWalUpdated();
    }

    debugPrint("_chunk wals ${_wals.length}");

    // clean
    _frames.removeRange(0, pivot);
    _frameSynced.removeRange(0, pivot);
  }

  Future _flush() async {
    debugPrint("_flushing");
    for (var i = 0; i < _wals.length; i++) {
      final wal = _wals[i];

      if (wal.storage == WalStorage.mem) {
        String? filePath = await Wal.getFilePath(wal.getFileName());
        if (filePath == null) {
          throw Exception('Flushing to storage failed. Cannot get file path.');
        }

        List<int> data = [];
        for (int i = 0; i < wal.data.length; i++) {
          var frame = wal.data[i].sublist(3);

          // Format: <length>|<data> ; bytes: 4 | n
          final byteFrame = ByteData(frame.length);
          for (int i = 0; i < frame.length; i++) {
            byteFrame.setUint8(i, frame[i]);
          }
          data.addAll(Uint32List.fromList([frame.length]).buffer.asUint8List());
          data.addAll(byteFrame.buffer.asUint8List());
        }
        final file = File(filePath);
        await file.writeAsBytes(data);
        wal.filePath = wal.getFileName(); // Store only filename, not full path
        wal.storage = WalStorage.disk;

        debugPrint("_flush file ${wal.filePath}");

        _wals[i] = wal;
      }
    }

    await _saveWalsToFile();
  }

  Future<void> _saveWalsToFile() async {
    debugPrint('Saving WALs to file');
    await WalFileManager.saveWals(_wals);
  }

  Future<bool> _deleteWal(Wal wal) async {
    if (wal.filePath != null && wal.filePath!.isNotEmpty) {
      try {
        final fullPath = await Wal.getFilePath(wal.filePath);
        if (fullPath != null) {
          final file = File(fullPath);
          if (file.existsSync()) {
            await file.delete();
          }
        }
      } catch (e) {
        debugPrint(e.toString());
        return false;
      }
    }

    _wals.removeWhere((w) => w.id == wal.id);
    return true;
  }

  @override
  Future deleteWal(Wal wal) async {
    await _deleteWal(wal);
    listener.onWalUpdated();
  }

  @override
  Future<List<Wal>> getMissingWals() async {
    return _wals.where((w) => w.status == WalStatus.miss).toList();
  }

  Future<List<Wal>> getAllWals() async {
    return List.from(_wals);
  }

  Future<void> deleteAllSyncedWals() async {
    final syncedWals = _wals.where((w) => w.status == WalStatus.synced).toList();
    for (final wal in syncedWals) {
      await _deleteWal(wal);
    }
    await _saveWalsToFile();
    listener.onWalUpdated();
  }

  void onByteStream(List<int> value) async {
    _frames.add(value);
    _frameSynced.add(false); // Initially not synced
  }

  void onBytesSync(List<int> value) {
    // Find the frame index that matches this value by comparing the first 3 bytes
    for (int i = _frames.length - 1; i >= 0; i--) {
      if (_frames[i].length >= 3 &&
          _frames[i][0] == value[0] &&
          _frames[i][1] == value[1] &&
          _frames[i][2] == value[2]) {
        _frameSynced[i] = true;
        break;
      }
    }
  }

  @override
  Future<SyncLocalFilesResponse?> syncAll({IWalSyncProgressListener? progress}) async {
    await _flush();

    var wals = _wals.where((w) => w.status == WalStatus.miss && w.storage == WalStorage.disk).toList();
    if (wals.isEmpty) {
      debugPrint("All synced!");
      return null;
    }

    // Empty resp
    var resp = SyncLocalFilesResponse(newConversationIds: [], updatedConversationIds: []);

    var steps = 3;
    for (var i = wals.length - 1; i >= 0; i -= steps) {
      var right = i;
      var left = right - steps;
      if (left < 0) {
        left = 0;
      }

      List<File> files = [];
      for (var j = left; j <= right; j++) {
        var wal = wals[j];
        debugPrint("sync id ${wal.id} ${wal.timerStart}");
        if (wal.filePath == null) {
          debugPrint("file path is not found. wal id ${wal.id}");
          wal.status = WalStatus.corrupted;
          continue;
        }

        final fullPath = await Wal.getFilePath(wal.filePath);
        debugPrint("sync wal: ${wal.id} file: $fullPath");

        try {
          if (fullPath == null) {
            debugPrint("could not construct file path for wal id ${wal.id}");
            wal.status = WalStatus.corrupted;
            continue;
          }

          File file = File(fullPath);
          if (!file.existsSync()) {
            debugPrint("file $fullPath does not exist");
            wal.status = WalStatus.corrupted;
            continue;
          }
          files.add(file);
          wal.isSyncing = true;
        } catch (e) {
          wal.status = WalStatus.corrupted;
          debugPrint(e.toString());
        }
      }

      if (files.isEmpty) {
        debugPrint("Files are empty");
        continue;
      }

      // Progress
      progress?.onWalSyncedProgress((left).toDouble() / wals.length);

      // Sync
      listener.onWalUpdated();
      try {
        var partialRes = await syncLocalFiles(files);

        // Ensure unique
        resp.newConversationIds
            .addAll(partialRes.newConversationIds.where((id) => !resp.newConversationIds.contains(id)));
        resp.updatedConversationIds.addAll(partialRes.updatedConversationIds
            .where((id) => !resp.updatedConversationIds.contains(id) && !resp.newConversationIds.contains(id)));

        // Success - update status to synced
        for (var j = left; j <= right; j++) {
          if (j < wals.length) {
            var wal = wals[j];
            wals[j].status = WalStatus.synced; // ref to _wals[]
            wals[j].isSyncing = false;
            wals[j].syncStartedAt = null;
            wals[j].syncEtaSeconds = null;

            // Send
            listener.onWalSynced(wal);
          }
        }
      } catch (e) {
        debugPrint('Local WAL sync failed: $e');
        // Reset syncing state for failed WALs
        for (var j = left; j <= right; j++) {
          if (j < wals.length) {
            wals[j].isSyncing = false;
            wals[j].syncStartedAt = null;
            wals[j].syncEtaSeconds = null;
          }
        }
        rethrow;
      }

      await _saveWalsToFile();
      listener.onWalUpdated();
    }

    // Progress
    progress?.onWalSyncedProgress(1.0);
    return resp;
  }

  @override
  Future<SyncLocalFilesResponse?> syncWal({required Wal wal, IWalSyncProgressListener? progress}) async {
    await _flush();

    var walToSync = _wals.where((w) => w == wal).toList().first;

    // Empty resp
    var resp = SyncLocalFilesResponse(newConversationIds: [], updatedConversationIds: []);

    late File walFile;
    if (wal.filePath == null) {
      debugPrint("file path is not found. wal id ${wal.id}");
      wal.status = WalStatus.corrupted;
    }
    try {
      final fullPath = await Wal.getFilePath(wal.filePath);
      if (fullPath == null) {
        debugPrint("could not construct file path for wal id ${wal.id}");
        wal.status = WalStatus.corrupted;
      } else {
        File file = File(fullPath);
        if (!file.existsSync()) {
          debugPrint("file $fullPath does not exist");
          wal.status = WalStatus.corrupted;
        } else {
          walFile = file;
          wal.isSyncing = true;
        }
      }
    } catch (e) {
      wal.status = WalStatus.corrupted;
      debugPrint(e.toString());
    }

    // Sync
    listener.onWalUpdated();
    try {
      var partialRes = await syncLocalFiles([walFile]);

      // Ensure unique
      resp.newConversationIds
          .addAll(partialRes.newConversationIds.where((id) => !resp.newConversationIds.contains(id)));
      resp.updatedConversationIds.addAll(partialRes.updatedConversationIds
          .where((id) => !resp.updatedConversationIds.contains(id) && !resp.newConversationIds.contains(id)));

      // Success - update status to synced
      walToSync.status = WalStatus.synced; // ref to _wals[]
      walToSync.isSyncing = false;
      walToSync.syncStartedAt = null;
      walToSync.syncEtaSeconds = null;

      // Send
      listener.onWalSynced(wal);
    } catch (e) {
      debugPrint('Single WAL sync failed: $e');
      // Reset syncing state for failed WAL
      walToSync.isSyncing = false;
      walToSync.syncStartedAt = null;
      walToSync.syncEtaSeconds = null;
      rethrow;
    }

    await _saveWalsToFile();
    listener.onWalUpdated();

    progress?.onWalSyncedProgress(1.0);
    return resp;
  }
}

class WalSyncs implements IWalSync {
  late LocalWalSync _phoneSync;
  LocalWalSync get phone => _phoneSync;

  late SDCardWalSync _sdcardSync;
  SDCardWalSync get sdcard => _sdcardSync;

  late FlashPageWalSync _flashPageSync;
  FlashPageWalSync get flashPage => _flashPageSync;

  IWalSyncListener listener;

  WalSyncs(this.listener) {
    _phoneSync = LocalWalSync(listener);
    _sdcardSync = SDCardWalSync(listener);
    _flashPageSync = FlashPageWalSync(listener);
  }

  @override
  Future deleteWal(Wal wal) async {
    await _phoneSync.deleteWal(wal);
    await _sdcardSync.deleteWal(wal);
    await _flashPageSync.deleteWal(wal);
  }

  @override
  Future<List<Wal>> getMissingWals() async {
    List<Wal> wals = [];
    wals.addAll(await _sdcardSync.getMissingWals());
    wals.addAll(await _phoneSync.getMissingWals());
    wals.addAll(await _flashPageSync.getMissingWals());
    return wals;
  }

  Future<List<Wal>> getAllWals() async {
    List<Wal> wals = [];
    wals.addAll(await _sdcardSync.getMissingWals());
    wals.addAll(await _phoneSync.getAllWals());
    wals.addAll(await _flashPageSync.getMissingWals());
    return wals;
  }

  Future<WalStats> getWalStats() async {
    final allWals = await getAllWals();
    int phoneFiles = 0;
    int sdcardFiles = 0;
    int limitlessFiles = 0;
    int phoneSize = 0;
    int sdcardSize = 0;
    int syncedFiles = 0;
    int missedFiles = 0;

    for (final wal in allWals) {
      if (wal.storage == WalStorage.sdcard) {
        sdcardFiles++;
        sdcardSize += _estimateWalSize(wal);
      } else if (wal.storage == WalStorage.flashPage) {
        limitlessFiles++;
      } else {
        phoneFiles++;
        phoneSize += _estimateWalSize(wal);
      }

      if (wal.status == WalStatus.synced) {
        syncedFiles++;
      } else if (wal.status == WalStatus.miss) {
        missedFiles++;
      }
    }

    return WalStats(
      totalFiles: allWals.length,
      phoneFiles: phoneFiles,
      sdcardFiles: sdcardFiles,
      limitlessFiles: limitlessFiles,
      phoneSize: phoneSize,
      sdcardSize: sdcardSize,
      syncedFiles: syncedFiles,
      missedFiles: missedFiles,
    );
  }

  int _estimateWalSize(Wal wal) {
    // Estimate size based on codec, sample rate, channels, and duration
    int bytesPerSecond;
    switch (wal.codec) {
      case BleAudioCodec.opusFS320:
        bytesPerSecond = 16000;
      case BleAudioCodec.opus:
        bytesPerSecond = 8000;
        break;
      case BleAudioCodec.pcm16:
        bytesPerSecond = wal.sampleRate * 2 * wal.channel; // 16-bit samples
        break;
      case BleAudioCodec.pcm8:
        bytesPerSecond = wal.sampleRate * 1 * wal.channel; // 8-bit samples
        break;
      default:
        bytesPerSecond = 8000;
    }
    return bytesPerSecond * wal.seconds;
  }

  Future<void> deleteAllSyncedWals() async {
    await _phoneSync.deleteAllSyncedWals();
    await _sdcardSync.deleteAllSyncedWals();
    await _flashPageSync.deleteAllSyncedWals();
  }

  @override
  void start() {
    _phoneSync.start();
    _sdcardSync.start();
    _flashPageSync.start();
  }

  @override
  Future stop() async {
    await _phoneSync.stop();
    await _sdcardSync.stop();
    await _flashPageSync.stop();
  }

  @override
  Future<SyncLocalFilesResponse?> syncAll({IWalSyncProgressListener? progress}) async {
    var resp = SyncLocalFilesResponse(newConversationIds: [], updatedConversationIds: []);

    // sdcard
    var partialRes = await _sdcardSync.syncAll(progress: progress);
    if (partialRes != null) {
      resp.newConversationIds
          .addAll(partialRes.newConversationIds.where((id) => !resp.newConversationIds.contains(id)));
      resp.updatedConversationIds.addAll(partialRes.updatedConversationIds
          .where((id) => !resp.updatedConversationIds.contains(id) && !resp.newConversationIds.contains(id)));
    }

    // phone
    partialRes = await _phoneSync.syncAll(progress: progress);
    if (partialRes != null) {
      resp.newConversationIds
          .addAll(partialRes.newConversationIds.where((id) => !resp.newConversationIds.contains(id)));
      resp.updatedConversationIds.addAll(partialRes.updatedConversationIds
          .where((id) => !resp.updatedConversationIds.contains(id) && !resp.newConversationIds.contains(id)));
    }

    // flash pages (Limitless)
    partialRes = await _flashPageSync.syncAll(progress: progress);
    if (partialRes != null) {
      resp.newConversationIds
          .addAll(partialRes.newConversationIds.where((id) => !resp.newConversationIds.contains(id)));
      resp.updatedConversationIds.addAll(partialRes.updatedConversationIds
          .where((id) => !resp.updatedConversationIds.contains(id) && !resp.newConversationIds.contains(id)));
    }

    return resp;
  }

  @override
  Future<SyncLocalFilesResponse?> syncWal({required Wal wal, IWalSyncProgressListener? progress}) {
    if (wal.storage == WalStorage.sdcard) {
      return _sdcardSync.syncWal(wal: wal, progress: progress);
    } else if (wal.storage == WalStorage.flashPage) {
      return _flashPageSync.syncWal(wal: wal, progress: progress);
    } else {
      return _phoneSync.syncWal(wal: wal, progress: progress);
    }
  }
}

class WalService implements IWalService, IWalSyncListener {
  final Map<Object, IWalServiceListener> _subscriptions = {};
  WalServiceStatus _status = WalServiceStatus.init;
  WalServiceStatus get status => _status;

  late WalSyncs _syncs;
  WalSyncs get syncs => _syncs;

  WalService() {
    _syncs = WalSyncs(this);
  }

  @override
  void subscribe(IWalServiceListener subscription, Object context) {
    _subscriptions.remove(context.hashCode);
    _subscriptions.putIfAbsent(context.hashCode, () => subscription);

    // retains
    subscription.onStatusChanged(_status);
  }

  @override
  void unsubscribe(Object context) {
    _subscriptions.remove(context.hashCode);
  }

  @override
  void start() {
    _syncs.start();
    _status = WalServiceStatus.ready;
  }

  @override
  Future stop() async {
    await _syncs.stop();

    _status = WalServiceStatus.stop;
    _onStatusChanged(_status);
    _subscriptions.clear();
  }

  void _onStatusChanged(WalServiceStatus status) {
    for (var s in _subscriptions.values) {
      s.onStatusChanged(status);
    }
  }

  @override
  WalSyncs getSyncs() {
    return _syncs;
  }

  @override
  void onWalUpdated() {
    for (var s in _subscriptions.values) {
      s.onWalUpdated();
    }
  }

  @override
  void onWalSynced(Wal wal, {ServerConversation? conversation}) {
    for (var s in _subscriptions.values) {
      s.onWalSynced(wal, conversation: conversation);
    }
  }
}<|MERGE_RESOLUTION|>--- conflicted
+++ resolved
@@ -256,10 +256,9 @@
   }
 
   Future<List<Wal>> _getMissingWals() async {
-<<<<<<< HEAD
+
     // Capture device reference to avoid race condition where _device could become null during async operations
-=======
->>>>>>> 071cd097
+
     final device = _device;
     if (device == null) {
       return [];
@@ -289,13 +288,13 @@
 
       // Device model
       var connection = await ServiceManager.instance().device.ensureConnection(deviceId);
-<<<<<<< HEAD
-=======
+
+
       if (connection == null) {
         debugPrint("SDCard: No connection for device info");
         return [];
       }
->>>>>>> 071cd097
+
       var pd = await device.getDeviceInfo(connection);
       String deviceModel = pd.modelNumber.isNotEmpty ? pd.modelNumber : "Omi";
 
@@ -802,10 +801,10 @@
   }
 
   Future<List<Wal>> _getMissingWals() async {
-<<<<<<< HEAD
+
     // Capture device reference to avoid race condition where _device could become null during async operations
-=======
->>>>>>> 071cd097
+
+
     final device = _device;
     if (device == null) return [];
 
@@ -833,13 +832,13 @@
 
       // Device model
       var connection = await ServiceManager.instance().device.ensureConnection(deviceId);
-<<<<<<< HEAD
-=======
+
+
       if (connection == null) {
         debugPrint("FlashPage: No connection for device info");
         return [];
       }
->>>>>>> 071cd097
+
       var pd = await device.getDeviceInfo(connection);
       String deviceModel = pd.modelNumber.isNotEmpty ? pd.modelNumber : "Limitless";
 
