<<<<<<< HEAD
/// WAL (Write-Ahead Log) Service for managing audio recordings
/// 
/// This barrel file exports all WAL-related types and services.
/// The implementation is split across multiple files for maintainability:
/// - wal.dart: Core Wal class, WalStats, enums, constants
/// - wal_interfaces.dart: Abstract interfaces for sync services
/// - local_wal_sync.dart: Phone storage sync implementation
/// - sdcard_wal_sync.dart: SD card sync implementation  
/// - flash_page_wal_sync.dart: Limitless flash page sync implementation
/// - wal_syncs.dart: Orchestrator for all sync types
/// - wal_service.dart: Main service class

library wals;

// Core types
export 'wals/wal.dart';
export 'wals/wal_interfaces.dart';

// Sync implementations
export 'wals/local_wal_sync.dart';
export 'wals/sdcard_wal_sync.dart';
export 'wals/flash_page_wal_sync.dart';
export 'wals/wal_syncs.dart';
export 'wals/wal_service.dart';
=======
import 'dart:async';
import 'dart:io';
import 'dart:typed_data';

import 'package:flutter/foundation.dart';
import 'package:omi/backend/http/api/conversations.dart';
import 'package:omi/backend/preferences.dart';
import 'package:omi/backend/schema/bt_device/bt_device.dart';
import 'package:omi/backend/schema/conversation.dart';
import 'package:omi/services/devices/limitless_connection.dart';
import 'package:omi/services/services.dart';
import 'package:omi/utils/wal_file_manager.dart';
import 'package:path_provider/path_provider.dart';

const chunkSizeInSeconds = 60;
const flushIntervalInSeconds = 90;
const sdcardChunkSizeSecs = 60;
const newFrameSyncDelaySeconds = 15;
const framesPerFlashPage = 8; // Average number of Opus frames per flash page

abstract class IWalSyncProgressListener {
  void onWalSyncedProgress(double percentage); // 0..1
}

abstract class IWalServiceListener extends IWalSyncListener {
  void onStatusChanged(WalServiceStatus status);
}

abstract class IWalSyncListener {
  void onWalUpdated();
  void onWalSynced(Wal wal, {ServerConversation? conversation});
}

abstract class IWalSync {
  Future<List<Wal>> getMissingWals();
  Future deleteWal(Wal wal);
  Future<SyncLocalFilesResponse?> syncAll({IWalSyncProgressListener? progress});
  Future<SyncLocalFilesResponse?> syncWal({required Wal wal, IWalSyncProgressListener? progress});

  void start();
  Future stop();
}

abstract class IWalService {
  void start();
  Future stop();

  void subscribe(IWalServiceListener subscription, Object context);
  void unsubscribe(Object context);

  WalSyncs getSyncs();
}

enum WalServiceStatus {
  init,
  ready,
  stop,
}

enum WalStatus {
  inProgress,
  miss,
  synced,
  corrupted,
}

enum WalStorage {
  mem,
  disk,
  sdcard,
  flashPage,
}

class WalStats {
  final int totalFiles;
  final int phoneFiles;
  final int sdcardFiles;
  final int limitlessFiles;
  final int phoneSize; // in bytes
  final int sdcardSize; // in bytes
  final int syncedFiles;
  final int missedFiles;

  WalStats({
    required this.totalFiles,
    required this.phoneFiles,
    required this.sdcardFiles,
    required this.limitlessFiles,
    required this.phoneSize,
    required this.sdcardSize,
    required this.syncedFiles,
    required this.missedFiles,
  });

  String get totalSizeFormatted => _formatBytes(phoneSize + sdcardSize);
  String get phoneSizeFormatted => _formatBytes(phoneSize);
  String get sdcardSizeFormatted => _formatBytes(sdcardSize);

  String _formatBytes(int bytes) {
    if (bytes < 1024) return '$bytes B';
    if (bytes < 1024 * 1024) return '${(bytes / 1024).toStringAsFixed(1)} KB';
    if (bytes < 1024 * 1024 * 1024) return '${(bytes / (1024 * 1024)).toStringAsFixed(1)} MB';
    return '${(bytes / (1024 * 1024 * 1024)).toStringAsFixed(1)} GB';
  }
}

class Wal {
  int timerStart; // in seconds
  BleAudioCodec codec;
  int channel;
  int sampleRate;
  int seconds;
  String device;
  String? deviceModel;

  WalStatus status;
  WalStorage storage;

  String? filePath;
  List<List<int>> data = [];
  int storageOffset = 0;
  int storageTotalBytes = 0;
  int fileNum = 1;

  bool isSyncing = false;
  DateTime? syncStartedAt;
  int? syncEtaSeconds;

  int frameSize = 160;

  int totalFrames = 0; // Total frames in this WAL
  int syncedFrameOffset = 0; // How many frames from start are synced (continuous)

  String get id => '${device}_$timerStart';

  Wal(
      {required this.timerStart,
      required this.codec,
      required this.seconds,
      this.sampleRate = 16000,
      this.channel = 1,
      this.status = WalStatus.inProgress,
      this.storage = WalStorage.mem,
      this.filePath,
      this.device = "phone",
      this.deviceModel,
      this.storageOffset = 0,
      this.storageTotalBytes = 0,
      this.fileNum = 1,
      this.data = const [],
      this.totalFrames = 0,
      this.syncedFrameOffset = 0}) {
    frameSize = codec.getFrameSize();
  }

  factory Wal.fromJson(Map<String, dynamic> json) {
    return Wal(
      timerStart: json['timer_start'],
      codec: mapNameToCodec(json['codec']),
      channel: json['channel'] ?? 1,
      sampleRate: json['sample_rate'] ?? 16000,
      status: WalStatus.values.asNameMap()[json['status']] ?? WalStatus.inProgress,
      storage: WalStorage.values.asNameMap()[json['storage']] ?? WalStorage.mem,
      filePath: json['file_path'],
      seconds: json['seconds'] ?? chunkSizeInSeconds,
      device: json['device'] ?? "phone",
      deviceModel: json['device_model'],
      storageOffset: json['storage_offset'] ?? 0,
      storageTotalBytes: json['storage_total_bytes'] ?? 0,
      fileNum: json['file_num'] ?? 1,
      totalFrames: json['total_frames'] ?? 0,
      syncedFrameOffset: json['synced_frame_offset'] ?? 0,
    );
  }

  Map<String, dynamic> toJson() {
    return {
      'timer_start': timerStart,
      'codec': codec.toString(),
      'channel': channel,
      'sample_rate': sampleRate,
      'status': status.name,
      'storage': storage.name,
      'file_path': filePath,
      'seconds': seconds,
      'device': device,
      'device_model': deviceModel,
      'storage_offset': storageOffset,
      'storage_total_bytes': storageTotalBytes,
      'file_num': fileNum,
      'total_frames': totalFrames,
      'synced_frame_offset': syncedFrameOffset,
    };
  }

  static List<Wal> fromJsonList(List<dynamic> jsonList) => jsonList.map((e) => Wal.fromJson(e)).toList();

  getFileName() {
    return "audio_${device.replaceAll(RegExp(r'[^a-zA-Z0-9]'), "").toLowerCase()}_${codec}_${sampleRate}_${channel}_fs${frameSize}_${timerStart}.bin";
  }

  getFileNameByTimeStarts(int timestarts) {
    return "audio_${device.replaceAll(RegExp(r'[^a-zA-Z0-9]'), "").toLowerCase()}_${codec}_${sampleRate}_${channel}_fs${frameSize}_${timestarts}.bin";
  }

  /// Get the full file path, handling both old full paths and new filename-only storage
  static Future<String?> getFilePath(String? pathOrName) async {
    if (pathOrName == null || pathOrName.isEmpty) {
      return null;
    }

    final directory = await getApplicationDocumentsDirectory();
    if (pathOrName.contains('/')) {
      final filename = pathOrName.split('/').last;
      return '${directory.path}/$filename';
    }
    return '${directory.path}/$pathOrName';
  }
}

class SDCardWalSync implements IWalSync {
  List<Wal> _wals = const [];
  BtDevice? _device;

  StreamSubscription? _storageStream;

  IWalSyncListener listener;

  SDCardWalSync(this.listener);

  Future<BleAudioCodec> _getAudioCodec(String deviceId) async {
    var connection = await ServiceManager.instance().device.ensureConnection(deviceId);
    if (connection == null) {
      return BleAudioCodec.pcm8;
    }
    return connection.getAudioCodec();
  }

  Future<List<int>> _getStorageList(String deviceId) async {
    var connection = await ServiceManager.instance().device.ensureConnection(deviceId);
    if (connection == null) {
      return [];
    }
    return connection.getStorageList();
  }

  @override
  Future deleteWal(Wal wal) async {
    _wals.removeWhere((w) => w.id == wal.id);

    if (_device != null) {
      await _writeToStorage(_device!.id, wal.fileNum, 1, 0);
    }

    listener.onWalUpdated();
  }

  Future<List<Wal>> _getMissingWals() async {
    final device = _device;
    if (device == null) {
      return [];
    }
    String deviceId = device.id;
    List<Wal> wals = [];
    var storageFiles = await _getStorageList(deviceId);
    if (storageFiles.isEmpty) {
      return [];
    }
    var totalBytes = storageFiles[0];
    if (totalBytes <= 0) {
      return [];
    }
    var storageOffset = storageFiles.length < 2 ? 0 : storageFiles[1];
    if (storageOffset > totalBytes) {
      // bad state?
      debugPrint("SDCard bad state, offset > total");
      storageOffset = 0;
    }

    //> 10s
    BleAudioCodec codec = await _getAudioCodec(deviceId);
    if (totalBytes - storageOffset > 10 * codec.getFramesLengthInBytes() * codec.getFramesPerSecond()) {
      var seconds = ((totalBytes - storageOffset) / codec.getFramesLengthInBytes()) ~/ codec.getFramesPerSecond();
      var timerStart = DateTime.now().millisecondsSinceEpoch ~/ 1000 - seconds;

      // Device model
      var connection = await ServiceManager.instance().device.ensureConnection(deviceId);
      if (connection == null) {
        debugPrint("SDCard: No connection for device info");
        return [];
      }
      var pd = await device.getDeviceInfo(connection);
      String deviceModel = pd.modelNumber.isNotEmpty ? pd.modelNumber : "Omi";

      wals.add(Wal(
        codec: codec,
        timerStart: timerStart,
        status: WalStatus.miss,
        storage: WalStorage.sdcard,
        seconds: seconds,
        storageOffset: storageOffset,
        storageTotalBytes: totalBytes,
        fileNum: 1,
        device: device.id,
        deviceModel: deviceModel,
        totalFrames: seconds * codec.getFramesPerSecond(),
        syncedFrameOffset: 0, // SD card WALs start unsynced
      ));
    }

    return wals;
  }

  @override
  Future<List<Wal>> getMissingWals() async {
    return _wals.where((w) => w.status == WalStatus.miss && w.storage == WalStorage.sdcard).toList();
  }

  @override
  Future start() async {
    _wals = await _getMissingWals();
    listener.onWalUpdated();
  }

  @override
  Future stop() async {
    _wals = [];
    _storageStream?.cancel();
  }

  Future<bool> _writeToStorage(String deviceId, int numFile, int command, int offset) async {
    var connection = await ServiceManager.instance().device.ensureConnection(deviceId);
    if (connection == null) {
      return Future.value(false);
    }
    return connection.writeToStorage(numFile, command, offset);
  }

  Future<StreamSubscription?> _getBleStorageBytesListener(
    String deviceId, {
    required void Function(List<int>) onStorageBytesReceived,
  }) async {
    var connection = await ServiceManager.instance().device.ensureConnection(deviceId);
    if (connection == null) {
      return Future.value(null);
    }
    return connection.getBleStorageBytesListener(onStorageBytesReceived: onStorageBytesReceived);
  }

  Future<File> _flushToDisk(Wal wal, List<List<int>> chunk, int timerStart) async {
    final directory = await getApplicationDocumentsDirectory();
    String filePath = '${directory.path}/${wal.getFileNameByTimeStarts(timerStart)}';
    List<int> data = [];
    for (int i = 0; i < chunk.length; i++) {
      var frame = chunk[i];

      // Format: <length>|<data> ; bytes: 4 | n
      final byteFrame = ByteData(frame.length);
      for (int i = 0; i < frame.length; i++) {
        byteFrame.setUint8(i, frame[i]);
      }
      data.addAll(Uint32List.fromList([frame.length]).buffer.asUint8List());
      data.addAll(byteFrame.buffer.asUint8List());
    }
    final file = File(filePath);
    await file.writeAsBytes(data);

    return file;
  }

  Future _readStorageBytesToFile(Wal wal, Function(File f, int offset) callback) async {
    var deviceId = wal.device;
    int fileNum = wal.fileNum;
    int offset = wal.storageOffset;
    int timerStart = wal.timerStart;

    debugPrint("_readStorageBytesToFile ${offset}");

    List<List<int>> bytesData = [];
    var bytesLeft = 0;
    var chunkSize = sdcardChunkSizeSecs * 100;
    await _storageStream?.cancel();
    final completer = Completer<bool>();
    bool hasError = false;
    bool firstDataReceived = false;
    Timer? timeoutTimer;

    _storageStream = await _getBleStorageBytesListener(deviceId, onStorageBytesReceived: (List<int> value) async {
      if (value.isEmpty || hasError) return;

      // Cancel timeout on first data
      if (!firstDataReceived) {
        firstDataReceived = true;
        timeoutTimer?.cancel();
        debugPrint('First data received, timeout cancelled');
      }

      // Process command
      if (value.length == 1) {
        debugPrint('returned $value');
        if (value[0] == 0) {
          debugPrint('good to go');
        } else if (value[0] == 3) {
          debugPrint('bad file size. finishing...');
        } else if (value[0] == 4) {
          debugPrint('file size is zero. going to next one....');
          if (!completer.isCompleted) {
            completer.complete(true);
          }
        } else if (value[0] == 100) {
          debugPrint('end');
          if (!completer.isCompleted) {
            completer.complete(true);
          }
        } else {
          debugPrint('Error bit returned');
          if (!completer.isCompleted) {
            completer.complete(true);
          }
        }
        return;
      }

      // Process byte data
      if (value.length == 83) {
        var amount = value[3];
        bytesData.add(value.sublist(4, 4 + amount));
        offset += 80;
      } else if (value.length == 440) {
        var packageOffset = 0;
        while (packageOffset < value.length - 1) {
          var packageSize = value[packageOffset];
          if (packageSize == 0) {
            packageOffset += packageSize + 1;
            continue;
          }
          if (packageOffset + 1 + packageSize >= value.length) {
            break;
          }
          var frame = value.sublist(packageOffset + 1, packageOffset + 1 + packageSize);
          bytesData.add(frame);
          packageOffset += packageSize + 1;
        }
        offset += value.length;
      }

      // Chunking
      if (bytesData.length - bytesLeft >= chunkSize) {
        var chunk = bytesData.sublist(bytesLeft, bytesLeft + chunkSize);
        bytesLeft += chunkSize;
        timerStart += sdcardChunkSizeSecs;
        try {
          var file = await _flushToDisk(wal, chunk, timerStart);
          await callback(file, offset);
        } catch (e) {
          debugPrint('Error in callback during chunking: $e');
          hasError = true;
          if (!completer.isCompleted) {
            completer.completeError(e);
          }
        }
      }
    });

    // Start transfer
    await _writeToStorage(deviceId, fileNum, 0, offset);

    // Timeout for first data
    timeoutTimer = Timer(const Duration(seconds: 5), () {
      if (!firstDataReceived && !completer.isCompleted) {
        hasError = true;
        final error = TimeoutException('No data received from SD card within 5 seconds');
        debugPrint('SD card read timeout: ${error.message}');
        completer.completeError(error);
      }
    });

    // Wait processing
    try {
      await completer.future;
    } catch (e) {
      rethrow;
    } finally {
      await _storageStream?.cancel();
      timeoutTimer.cancel();
    }

    // Flush remaining bytes only if no error occurred
    if (!hasError && bytesLeft < bytesData.length - 1) {
      var chunk = bytesData.sublist(bytesLeft);
      timerStart += sdcardChunkSizeSecs;
      var file = await _flushToDisk(wal, chunk, timerStart);
      await callback(file, offset);
    }

    return;
  }

  Future<SyncLocalFilesResponse> _syncWal(final Wal wal, Function(int offset)? updates) async {
    debugPrint("sync wal: ${wal.id} byte offset: ${wal.storageOffset} ts ${wal.timerStart}");

    var resp = SyncLocalFilesResponse(newConversationIds: [], updatedConversationIds: []);
    List<File> files = [];
    bool syncFailed = false;

    var limit = 2;

    // Read with file chunking
    int lastOffset = 0;
    try {
      await _readStorageBytesToFile(wal, (File file, int offset) async {
        if (syncFailed) return; // Stop processing if sync already failed

        files.add(file);
        lastOffset = offset;

        // Sync files with batch
        if (files.isNotEmpty && files.length % limit == 0) {
          var syncFiles = files.sublist(0, limit);
          files = files.sublist(limit);
          try {
            var partialRes = await syncLocalFiles(syncFiles);
            resp.newConversationIds
                .addAll(partialRes.newConversationIds.where((id) => !resp.newConversationIds.contains(id)));
            resp.updatedConversationIds.addAll(partialRes.updatedConversationIds
                .where((id) => !resp.updatedConversationIds.contains(id) && !resp.updatedConversationIds.contains(id)));
          } catch (e) {
            debugPrint('SDCard sync batch failed: $e');
            syncFailed = true;

            await _storageStream?.cancel();
            throw Exception('SDCard sync batch failed: $e');
          }

          // Update progress without sending command (avoids restarting transfer)
          if (!syncFailed && updates != null) {
            updates(offset);
          }
        }
      });
    } catch (e) {
      syncFailed = true;
      await _storageStream?.cancel();
      rethrow;
    }

    // Stop here if sync failed during chunking
    if (syncFailed) {
      throw Exception('SDCard sync failed during processing');
    }

    // Sync remaining files
    if (files.isNotEmpty) {
      var syncFiles = files;
      try {
        var partialRes = await syncLocalFiles(syncFiles);
        resp.newConversationIds
            .addAll(partialRes.newConversationIds.where((id) => !resp.newConversationIds.contains(id)));
        resp.updatedConversationIds.addAll(partialRes.updatedConversationIds
            .where((id) => !resp.updatedConversationIds.contains(id) && !resp.updatedConversationIds.contains(id)));
      } catch (e) {
        debugPrint('SDCard sync remaining files failed: $e');
        // Cancel the storage stream to stop further processing
        await _storageStream?.cancel();
        throw Exception('SDCard sync remaining files failed: $e');
      }

      // Update offset in memory only (don't restart transfer)
      wal.storageOffset = lastOffset;

      // Callback
      if (updates != null) {
        updates(lastOffset);
      }
    }

    // Clear file only if everything succeeded
    await _writeToStorage(wal.device, wal.fileNum, 1, 0);

    return resp;
  }

  @override
  Future<SyncLocalFilesResponse?> syncAll({IWalSyncProgressListener? progress}) async {
    var wals = _wals.where((w) => w.status == WalStatus.miss && w.storage == WalStorage.sdcard).toList();
    if (wals.isEmpty) {
      debugPrint("All synced!");
      return null;
    }
    var resp = SyncLocalFilesResponse(newConversationIds: [], updatedConversationIds: []);

    for (var i = wals.length - 1; i >= 0; i--) {
      var wal = wals[i];

      wal.isSyncing = true;
      wal.syncStartedAt = DateTime.now();
      listener.onWalUpdated();

      final storageOffsetStarts = wal.storageOffset;

      var partialRes = await _syncWal(wal, (offset) {
        wal.storageOffset = offset;
        wal.syncEtaSeconds = DateTime.now().difference(wal.syncStartedAt!).inSeconds *
            (wal.storageTotalBytes - wal.storageOffset) ~/
            (wal.storageOffset - storageOffsetStarts);
        listener.onWalUpdated();
      });
      resp.newConversationIds
          .addAll(partialRes.newConversationIds.where((id) => !resp.newConversationIds.contains(id)));
      resp.updatedConversationIds.addAll(partialRes.updatedConversationIds
          .where((id) => !resp.updatedConversationIds.contains(id) && !resp.newConversationIds.contains(id)));

      wal.status = WalStatus.synced;
      wal.isSyncing = false;
      wal.syncStartedAt = null;
      wal.syncEtaSeconds = null;
      listener.onWalUpdated();
    }
    return resp;
  }

  @override
  Future<SyncLocalFilesResponse?> syncWal({required Wal wal, IWalSyncProgressListener? progress}) async {
    var walToSync = _wals.where((w) => w == wal).toList().first;
    var resp = SyncLocalFilesResponse(newConversationIds: [], updatedConversationIds: []);
    walToSync.isSyncing = true;
    walToSync.syncStartedAt = DateTime.now();
    listener.onWalUpdated();

    final storageOffsetStarts = wal.storageOffset;

    var partialRes = await _syncWal(wal, (offset) {
      walToSync.storageOffset = offset;
      walToSync.syncEtaSeconds = DateTime.now().difference(walToSync.syncStartedAt!).inSeconds *
          (walToSync.storageTotalBytes - wal.storageOffset) ~/
          (walToSync.storageOffset - storageOffsetStarts);
      listener.onWalUpdated();
    });
    resp.newConversationIds.addAll(partialRes.newConversationIds.where((id) => !resp.newConversationIds.contains(id)));
    resp.updatedConversationIds.addAll(partialRes.updatedConversationIds
        .where((id) => !resp.updatedConversationIds.contains(id) && !resp.newConversationIds.contains(id)));

    wal.status = WalStatus.synced;
    wal.isSyncing = false;
    wal.syncStartedAt = null;
    wal.syncEtaSeconds = null;

    listener.onWalUpdated();
    return resp;
  }

  void setDevice(BtDevice? device) async {
    _device = device;
    _wals = await _getMissingWals();
    listener.onWalUpdated();
  }

  Future<void> deleteAllSyncedWals() async {
    final syncedWals = _wals.where((w) => w.status == WalStatus.synced).toList();
    for (final wal in syncedWals) {
      await deleteWal(wal);
    }
  }
}

class FlashPageWalSync implements IWalSync {
  static const int pagesPerChunk = 25;
  static const String _pendingFilesKey = 'flash_page_pending_uploads';
  static const Duration _persistBatchDuration = Duration(seconds: 90);

  List<Wal> _wals = const [];
  BtDevice? _device;

  StreamSubscription? _pageStream;

  // Sync state
  int _oldestPage = 0;
  int _newestPage = 0;
  int _currentSession = 0;

  // Sync state tracking - distinct phases
  // isSyncing: true when receiving data from pendant (pendant → phone)
  // isUploading: true when uploading files to cloud (phone → cloud)
  bool _isSyncing = false;
  bool get isSyncing => _isSyncing;

  bool _isUploading = false;
  bool get isUploading => _isUploading;

  IWalSyncListener listener;

  FlashPageWalSync(this.listener);

  /// Get list of pending upload files from SharedPreferences
  List<String> _getPendingFiles() {
    return SharedPreferencesUtil().getStringList(_pendingFilesKey);
  }

  /// Save pending upload files to SharedPreferences
  void _savePendingFiles(List<String> files) {
    SharedPreferencesUtil().saveStringList(_pendingFilesKey, files);
  }

  /// Add a file to pending uploads
  void _addPendingFile(String filePath) {
    final files = List<String>.from(_getPendingFiles());
    if (!files.contains(filePath)) {
      files.add(filePath);
      _savePendingFiles(files);
    }
  }

  /// Remove a file from pending uploads
  void _removePendingFile(String filePath) {
    final files = List<String>.from(_getPendingFiles());
    files.remove(filePath);
    _savePendingFiles(files);
  }

  /// Check for and upload any orphaned files from previous failed syncs
  /// This runs automatically on app start in the background
  Future<SyncLocalFilesResponse> uploadOrphanedFiles() async {
    final pendingFiles = _getPendingFiles();
    if (pendingFiles.isEmpty) {
      return SyncLocalFilesResponse(newConversationIds: [], updatedConversationIds: []);
    }

    _isUploading = true;
    listener.onWalUpdated();
    debugPrint("FlashPageSync: Uploading ${pendingFiles.length} orphaned files with sequential batches");

    try {
      final result = await _uploadAllPendingFilesSequential();
      return result;
    } finally {
      _isUploading = false;
      listener.onWalUpdated();
    }
  }

  /// Check if there are orphaned files waiting to be uploaded
  bool get hasOrphanedFiles => _getPendingFiles().isNotEmpty;

  /// Get count of orphaned files
  int get orphanedFilesCount => _getPendingFiles().length;

  Future<Map<String, int>?> _getStorageStatus(String deviceId) async {
    var connection = await ServiceManager.instance().device.ensureConnection(deviceId);
    if (connection == null) return null;

    try {
      final limitlessConnection = connection as LimitlessDeviceConnection;
      return await limitlessConnection.getStorageStatus();
    } catch (e) {
      debugPrint('FlashPageSync: Not a Limitless device or getStorageStatus not available: $e');
      return null;
    }
  }

  Future<void> _acknowledgeProcessedData(String deviceId, int upToIndex) async {
    var connection = await ServiceManager.instance().device.ensureConnection(deviceId);
    if (connection is LimitlessDeviceConnection) {
      try {
        await connection.acknowledgeProcessedData(upToIndex);
      } catch (e) {
        debugPrint('FlashPageSync: Could not acknowledge processed data: $e');
      }
    }
  }

  /// Switch back to real-time mode after sync
  Future<void> _enableRealTimeMode(String deviceId) async {
    var connection = await ServiceManager.instance().device.ensureConnection(deviceId);
    if (connection == null) return;

    if (connection is LimitlessDeviceConnection) {
      try {
        await connection.enableRealTimeMode();
      } catch (e) {
        debugPrint('FlashPageSync: Could not enable real-time mode: $e');
      }
    }
  }

  @override
  Future deleteWal(Wal wal) async {
    _wals.removeWhere((w) => w.id == wal.id);

    // If the WAL has been synced, acknowledge to delete from pendant
    if (_device != null && wal.status == WalStatus.synced) {
      await _acknowledgeProcessedData(_device!.id, wal.storageTotalBytes);
    }

    listener.onWalUpdated();
  }

  Future<List<Wal>> _getMissingWals() async {
    final device = _device;
    if (device == null) return [];

    if (device.type != DeviceType.limitless) return [];

    String deviceId = device.id;
    List<Wal> wals = [];

    var storageStatus = await _getStorageStatus(deviceId);
    if (storageStatus == null || storageStatus.isEmpty) return [];

    _oldestPage = storageStatus['oldest_flash_page'] ?? 0;
    _newestPage = storageStatus['newest_flash_page'] ?? 0;
    _currentSession = storageStatus['current_storage_session'] ?? 0;

    int pageCount = _newestPage - _oldestPage + 1;
    if (pageCount <= 0) return [];

    // Estimate duration: ~1.4 seconds per page
    int estimatedSeconds = (pageCount * 1.4).round();

    // Only create WAL if there's meaningful data (> 30 pages)
    if (pageCount > 30) {
      int timerStart = DateTime.now().millisecondsSinceEpoch ~/ 1000 - estimatedSeconds;

      // Device model
      var connection = await ServiceManager.instance().device.ensureConnection(deviceId);
      if (connection == null) {
        debugPrint("FlashPage: No connection for device info");
        return [];
      }
      var pd = await device.getDeviceInfo(connection);
      String deviceModel = pd.modelNumber.isNotEmpty ? pd.modelNumber : "Limitless";

      wals.add(Wal(
        codec: BleAudioCodec.opus,
        timerStart: timerStart,
        status: WalStatus.miss,
        storage: WalStorage.flashPage,
        seconds: estimatedSeconds,
        storageOffset: _oldestPage,
        storageTotalBytes: _newestPage,
        fileNum: _currentSession,
        device: device.id,
        deviceModel: deviceModel,
        totalFrames: pageCount * framesPerFlashPage,
        syncedFrameOffset: 0,
      ));
    }

    return wals;
  }

  @override
  Future<List<Wal>> getMissingWals() async {
    return _wals.where((w) => w.status == WalStatus.miss && w.storage == WalStorage.flashPage).toList();
  }

  @override
  Future start() async {
    _wals = await _getMissingWals();
    listener.onWalUpdated();

    // Check for and upload any orphaned files from previous sessions
    if (hasOrphanedFiles) {
      uploadOrphanedFiles();
    }
  }

  @override
  Future stop() async {
    _wals = [];
    await _pageStream?.cancel();
  }

  @override
  Future<SyncLocalFilesResponse?> syncAll({IWalSyncProgressListener? progress}) async {
    var wals = _wals.where((w) => w.status == WalStatus.miss && w.storage == WalStorage.flashPage).toList();
    if (wals.isEmpty) {
      debugPrint("FlashPageSync: All synced!");
      return null;
    }

    var resp = SyncLocalFilesResponse(newConversationIds: [], updatedConversationIds: []);

    for (var i = wals.length - 1; i >= 0; i--) {
      var wal = wals[i];

      wal.isSyncing = true;
      wal.syncStartedAt = DateTime.now();
      listener.onWalUpdated();

      var partialRes = await _syncWal(wal, progress);
      if (partialRes != null) {
        resp.newConversationIds
            .addAll(partialRes.newConversationIds.where((id) => !resp.newConversationIds.contains(id)));
        resp.updatedConversationIds.addAll(partialRes.updatedConversationIds
            .where((id) => !resp.updatedConversationIds.contains(id) && !resp.newConversationIds.contains(id)));
      }

      wal.status = WalStatus.synced;
      wal.isSyncing = false;
      wal.syncStartedAt = null;
      wal.syncEtaSeconds = null;
      listener.onWalUpdated();
    }

    return resp;
  }

  @override
  Future<SyncLocalFilesResponse?> syncWal({required Wal wal, IWalSyncProgressListener? progress}) async {
    var walToSync = _wals.where((w) => w == wal).toList().first;

    walToSync.isSyncing = true;
    walToSync.syncStartedAt = DateTime.now();
    listener.onWalUpdated();

    var resp = await _syncWal(walToSync, progress);

    walToSync.status = WalStatus.synced;
    walToSync.isSyncing = false;
    walToSync.syncStartedAt = null;
    walToSync.syncEtaSeconds = null;

    listener.onWalUpdated();
    return resp;
  }

  Future<SyncLocalFilesResponse> _uploadAllPendingFilesSequential({bool continuous = false}) async {
    var resp = SyncLocalFilesResponse(newConversationIds: [], updatedConversationIds: []);

    debugPrint("FlashPageSync: Starting sequential batch upload${continuous ? ' (continuous mode)' : ''}");

    const batchSize = 4;
    int totalBatchesProcessed = 0;

    while (true) {
      final pendingFiles = _getPendingFiles();
      if (pendingFiles.isEmpty) {
        if (continuous && _isSyncing) {
          // In continuous mode during sync, wait and check again
          await Future.delayed(const Duration(seconds: 3));
          continue;
        }
        // No more files to upload
        break;
      }

      // In continuous mode during sync, wait until we have at least batchSize files
      // This prevents uploading partial batches while more files are being saved
      if (continuous && _isSyncing && pendingFiles.length < batchSize) {
        debugPrint("FlashPageSync: Waiting for more files (have ${pendingFiles.length}, need $batchSize)");
        await Future.delayed(const Duration(seconds: 3));
        continue;
      }

      // Sort by timestamp for chronological order
      final sortedFiles = List<String>.from(pendingFiles);
      sortedFiles.sort((a, b) {
        final tsA = _extractTimestampFromFilename(a);
        final tsB = _extractTimestampFromFilename(b);
        return tsA.compareTo(tsB);
      });

      // Take up to batchSize files
      final batchPaths = sortedFiles.take(batchSize).toList();
      totalBatchesProcessed++;

      debugPrint(
          "FlashPageSync: Uploading batch #$totalBatchesProcessed (${batchPaths.length} files, ${pendingFiles.length - batchPaths.length} remaining)");

      // Wait for this batch to fully complete before starting next
      final result = await _uploadBatch(batchPaths);

      final batchResp = result['response'] as SyncLocalFilesResponse?;
      if (batchResp != null) {
        resp.newConversationIds
            .addAll(batchResp.newConversationIds.where((id) => !resp.newConversationIds.contains(id)));
        resp.updatedConversationIds.addAll(batchResp.updatedConversationIds
            .where((id) => !resp.updatedConversationIds.contains(id) && !resp.newConversationIds.contains(id)));
      }
    }

    debugPrint(
        "FlashPageSync: Upload complete. Processed $totalBatchesProcessed batches. Total conversations: ${resp.newConversationIds.length} new, ${resp.updatedConversationIds.length} updated. Remaining files: ${_getPendingFiles().length}");
    return resp;
  }

  /// Upload a single batch of files and return result with metadata
  /// Uses a 10-second timeout - if we don't get a response in time, we assume success
  /// and continue with the next batch. Errors would have been returned within 10 seconds.
  Future<Map<String, dynamic>> _uploadBatch(List<String> batchPaths) async {
    final batchFiles = <File>[];
    final validPaths = <String>[];

    // Collect valid files for this batch
    for (final filePath in batchPaths) {
      final file = File(filePath);
      if (await file.exists()) {
        batchFiles.add(file);
        validPaths.add(filePath);
      } else {
        // File doesn't exist, remove from pending
        _removePendingFile(filePath);
      }
    }

    if (batchFiles.isEmpty) {
      return {'response': null, 'paths': <String>[]};
    }

    try {
      debugPrint("FlashPageSync: Uploading batch of ${batchFiles.length} files");

      // Use timeout - if we don't get response in 10 seconds, assume success and continue
      // Any errors would have been returned within 10 seconds
      SyncLocalFilesResponse? partialResp;
      try {
        partialResp = await syncLocalFiles(batchFiles).timeout(
          const Duration(seconds: 10),
          onTimeout: () {
            debugPrint("FlashPageSync: Upload timeout after 10s, assuming success and continuing");
            return SyncLocalFilesResponse(newConversationIds: [], updatedConversationIds: []);
          },
        );
      } catch (e) {
        debugPrint("FlashPageSync: Upload error: $e");
        // On error, keep files in pending list for retry
        return {'response': null, 'paths': <String>[]};
      }

      // Delete files and remove from pending list after upload (success or timeout)
      for (final filePath in validPaths) {
        try {
          await File(filePath).delete();
          _removePendingFile(filePath);
        } catch (e) {
          debugPrint("FlashPageSync: Failed to delete file $filePath: $e");
        }
      }

      return {'response': partialResp, 'paths': validPaths};
    } catch (e) {
      debugPrint("FlashPageSync: Failed to upload batch: $e");
      // Files stay in pending list for next upload cycle
      return {'response': null, 'paths': <String>[]};
    }
  }

  Future<SyncLocalFilesResponse?> _syncWal(Wal wal, IWalSyncProgressListener? progress) async {
    if (_device == null) return null;

    var resp = SyncLocalFilesResponse(newConversationIds: [], updatedConversationIds: []);
    String deviceId = _device!.id;

    try {
      var connection = await ServiceManager.instance().device.ensureConnection(deviceId);
      if (connection == null) {
        debugPrint("FlashPageSync: Could not get connection");
        return null;
      }

      final limitlessConnection = connection as LimitlessDeviceConnection;
      limitlessConnection.clearBuffer();
      await limitlessConnection.enableBatchMode();
      debugPrint("FlashPageSync: Batch mode enabled");

      // Mark as syncing (pendant → phone)
      _isSyncing = true;
      listener.onWalUpdated();

      int totalPages = wal.storageTotalBytes - wal.storageOffset + 1;
      int emptyExtractions = 0;
      const maxEmptyExtractions = 60; // 30 seconds of no data = done
      int? lastProcessedIndex; // Track actual flash page index for ACK

      // Accumulate frames and persist to disk
      List<List<int>> accumulatedFrames = [];
      int? batchMinTimestamp;
      DateTime lastSaveTime = DateTime.now();
      int filesSaved = 0;

      bool syncComplete = false;

      // Start background upload after first few files are saved
      bool uploadStarted = false;
      Future<SyncLocalFilesResponse>? backgroundUpload;

      while (!syncComplete) {
        final pageData = limitlessConnection.extractFramesWithSessionInfo();
        bool shouldSave = false;

        // Frames to carry over after save (for session-start pages)
        List<List<int>>? pendingFrames;
        int? pendingTimestamp;

        if (pageData != null) {
          emptyExtractions = 0;

          final opusFrames = pageData['opus_frames'] as List<List<int>>? ?? [];
          final timestampMs = pageData['timestamp_ms'] as int? ?? DateTime.now().millisecondsSinceEpoch;
          final maxIndex = pageData['max_index'] as int?;

          // Track the highest flash page index we've processed for ACK
          if (maxIndex != null && (lastProcessedIndex == null || maxIndex > lastProcessedIndex)) {
            lastProcessedIndex = maxIndex;
          }

          if (opusFrames.isNotEmpty) {
            // If new timestamp is >2 min different, save current batch first
            // This prevents mixing recordings from different sessions (e.g., yesterday + today)
            const sessionGapThresholdMs = 120000;
            if (batchMinTimestamp != null && accumulatedFrames.isNotEmpty) {
              final gap = (timestampMs - batchMinTimestamp).abs();
              if (gap > sessionGapThresholdMs) {
                shouldSave = true;
                pendingFrames = opusFrames;
                pendingTimestamp = timestampMs;
              }
            }

            // If not saving yet, accumulate frames normally
            if (!shouldSave) {
              if (batchMinTimestamp == null || timestampMs < batchMinTimestamp) {
                batchMinTimestamp = timestampMs;
              }
              accumulatedFrames.addAll(opusFrames);
            }
          }
        } else {
          emptyExtractions++;
        }

        // If 60 seconds elapsed - save batch to disk
        if (!shouldSave && accumulatedFrames.isNotEmpty) {
          if (DateTime.now().difference(lastSaveTime) >= _persistBatchDuration) {
            shouldSave = true;
          }
        }

        // Save batch to local file (upload timer will pick it up)
        if (shouldSave && accumulatedFrames.isNotEmpty) {
          final filePath = await _saveBatchToFile(
            accumulatedFrames,
            batchMinTimestamp ?? DateTime.now().millisecondsSinceEpoch,
          );

          if (filePath != null) {
            filesSaved++;
            debugPrint(
                "FlashPageSync: Saved batch #$filesSaved to disk (${accumulatedFrames.length} frames, ts=$batchMinTimestamp)");
            progress?.onWalSyncedProgress((filesSaved / (totalPages / 50)).clamp(0.0, 0.8));

            // Send incremental ACK - device can clear pages up to this point
            if (lastProcessedIndex != null) {
              try {
                await limitlessConnection.acknowledgeProcessedData(lastProcessedIndex);
                debugPrint("FlashPageSync: Incremental ACK sent for page $lastProcessedIndex");
              } catch (e) {
                debugPrint("FlashPageSync: Incremental ACK failed: $e");
              }
            }

            // Start background upload after first 4 files saved
            if (!uploadStarted && filesSaved >= 4) {
              uploadStarted = true;
              _isUploading = true;
              listener.onWalUpdated();
              debugPrint("FlashPageSync: Starting background upload while syncing continues");
              backgroundUpload = _uploadAllPendingFilesSequential(continuous: true);
            }
          }

          accumulatedFrames.clear();
          batchMinTimestamp = null;
          lastSaveTime = DateTime.now();

          // Carry over pending frames from new session/gap
          if (pendingFrames != null && pendingFrames.isNotEmpty) {
            accumulatedFrames.addAll(pendingFrames);
            batchMinTimestamp = pendingTimestamp;
          }
        }

        if (emptyExtractions >= maxEmptyExtractions) {
          debugPrint("FlashPageSync: No more data from device");
          syncComplete = true;
        }

        await Future.delayed(const Duration(milliseconds: 500));
      }

      // Save remaining frames
      if (accumulatedFrames.isNotEmpty) {
        final filePath = await _saveBatchToFile(
          accumulatedFrames,
          batchMinTimestamp ?? DateTime.now().millisecondsSinceEpoch,
        );
        if (filePath != null) {
          filesSaved++;
          debugPrint("FlashPageSync: Saved final batch #$filesSaved to disk");

          // Send final ACK for remaining pages - use actual highest index processed
          if (lastProcessedIndex != null) {
            try {
              await limitlessConnection.acknowledgeProcessedData(lastProcessedIndex);
              debugPrint("FlashPageSync: Final ACK sent for page $lastProcessedIndex");
            } catch (e) {
              debugPrint("FlashPageSync: Final ACK failed: $e");
            }
          }
        }
      }

      // Syncing from pendant complete
      _isSyncing = false;
      listener.onWalUpdated();

      // Send one final ACK if we haven't already (in case last batch wasn't saved)
      if (lastProcessedIndex != null) {
        try {
          await limitlessConnection.acknowledgeProcessedData(lastProcessedIndex);
          debugPrint("FlashPageSync: Sent final ACK for index $lastProcessedIndex before switching to real-time");
        } catch (e) {
          debugPrint("FlashPageSync: Final cleanup ACK failed: $e");
        }
      }

      // Switch back to real-time mode
      await limitlessConnection.enableRealTimeMode();

      // Wait for background upload to complete if it was started
      if (backgroundUpload != null) {
        debugPrint("FlashPageSync: Waiting for background upload to complete");
        final uploadResult = await backgroundUpload;
        resp.newConversationIds.addAll(uploadResult.newConversationIds);
        resp.updatedConversationIds.addAll(uploadResult.updatedConversationIds);
      }

      // Upload any remaining files that weren't picked up by background upload
      final remainingFiles = _getPendingFiles();
      if (remainingFiles.isNotEmpty) {
        if (!uploadStarted) {
          _isUploading = true;
          listener.onWalUpdated();
        }
        debugPrint("FlashPageSync: Uploading ${remainingFiles.length} remaining files");
        final uploadResult = await _uploadAllPendingFilesSequential();
        resp.newConversationIds.addAll(uploadResult.newConversationIds);
        resp.updatedConversationIds.addAll(uploadResult.updatedConversationIds);
      }

      _isUploading = false;
      listener.onWalUpdated();

      debugPrint("FlashPageSync: Completed. $filesSaved files saved, uploads processed");
      progress?.onWalSyncedProgress(1.0);
    } catch (e) {
      debugPrint("FlashPageSync: Error: $e");
      _isSyncing = false;
      _isUploading = false;
      listener.onWalUpdated();
      try {
        await _enableRealTimeMode(deviceId);
      } catch (_) {}
    }

    return resp;
  }

  /// Save a batch of frames to a local file, returns file path or null on error
  /// Also tracks the file in SharedPreferences for recovery if app crashes
  Future<String?> _saveBatchToFile(List<List<int>> frames, int timestampMs) async {
    if (frames.isEmpty) return null;

    try {
      final random = DateTime.now().microsecondsSinceEpoch % 10000;
      final tempDir = await getApplicationDocumentsDirectory();
      final fileName = 'audio_limitless_opus_16000_1_fs320_r${random}_$timestampMs.bin';
      final filePath = '${tempDir.path}/$fileName';

      final file = File(filePath);
      final sink = file.openWrite();
      for (final frame in frames) {
        sink.add([
          frame.length & 0xFF,
          (frame.length >> 8) & 0xFF,
          (frame.length >> 16) & 0xFF,
          (frame.length >> 24) & 0xFF,
        ]);
        sink.add(frame);
      }
      await sink.close();

      // Track file for recovery if app crashes before upload
      _addPendingFile(filePath);

      return filePath;
    } catch (e) {
      debugPrint("FlashPageSync: Save batch error: $e");
      return null;
    }
  }

  /// Extract timestamp from filename for sorting
  /// Filename format: audio_limitless_opus_16000_1_fs320_r{random}_{timestamp}.bin
  int _extractTimestampFromFilename(String filePath) {
    try {
      final fileName = filePath.split('/').last;
      final parts = fileName.split('_');
      if (parts.isNotEmpty) {
        final lastPart = parts.last.replaceAll('.bin', '');
        return int.tryParse(lastPart) ?? 0;
      }
    } catch (e) {
      debugPrint("FlashPageSync: Failed to extract timestamp from $filePath: $e");
    }
    return 0;
  }

  void setDevice(BtDevice? device) async {
    _device = device;
    if (device != null && device.type == DeviceType.limitless) {
      _wals = await _getMissingWals();
    } else {
      _wals = [];
    }
    listener.onWalUpdated();
  }

  Future<void> deleteAllSyncedWals() async {
    final syncedWals = _wals.where((w) => w.status == WalStatus.synced).toList();
    for (final wal in syncedWals) {
      await deleteWal(wal);
    }
  }
}

class LocalWalSync implements IWalSync {
  List<Wal> _wals = const [];

  List<List<int>> _frames = [];
  List<bool> _frameSynced = []; // Boolean array matching _frames size

  Timer? _chunkingTimer;
  Timer? _flushingTimer;

  IWalSyncListener listener;

  int _framesPerSecond = 100;
  BleAudioCodec _codec = BleAudioCodec.opus;
  String? _deviceId;
  String? _deviceModel;

  LocalWalSync(this.listener);

  @override
  void start() {
    _initializeWals();
    _chunkingTimer = Timer.periodic(const Duration(seconds: chunkSizeInSeconds + newFrameSyncDelaySeconds), (t) async {
      await _chunk();
    });
    _flushingTimer =
        Timer.periodic(const Duration(seconds: flushIntervalInSeconds + newFrameSyncDelaySeconds), (t) async {
      await _flush();
    });
  }

  Future<void> _initializeWals() async {
    await WalFileManager.init();
    _wals = await WalFileManager.loadWals();
    debugPrint("wal service start: ${_wals.length}");
    listener.onWalUpdated();
  }

  @override
  Future stop() async {
    _chunkingTimer?.cancel();
    _flushingTimer?.cancel();

    await _chunk();
    await _flush();

    _frames = [];
    _frameSynced = [];
  }

  Future onAudioCodecChanged(BleAudioCodec codec) async {
    if (codec.getFramesPerSecond() == _framesPerSecond && codec == _codec) {
      return;
    }

    // clean
    await _chunk();
    await _flush();
    _frames = [];
    _frameSynced = [];

    // update fps
    _framesPerSecond = codec.getFramesPerSecond();
    _codec = codec;
  }

  void setDeviceInfo(String? deviceId, String? deviceModel) {
    _deviceId = deviceId;
    _deviceModel = deviceModel;
  }

  Future _chunk() async {
    if (_frames.isEmpty) {
      debugPrint("Frames are empty");
      return;
    }

    var lossesThreshold = 10 * _framesPerSecond; // 10s
    var timerEnd = DateTime.now().millisecondsSinceEpoch ~/ 1000 - newFrameSyncDelaySeconds;
    var pivot = _frames.length - newFrameSyncDelaySeconds * _framesPerSecond;
    if (pivot <= 0) {
      return;
    }

    var high = pivot;
    var low = 0;
    var chunk = _frames.sublist(low, high);
    var timerStart = timerEnd - (high - low) ~/ _framesPerSecond;
    var chunkFrameCount = high - low;

    bool shouldStored = SharedPreferencesUtil().unlimitedLocalStorageEnabled;
    if (!shouldStored) {
      // Checking losses threshold
      bool synced = true;
      var losses = 0;
      for (var i = low; i < high; i++) {
        if (!_frameSynced[i]) {
          losses++;
          if (losses >= lossesThreshold) {
            synced = false;
            break;
          }
        }
      }

      shouldStored = (synced == false);
    }

    if (shouldStored) {
      // track the synced offset
      int syncedOffset = 0;
      for (var i = low; i < high; i++) {
        if (_frameSynced[i]) {
          syncedOffset++;
        } else {
          break;
        }
      }
      debugPrint("${low} - ${high} - ${syncedOffset} - ${chunkFrameCount} - ${_framesPerSecond}");

      Wal wal;
      var walIdx =
          _wals.indexWhere((w) => w.timerStart == timerStart && w.device == (_deviceId ?? "omi") && w.codec == _codec);
      if (walIdx < 0) {
        wal = Wal(
          codec: _codec,
          timerStart: timerStart,
          data: chunk,
          storage: WalStorage.mem,
          status: syncedOffset == chunkFrameCount ? WalStatus.synced : WalStatus.miss,
          device: _deviceId ?? "omi",
          deviceModel: _deviceModel ?? "Omi",
          seconds: chunkFrameCount ~/ _framesPerSecond,
          totalFrames: chunkFrameCount,
          syncedFrameOffset: syncedOffset,
        );
        _wals.add(wal);
      } else {
        wal = _wals[walIdx];
        wal.data.addAll(chunk);
        wal.storage = WalStorage.mem;
        wal.totalFrames = chunkFrameCount;
        wal.syncedFrameOffset = syncedOffset;
        wal.status = syncedOffset == chunkFrameCount ? WalStatus.synced : WalStatus.miss;
        _wals[walIdx] = wal;
      }

      if (wal.status == WalStatus.synced) {
        listener.onWalSynced(wal);
      }
      listener.onWalUpdated();
    }

    debugPrint("_chunk wals ${_wals.length}");

    // clean
    _frames.removeRange(0, pivot);
    _frameSynced.removeRange(0, pivot);
  }

  Future _flush() async {
    debugPrint("_flushing");
    for (var i = 0; i < _wals.length; i++) {
      final wal = _wals[i];

      if (wal.storage == WalStorage.mem) {
        String? filePath = await Wal.getFilePath(wal.getFileName());
        if (filePath == null) {
          throw Exception('Flushing to storage failed. Cannot get file path.');
        }

        List<int> data = [];
        for (int i = 0; i < wal.data.length; i++) {
          var frame = wal.data[i].sublist(3);

          // Format: <length>|<data> ; bytes: 4 | n
          final byteFrame = ByteData(frame.length);
          for (int i = 0; i < frame.length; i++) {
            byteFrame.setUint8(i, frame[i]);
          }
          data.addAll(Uint32List.fromList([frame.length]).buffer.asUint8List());
          data.addAll(byteFrame.buffer.asUint8List());
        }
        final file = File(filePath);
        await file.writeAsBytes(data);
        wal.filePath = wal.getFileName(); // Store only filename, not full path
        wal.storage = WalStorage.disk;

        debugPrint("_flush file ${wal.filePath}");

        _wals[i] = wal;
      }
    }

    await _saveWalsToFile();
  }

  Future<void> _saveWalsToFile() async {
    debugPrint('Saving WALs to file');
    await WalFileManager.saveWals(_wals);
  }

  Future<bool> _deleteWal(Wal wal) async {
    if (wal.filePath != null && wal.filePath!.isNotEmpty) {
      try {
        final fullPath = await Wal.getFilePath(wal.filePath);
        if (fullPath != null) {
          final file = File(fullPath);
          if (file.existsSync()) {
            await file.delete();
          }
        }
      } catch (e) {
        debugPrint(e.toString());
        return false;
      }
    }

    _wals.removeWhere((w) => w.id == wal.id);
    return true;
  }

  @override
  Future deleteWal(Wal wal) async {
    await _deleteWal(wal);
    listener.onWalUpdated();
  }

  @override
  Future<List<Wal>> getMissingWals() async {
    return _wals.where((w) => w.status == WalStatus.miss).toList();
  }

  Future<List<Wal>> getAllWals() async {
    return List.from(_wals);
  }

  Future<void> deleteAllSyncedWals() async {
    final syncedWals = _wals.where((w) => w.status == WalStatus.synced).toList();
    for (final wal in syncedWals) {
      await _deleteWal(wal);
    }
    await _saveWalsToFile();
    listener.onWalUpdated();
  }

  void onByteStream(List<int> value) async {
    _frames.add(value);
    _frameSynced.add(false); // Initially not synced
  }

  void onBytesSync(List<int> value) {
    // Find the frame index that matches this value by comparing the first 3 bytes
    for (int i = _frames.length - 1; i >= 0; i--) {
      if (_frames[i].length >= 3 &&
          _frames[i][0] == value[0] &&
          _frames[i][1] == value[1] &&
          _frames[i][2] == value[2]) {
        _frameSynced[i] = true;
        break;
      }
    }
  }

  @override
  Future<SyncLocalFilesResponse?> syncAll({IWalSyncProgressListener? progress}) async {
    await _flush();

    var wals = _wals.where((w) => w.status == WalStatus.miss && w.storage == WalStorage.disk).toList();
    if (wals.isEmpty) {
      debugPrint("All synced!");
      return null;
    }

    // Empty resp
    var resp = SyncLocalFilesResponse(newConversationIds: [], updatedConversationIds: []);

    var steps = 3;
    for (var i = wals.length - 1; i >= 0; i -= steps) {
      var right = i;
      var left = right - steps;
      if (left < 0) {
        left = 0;
      }

      List<File> files = [];
      for (var j = left; j <= right; j++) {
        var wal = wals[j];
        debugPrint("sync id ${wal.id} ${wal.timerStart}");
        if (wal.filePath == null) {
          debugPrint("file path is not found. wal id ${wal.id}");
          wal.status = WalStatus.corrupted;
          continue;
        }

        final fullPath = await Wal.getFilePath(wal.filePath);
        debugPrint("sync wal: ${wal.id} file: $fullPath");

        try {
          if (fullPath == null) {
            debugPrint("could not construct file path for wal id ${wal.id}");
            wal.status = WalStatus.corrupted;
            continue;
          }

          File file = File(fullPath);
          if (!file.existsSync()) {
            debugPrint("file $fullPath does not exist");
            wal.status = WalStatus.corrupted;
            continue;
          }
          files.add(file);
          wal.isSyncing = true;
        } catch (e) {
          wal.status = WalStatus.corrupted;
          debugPrint(e.toString());
        }
      }

      if (files.isEmpty) {
        debugPrint("Files are empty");
        continue;
      }

      // Progress
      progress?.onWalSyncedProgress((left).toDouble() / wals.length);

      // Sync
      listener.onWalUpdated();
      try {
        var partialRes = await syncLocalFiles(files);

        // Ensure unique
        resp.newConversationIds
            .addAll(partialRes.newConversationIds.where((id) => !resp.newConversationIds.contains(id)));
        resp.updatedConversationIds.addAll(partialRes.updatedConversationIds
            .where((id) => !resp.updatedConversationIds.contains(id) && !resp.newConversationIds.contains(id)));

        // Success - update status to synced
        for (var j = left; j <= right; j++) {
          if (j < wals.length) {
            var wal = wals[j];
            wals[j].status = WalStatus.synced; // ref to _wals[]
            wals[j].isSyncing = false;
            wals[j].syncStartedAt = null;
            wals[j].syncEtaSeconds = null;

            // Send
            listener.onWalSynced(wal);
          }
        }
      } catch (e) {
        debugPrint('Local WAL sync failed: $e');
        // Reset syncing state for failed WALs
        for (var j = left; j <= right; j++) {
          if (j < wals.length) {
            wals[j].isSyncing = false;
            wals[j].syncStartedAt = null;
            wals[j].syncEtaSeconds = null;
          }
        }
        rethrow;
      }

      await _saveWalsToFile();
      listener.onWalUpdated();
    }

    // Progress
    progress?.onWalSyncedProgress(1.0);
    return resp;
  }

  @override
  Future<SyncLocalFilesResponse?> syncWal({required Wal wal, IWalSyncProgressListener? progress}) async {
    await _flush();

    var walToSync = _wals.where((w) => w == wal).toList().first;

    // Empty resp
    var resp = SyncLocalFilesResponse(newConversationIds: [], updatedConversationIds: []);

    late File walFile;
    if (wal.filePath == null) {
      debugPrint("file path is not found. wal id ${wal.id}");
      wal.status = WalStatus.corrupted;
    }
    try {
      final fullPath = await Wal.getFilePath(wal.filePath);
      if (fullPath == null) {
        debugPrint("could not construct file path for wal id ${wal.id}");
        wal.status = WalStatus.corrupted;
      } else {
        File file = File(fullPath);
        if (!file.existsSync()) {
          debugPrint("file $fullPath does not exist");
          wal.status = WalStatus.corrupted;
        } else {
          walFile = file;
          wal.isSyncing = true;
        }
      }
    } catch (e) {
      wal.status = WalStatus.corrupted;
      debugPrint(e.toString());
    }

    // Sync
    listener.onWalUpdated();
    try {
      var partialRes = await syncLocalFiles([walFile]);

      // Ensure unique
      resp.newConversationIds
          .addAll(partialRes.newConversationIds.where((id) => !resp.newConversationIds.contains(id)));
      resp.updatedConversationIds.addAll(partialRes.updatedConversationIds
          .where((id) => !resp.updatedConversationIds.contains(id) && !resp.newConversationIds.contains(id)));

      // Success - update status to synced
      walToSync.status = WalStatus.synced; // ref to _wals[]
      walToSync.isSyncing = false;
      walToSync.syncStartedAt = null;
      walToSync.syncEtaSeconds = null;

      // Send
      listener.onWalSynced(wal);
    } catch (e) {
      debugPrint('Single WAL sync failed: $e');
      // Reset syncing state for failed WAL
      walToSync.isSyncing = false;
      walToSync.syncStartedAt = null;
      walToSync.syncEtaSeconds = null;
      rethrow;
    }

    await _saveWalsToFile();
    listener.onWalUpdated();

    progress?.onWalSyncedProgress(1.0);
    return resp;
  }
}

class WalSyncs implements IWalSync {
  late LocalWalSync _phoneSync;
  LocalWalSync get phone => _phoneSync;

  late SDCardWalSync _sdcardSync;
  SDCardWalSync get sdcard => _sdcardSync;

  late FlashPageWalSync _flashPageSync;
  FlashPageWalSync get flashPage => _flashPageSync;

  IWalSyncListener listener;

  WalSyncs(this.listener) {
    _phoneSync = LocalWalSync(listener);
    _sdcardSync = SDCardWalSync(listener);
    _flashPageSync = FlashPageWalSync(listener);
  }

  @override
  Future deleteWal(Wal wal) async {
    await _phoneSync.deleteWal(wal);
    await _sdcardSync.deleteWal(wal);
    await _flashPageSync.deleteWal(wal);
  }

  @override
  Future<List<Wal>> getMissingWals() async {
    List<Wal> wals = [];
    wals.addAll(await _sdcardSync.getMissingWals());
    wals.addAll(await _phoneSync.getMissingWals());
    wals.addAll(await _flashPageSync.getMissingWals());
    return wals;
  }

  Future<List<Wal>> getAllWals() async {
    List<Wal> wals = [];
    wals.addAll(await _sdcardSync.getMissingWals());
    wals.addAll(await _phoneSync.getAllWals());
    wals.addAll(await _flashPageSync.getMissingWals());
    return wals;
  }

  Future<WalStats> getWalStats() async {
    final allWals = await getAllWals();
    int phoneFiles = 0;
    int sdcardFiles = 0;
    int limitlessFiles = 0;
    int phoneSize = 0;
    int sdcardSize = 0;
    int syncedFiles = 0;
    int missedFiles = 0;

    for (final wal in allWals) {
      if (wal.storage == WalStorage.sdcard) {
        sdcardFiles++;
        sdcardSize += _estimateWalSize(wal);
      } else if (wal.storage == WalStorage.flashPage) {
        limitlessFiles++;
      } else {
        phoneFiles++;
        phoneSize += _estimateWalSize(wal);
      }

      if (wal.status == WalStatus.synced) {
        syncedFiles++;
      } else if (wal.status == WalStatus.miss) {
        missedFiles++;
      }
    }

    return WalStats(
      totalFiles: allWals.length,
      phoneFiles: phoneFiles,
      sdcardFiles: sdcardFiles,
      limitlessFiles: limitlessFiles,
      phoneSize: phoneSize,
      sdcardSize: sdcardSize,
      syncedFiles: syncedFiles,
      missedFiles: missedFiles,
    );
  }

  int _estimateWalSize(Wal wal) {
    // Estimate size based on codec, sample rate, channels, and duration
    int bytesPerSecond;
    switch (wal.codec) {
      case BleAudioCodec.opusFS320:
        bytesPerSecond = 16000;
      case BleAudioCodec.opus:
        bytesPerSecond = 8000;
        break;
      case BleAudioCodec.pcm16:
        bytesPerSecond = wal.sampleRate * 2 * wal.channel; // 16-bit samples
        break;
      case BleAudioCodec.pcm8:
        bytesPerSecond = wal.sampleRate * 1 * wal.channel; // 8-bit samples
        break;
      default:
        bytesPerSecond = 8000;
    }
    return bytesPerSecond * wal.seconds;
  }

  Future<void> deleteAllSyncedWals() async {
    await _phoneSync.deleteAllSyncedWals();
    await _sdcardSync.deleteAllSyncedWals();
    await _flashPageSync.deleteAllSyncedWals();
  }

  @override
  void start() {
    _phoneSync.start();
    _sdcardSync.start();
    _flashPageSync.start();
  }

  @override
  Future stop() async {
    await _phoneSync.stop();
    await _sdcardSync.stop();
    await _flashPageSync.stop();
  }

  @override
  Future<SyncLocalFilesResponse?> syncAll({IWalSyncProgressListener? progress}) async {
    var resp = SyncLocalFilesResponse(newConversationIds: [], updatedConversationIds: []);

    // sdcard
    var partialRes = await _sdcardSync.syncAll(progress: progress);
    if (partialRes != null) {
      resp.newConversationIds
          .addAll(partialRes.newConversationIds.where((id) => !resp.newConversationIds.contains(id)));
      resp.updatedConversationIds.addAll(partialRes.updatedConversationIds
          .where((id) => !resp.updatedConversationIds.contains(id) && !resp.newConversationIds.contains(id)));
    }

    // phone
    partialRes = await _phoneSync.syncAll(progress: progress);
    if (partialRes != null) {
      resp.newConversationIds
          .addAll(partialRes.newConversationIds.where((id) => !resp.newConversationIds.contains(id)));
      resp.updatedConversationIds.addAll(partialRes.updatedConversationIds
          .where((id) => !resp.updatedConversationIds.contains(id) && !resp.newConversationIds.contains(id)));
    }

    // flash pages (Limitless)
    partialRes = await _flashPageSync.syncAll(progress: progress);
    if (partialRes != null) {
      resp.newConversationIds
          .addAll(partialRes.newConversationIds.where((id) => !resp.newConversationIds.contains(id)));
      resp.updatedConversationIds.addAll(partialRes.updatedConversationIds
          .where((id) => !resp.updatedConversationIds.contains(id) && !resp.newConversationIds.contains(id)));
    }

    return resp;
  }

  @override
  Future<SyncLocalFilesResponse?> syncWal({required Wal wal, IWalSyncProgressListener? progress}) {
    if (wal.storage == WalStorage.sdcard) {
      return _sdcardSync.syncWal(wal: wal, progress: progress);
    } else if (wal.storage == WalStorage.flashPage) {
      return _flashPageSync.syncWal(wal: wal, progress: progress);
    } else {
      return _phoneSync.syncWal(wal: wal, progress: progress);
    }
  }
}

class WalService implements IWalService, IWalSyncListener {
  final Map<Object, IWalServiceListener> _subscriptions = {};
  WalServiceStatus _status = WalServiceStatus.init;
  WalServiceStatus get status => _status;

  late WalSyncs _syncs;
  WalSyncs get syncs => _syncs;

  WalService() {
    _syncs = WalSyncs(this);
  }

  @override
  void subscribe(IWalServiceListener subscription, Object context) {
    _subscriptions.remove(context.hashCode);
    _subscriptions.putIfAbsent(context.hashCode, () => subscription);

    // retains
    subscription.onStatusChanged(_status);
  }

  @override
  void unsubscribe(Object context) {
    _subscriptions.remove(context.hashCode);
  }

  @override
  void start() {
    _syncs.start();
    _status = WalServiceStatus.ready;
  }

  @override
  Future stop() async {
    await _syncs.stop();

    _status = WalServiceStatus.stop;
    _onStatusChanged(_status);
    _subscriptions.clear();
  }

  void _onStatusChanged(WalServiceStatus status) {
    for (var s in _subscriptions.values) {
      s.onStatusChanged(status);
    }
  }

  @override
  WalSyncs getSyncs() {
    return _syncs;
  }

  @override
  void onWalUpdated() {
    for (var s in _subscriptions.values) {
      s.onWalUpdated();
    }
  }

  @override
  void onWalSynced(Wal wal, {ServerConversation? conversation}) {
    for (var s in _subscriptions.values) {
      s.onWalSynced(wal, conversation: conversation);
    }
  }
}
>>>>>>> c2056d15
<|MERGE_RESOLUTION|>--- conflicted
+++ resolved
@@ -1,4 +1,3 @@
-<<<<<<< HEAD
 /// WAL (Write-Ahead Log) Service for managing audio recordings
 /// 
 /// This barrel file exports all WAL-related types and services.
@@ -22,2019 +21,4 @@
 export 'wals/sdcard_wal_sync.dart';
 export 'wals/flash_page_wal_sync.dart';
 export 'wals/wal_syncs.dart';
-export 'wals/wal_service.dart';
-=======
-import 'dart:async';
-import 'dart:io';
-import 'dart:typed_data';
-
-import 'package:flutter/foundation.dart';
-import 'package:omi/backend/http/api/conversations.dart';
-import 'package:omi/backend/preferences.dart';
-import 'package:omi/backend/schema/bt_device/bt_device.dart';
-import 'package:omi/backend/schema/conversation.dart';
-import 'package:omi/services/devices/limitless_connection.dart';
-import 'package:omi/services/services.dart';
-import 'package:omi/utils/wal_file_manager.dart';
-import 'package:path_provider/path_provider.dart';
-
-const chunkSizeInSeconds = 60;
-const flushIntervalInSeconds = 90;
-const sdcardChunkSizeSecs = 60;
-const newFrameSyncDelaySeconds = 15;
-const framesPerFlashPage = 8; // Average number of Opus frames per flash page
-
-abstract class IWalSyncProgressListener {
-  void onWalSyncedProgress(double percentage); // 0..1
-}
-
-abstract class IWalServiceListener extends IWalSyncListener {
-  void onStatusChanged(WalServiceStatus status);
-}
-
-abstract class IWalSyncListener {
-  void onWalUpdated();
-  void onWalSynced(Wal wal, {ServerConversation? conversation});
-}
-
-abstract class IWalSync {
-  Future<List<Wal>> getMissingWals();
-  Future deleteWal(Wal wal);
-  Future<SyncLocalFilesResponse?> syncAll({IWalSyncProgressListener? progress});
-  Future<SyncLocalFilesResponse?> syncWal({required Wal wal, IWalSyncProgressListener? progress});
-
-  void start();
-  Future stop();
-}
-
-abstract class IWalService {
-  void start();
-  Future stop();
-
-  void subscribe(IWalServiceListener subscription, Object context);
-  void unsubscribe(Object context);
-
-  WalSyncs getSyncs();
-}
-
-enum WalServiceStatus {
-  init,
-  ready,
-  stop,
-}
-
-enum WalStatus {
-  inProgress,
-  miss,
-  synced,
-  corrupted,
-}
-
-enum WalStorage {
-  mem,
-  disk,
-  sdcard,
-  flashPage,
-}
-
-class WalStats {
-  final int totalFiles;
-  final int phoneFiles;
-  final int sdcardFiles;
-  final int limitlessFiles;
-  final int phoneSize; // in bytes
-  final int sdcardSize; // in bytes
-  final int syncedFiles;
-  final int missedFiles;
-
-  WalStats({
-    required this.totalFiles,
-    required this.phoneFiles,
-    required this.sdcardFiles,
-    required this.limitlessFiles,
-    required this.phoneSize,
-    required this.sdcardSize,
-    required this.syncedFiles,
-    required this.missedFiles,
-  });
-
-  String get totalSizeFormatted => _formatBytes(phoneSize + sdcardSize);
-  String get phoneSizeFormatted => _formatBytes(phoneSize);
-  String get sdcardSizeFormatted => _formatBytes(sdcardSize);
-
-  String _formatBytes(int bytes) {
-    if (bytes < 1024) return '$bytes B';
-    if (bytes < 1024 * 1024) return '${(bytes / 1024).toStringAsFixed(1)} KB';
-    if (bytes < 1024 * 1024 * 1024) return '${(bytes / (1024 * 1024)).toStringAsFixed(1)} MB';
-    return '${(bytes / (1024 * 1024 * 1024)).toStringAsFixed(1)} GB';
-  }
-}
-
-class Wal {
-  int timerStart; // in seconds
-  BleAudioCodec codec;
-  int channel;
-  int sampleRate;
-  int seconds;
-  String device;
-  String? deviceModel;
-
-  WalStatus status;
-  WalStorage storage;
-
-  String? filePath;
-  List<List<int>> data = [];
-  int storageOffset = 0;
-  int storageTotalBytes = 0;
-  int fileNum = 1;
-
-  bool isSyncing = false;
-  DateTime? syncStartedAt;
-  int? syncEtaSeconds;
-
-  int frameSize = 160;
-
-  int totalFrames = 0; // Total frames in this WAL
-  int syncedFrameOffset = 0; // How many frames from start are synced (continuous)
-
-  String get id => '${device}_$timerStart';
-
-  Wal(
-      {required this.timerStart,
-      required this.codec,
-      required this.seconds,
-      this.sampleRate = 16000,
-      this.channel = 1,
-      this.status = WalStatus.inProgress,
-      this.storage = WalStorage.mem,
-      this.filePath,
-      this.device = "phone",
-      this.deviceModel,
-      this.storageOffset = 0,
-      this.storageTotalBytes = 0,
-      this.fileNum = 1,
-      this.data = const [],
-      this.totalFrames = 0,
-      this.syncedFrameOffset = 0}) {
-    frameSize = codec.getFrameSize();
-  }
-
-  factory Wal.fromJson(Map<String, dynamic> json) {
-    return Wal(
-      timerStart: json['timer_start'],
-      codec: mapNameToCodec(json['codec']),
-      channel: json['channel'] ?? 1,
-      sampleRate: json['sample_rate'] ?? 16000,
-      status: WalStatus.values.asNameMap()[json['status']] ?? WalStatus.inProgress,
-      storage: WalStorage.values.asNameMap()[json['storage']] ?? WalStorage.mem,
-      filePath: json['file_path'],
-      seconds: json['seconds'] ?? chunkSizeInSeconds,
-      device: json['device'] ?? "phone",
-      deviceModel: json['device_model'],
-      storageOffset: json['storage_offset'] ?? 0,
-      storageTotalBytes: json['storage_total_bytes'] ?? 0,
-      fileNum: json['file_num'] ?? 1,
-      totalFrames: json['total_frames'] ?? 0,
-      syncedFrameOffset: json['synced_frame_offset'] ?? 0,
-    );
-  }
-
-  Map<String, dynamic> toJson() {
-    return {
-      'timer_start': timerStart,
-      'codec': codec.toString(),
-      'channel': channel,
-      'sample_rate': sampleRate,
-      'status': status.name,
-      'storage': storage.name,
-      'file_path': filePath,
-      'seconds': seconds,
-      'device': device,
-      'device_model': deviceModel,
-      'storage_offset': storageOffset,
-      'storage_total_bytes': storageTotalBytes,
-      'file_num': fileNum,
-      'total_frames': totalFrames,
-      'synced_frame_offset': syncedFrameOffset,
-    };
-  }
-
-  static List<Wal> fromJsonList(List<dynamic> jsonList) => jsonList.map((e) => Wal.fromJson(e)).toList();
-
-  getFileName() {
-    return "audio_${device.replaceAll(RegExp(r'[^a-zA-Z0-9]'), "").toLowerCase()}_${codec}_${sampleRate}_${channel}_fs${frameSize}_${timerStart}.bin";
-  }
-
-  getFileNameByTimeStarts(int timestarts) {
-    return "audio_${device.replaceAll(RegExp(r'[^a-zA-Z0-9]'), "").toLowerCase()}_${codec}_${sampleRate}_${channel}_fs${frameSize}_${timestarts}.bin";
-  }
-
-  /// Get the full file path, handling both old full paths and new filename-only storage
-  static Future<String?> getFilePath(String? pathOrName) async {
-    if (pathOrName == null || pathOrName.isEmpty) {
-      return null;
-    }
-
-    final directory = await getApplicationDocumentsDirectory();
-    if (pathOrName.contains('/')) {
-      final filename = pathOrName.split('/').last;
-      return '${directory.path}/$filename';
-    }
-    return '${directory.path}/$pathOrName';
-  }
-}
-
-class SDCardWalSync implements IWalSync {
-  List<Wal> _wals = const [];
-  BtDevice? _device;
-
-  StreamSubscription? _storageStream;
-
-  IWalSyncListener listener;
-
-  SDCardWalSync(this.listener);
-
-  Future<BleAudioCodec> _getAudioCodec(String deviceId) async {
-    var connection = await ServiceManager.instance().device.ensureConnection(deviceId);
-    if (connection == null) {
-      return BleAudioCodec.pcm8;
-    }
-    return connection.getAudioCodec();
-  }
-
-  Future<List<int>> _getStorageList(String deviceId) async {
-    var connection = await ServiceManager.instance().device.ensureConnection(deviceId);
-    if (connection == null) {
-      return [];
-    }
-    return connection.getStorageList();
-  }
-
-  @override
-  Future deleteWal(Wal wal) async {
-    _wals.removeWhere((w) => w.id == wal.id);
-
-    if (_device != null) {
-      await _writeToStorage(_device!.id, wal.fileNum, 1, 0);
-    }
-
-    listener.onWalUpdated();
-  }
-
-  Future<List<Wal>> _getMissingWals() async {
-    final device = _device;
-    if (device == null) {
-      return [];
-    }
-    String deviceId = device.id;
-    List<Wal> wals = [];
-    var storageFiles = await _getStorageList(deviceId);
-    if (storageFiles.isEmpty) {
-      return [];
-    }
-    var totalBytes = storageFiles[0];
-    if (totalBytes <= 0) {
-      return [];
-    }
-    var storageOffset = storageFiles.length < 2 ? 0 : storageFiles[1];
-    if (storageOffset > totalBytes) {
-      // bad state?
-      debugPrint("SDCard bad state, offset > total");
-      storageOffset = 0;
-    }
-
-    //> 10s
-    BleAudioCodec codec = await _getAudioCodec(deviceId);
-    if (totalBytes - storageOffset > 10 * codec.getFramesLengthInBytes() * codec.getFramesPerSecond()) {
-      var seconds = ((totalBytes - storageOffset) / codec.getFramesLengthInBytes()) ~/ codec.getFramesPerSecond();
-      var timerStart = DateTime.now().millisecondsSinceEpoch ~/ 1000 - seconds;
-
-      // Device model
-      var connection = await ServiceManager.instance().device.ensureConnection(deviceId);
-      if (connection == null) {
-        debugPrint("SDCard: No connection for device info");
-        return [];
-      }
-      var pd = await device.getDeviceInfo(connection);
-      String deviceModel = pd.modelNumber.isNotEmpty ? pd.modelNumber : "Omi";
-
-      wals.add(Wal(
-        codec: codec,
-        timerStart: timerStart,
-        status: WalStatus.miss,
-        storage: WalStorage.sdcard,
-        seconds: seconds,
-        storageOffset: storageOffset,
-        storageTotalBytes: totalBytes,
-        fileNum: 1,
-        device: device.id,
-        deviceModel: deviceModel,
-        totalFrames: seconds * codec.getFramesPerSecond(),
-        syncedFrameOffset: 0, // SD card WALs start unsynced
-      ));
-    }
-
-    return wals;
-  }
-
-  @override
-  Future<List<Wal>> getMissingWals() async {
-    return _wals.where((w) => w.status == WalStatus.miss && w.storage == WalStorage.sdcard).toList();
-  }
-
-  @override
-  Future start() async {
-    _wals = await _getMissingWals();
-    listener.onWalUpdated();
-  }
-
-  @override
-  Future stop() async {
-    _wals = [];
-    _storageStream?.cancel();
-  }
-
-  Future<bool> _writeToStorage(String deviceId, int numFile, int command, int offset) async {
-    var connection = await ServiceManager.instance().device.ensureConnection(deviceId);
-    if (connection == null) {
-      return Future.value(false);
-    }
-    return connection.writeToStorage(numFile, command, offset);
-  }
-
-  Future<StreamSubscription?> _getBleStorageBytesListener(
-    String deviceId, {
-    required void Function(List<int>) onStorageBytesReceived,
-  }) async {
-    var connection = await ServiceManager.instance().device.ensureConnection(deviceId);
-    if (connection == null) {
-      return Future.value(null);
-    }
-    return connection.getBleStorageBytesListener(onStorageBytesReceived: onStorageBytesReceived);
-  }
-
-  Future<File> _flushToDisk(Wal wal, List<List<int>> chunk, int timerStart) async {
-    final directory = await getApplicationDocumentsDirectory();
-    String filePath = '${directory.path}/${wal.getFileNameByTimeStarts(timerStart)}';
-    List<int> data = [];
-    for (int i = 0; i < chunk.length; i++) {
-      var frame = chunk[i];
-
-      // Format: <length>|<data> ; bytes: 4 | n
-      final byteFrame = ByteData(frame.length);
-      for (int i = 0; i < frame.length; i++) {
-        byteFrame.setUint8(i, frame[i]);
-      }
-      data.addAll(Uint32List.fromList([frame.length]).buffer.asUint8List());
-      data.addAll(byteFrame.buffer.asUint8List());
-    }
-    final file = File(filePath);
-    await file.writeAsBytes(data);
-
-    return file;
-  }
-
-  Future _readStorageBytesToFile(Wal wal, Function(File f, int offset) callback) async {
-    var deviceId = wal.device;
-    int fileNum = wal.fileNum;
-    int offset = wal.storageOffset;
-    int timerStart = wal.timerStart;
-
-    debugPrint("_readStorageBytesToFile ${offset}");
-
-    List<List<int>> bytesData = [];
-    var bytesLeft = 0;
-    var chunkSize = sdcardChunkSizeSecs * 100;
-    await _storageStream?.cancel();
-    final completer = Completer<bool>();
-    bool hasError = false;
-    bool firstDataReceived = false;
-    Timer? timeoutTimer;
-
-    _storageStream = await _getBleStorageBytesListener(deviceId, onStorageBytesReceived: (List<int> value) async {
-      if (value.isEmpty || hasError) return;
-
-      // Cancel timeout on first data
-      if (!firstDataReceived) {
-        firstDataReceived = true;
-        timeoutTimer?.cancel();
-        debugPrint('First data received, timeout cancelled');
-      }
-
-      // Process command
-      if (value.length == 1) {
-        debugPrint('returned $value');
-        if (value[0] == 0) {
-          debugPrint('good to go');
-        } else if (value[0] == 3) {
-          debugPrint('bad file size. finishing...');
-        } else if (value[0] == 4) {
-          debugPrint('file size is zero. going to next one....');
-          if (!completer.isCompleted) {
-            completer.complete(true);
-          }
-        } else if (value[0] == 100) {
-          debugPrint('end');
-          if (!completer.isCompleted) {
-            completer.complete(true);
-          }
-        } else {
-          debugPrint('Error bit returned');
-          if (!completer.isCompleted) {
-            completer.complete(true);
-          }
-        }
-        return;
-      }
-
-      // Process byte data
-      if (value.length == 83) {
-        var amount = value[3];
-        bytesData.add(value.sublist(4, 4 + amount));
-        offset += 80;
-      } else if (value.length == 440) {
-        var packageOffset = 0;
-        while (packageOffset < value.length - 1) {
-          var packageSize = value[packageOffset];
-          if (packageSize == 0) {
-            packageOffset += packageSize + 1;
-            continue;
-          }
-          if (packageOffset + 1 + packageSize >= value.length) {
-            break;
-          }
-          var frame = value.sublist(packageOffset + 1, packageOffset + 1 + packageSize);
-          bytesData.add(frame);
-          packageOffset += packageSize + 1;
-        }
-        offset += value.length;
-      }
-
-      // Chunking
-      if (bytesData.length - bytesLeft >= chunkSize) {
-        var chunk = bytesData.sublist(bytesLeft, bytesLeft + chunkSize);
-        bytesLeft += chunkSize;
-        timerStart += sdcardChunkSizeSecs;
-        try {
-          var file = await _flushToDisk(wal, chunk, timerStart);
-          await callback(file, offset);
-        } catch (e) {
-          debugPrint('Error in callback during chunking: $e');
-          hasError = true;
-          if (!completer.isCompleted) {
-            completer.completeError(e);
-          }
-        }
-      }
-    });
-
-    // Start transfer
-    await _writeToStorage(deviceId, fileNum, 0, offset);
-
-    // Timeout for first data
-    timeoutTimer = Timer(const Duration(seconds: 5), () {
-      if (!firstDataReceived && !completer.isCompleted) {
-        hasError = true;
-        final error = TimeoutException('No data received from SD card within 5 seconds');
-        debugPrint('SD card read timeout: ${error.message}');
-        completer.completeError(error);
-      }
-    });
-
-    // Wait processing
-    try {
-      await completer.future;
-    } catch (e) {
-      rethrow;
-    } finally {
-      await _storageStream?.cancel();
-      timeoutTimer.cancel();
-    }
-
-    // Flush remaining bytes only if no error occurred
-    if (!hasError && bytesLeft < bytesData.length - 1) {
-      var chunk = bytesData.sublist(bytesLeft);
-      timerStart += sdcardChunkSizeSecs;
-      var file = await _flushToDisk(wal, chunk, timerStart);
-      await callback(file, offset);
-    }
-
-    return;
-  }
-
-  Future<SyncLocalFilesResponse> _syncWal(final Wal wal, Function(int offset)? updates) async {
-    debugPrint("sync wal: ${wal.id} byte offset: ${wal.storageOffset} ts ${wal.timerStart}");
-
-    var resp = SyncLocalFilesResponse(newConversationIds: [], updatedConversationIds: []);
-    List<File> files = [];
-    bool syncFailed = false;
-
-    var limit = 2;
-
-    // Read with file chunking
-    int lastOffset = 0;
-    try {
-      await _readStorageBytesToFile(wal, (File file, int offset) async {
-        if (syncFailed) return; // Stop processing if sync already failed
-
-        files.add(file);
-        lastOffset = offset;
-
-        // Sync files with batch
-        if (files.isNotEmpty && files.length % limit == 0) {
-          var syncFiles = files.sublist(0, limit);
-          files = files.sublist(limit);
-          try {
-            var partialRes = await syncLocalFiles(syncFiles);
-            resp.newConversationIds
-                .addAll(partialRes.newConversationIds.where((id) => !resp.newConversationIds.contains(id)));
-            resp.updatedConversationIds.addAll(partialRes.updatedConversationIds
-                .where((id) => !resp.updatedConversationIds.contains(id) && !resp.updatedConversationIds.contains(id)));
-          } catch (e) {
-            debugPrint('SDCard sync batch failed: $e');
-            syncFailed = true;
-
-            await _storageStream?.cancel();
-            throw Exception('SDCard sync batch failed: $e');
-          }
-
-          // Update progress without sending command (avoids restarting transfer)
-          if (!syncFailed && updates != null) {
-            updates(offset);
-          }
-        }
-      });
-    } catch (e) {
-      syncFailed = true;
-      await _storageStream?.cancel();
-      rethrow;
-    }
-
-    // Stop here if sync failed during chunking
-    if (syncFailed) {
-      throw Exception('SDCard sync failed during processing');
-    }
-
-    // Sync remaining files
-    if (files.isNotEmpty) {
-      var syncFiles = files;
-      try {
-        var partialRes = await syncLocalFiles(syncFiles);
-        resp.newConversationIds
-            .addAll(partialRes.newConversationIds.where((id) => !resp.newConversationIds.contains(id)));
-        resp.updatedConversationIds.addAll(partialRes.updatedConversationIds
-            .where((id) => !resp.updatedConversationIds.contains(id) && !resp.updatedConversationIds.contains(id)));
-      } catch (e) {
-        debugPrint('SDCard sync remaining files failed: $e');
-        // Cancel the storage stream to stop further processing
-        await _storageStream?.cancel();
-        throw Exception('SDCard sync remaining files failed: $e');
-      }
-
-      // Update offset in memory only (don't restart transfer)
-      wal.storageOffset = lastOffset;
-
-      // Callback
-      if (updates != null) {
-        updates(lastOffset);
-      }
-    }
-
-    // Clear file only if everything succeeded
-    await _writeToStorage(wal.device, wal.fileNum, 1, 0);
-
-    return resp;
-  }
-
-  @override
-  Future<SyncLocalFilesResponse?> syncAll({IWalSyncProgressListener? progress}) async {
-    var wals = _wals.where((w) => w.status == WalStatus.miss && w.storage == WalStorage.sdcard).toList();
-    if (wals.isEmpty) {
-      debugPrint("All synced!");
-      return null;
-    }
-    var resp = SyncLocalFilesResponse(newConversationIds: [], updatedConversationIds: []);
-
-    for (var i = wals.length - 1; i >= 0; i--) {
-      var wal = wals[i];
-
-      wal.isSyncing = true;
-      wal.syncStartedAt = DateTime.now();
-      listener.onWalUpdated();
-
-      final storageOffsetStarts = wal.storageOffset;
-
-      var partialRes = await _syncWal(wal, (offset) {
-        wal.storageOffset = offset;
-        wal.syncEtaSeconds = DateTime.now().difference(wal.syncStartedAt!).inSeconds *
-            (wal.storageTotalBytes - wal.storageOffset) ~/
-            (wal.storageOffset - storageOffsetStarts);
-        listener.onWalUpdated();
-      });
-      resp.newConversationIds
-          .addAll(partialRes.newConversationIds.where((id) => !resp.newConversationIds.contains(id)));
-      resp.updatedConversationIds.addAll(partialRes.updatedConversationIds
-          .where((id) => !resp.updatedConversationIds.contains(id) && !resp.newConversationIds.contains(id)));
-
-      wal.status = WalStatus.synced;
-      wal.isSyncing = false;
-      wal.syncStartedAt = null;
-      wal.syncEtaSeconds = null;
-      listener.onWalUpdated();
-    }
-    return resp;
-  }
-
-  @override
-  Future<SyncLocalFilesResponse?> syncWal({required Wal wal, IWalSyncProgressListener? progress}) async {
-    var walToSync = _wals.where((w) => w == wal).toList().first;
-    var resp = SyncLocalFilesResponse(newConversationIds: [], updatedConversationIds: []);
-    walToSync.isSyncing = true;
-    walToSync.syncStartedAt = DateTime.now();
-    listener.onWalUpdated();
-
-    final storageOffsetStarts = wal.storageOffset;
-
-    var partialRes = await _syncWal(wal, (offset) {
-      walToSync.storageOffset = offset;
-      walToSync.syncEtaSeconds = DateTime.now().difference(walToSync.syncStartedAt!).inSeconds *
-          (walToSync.storageTotalBytes - wal.storageOffset) ~/
-          (walToSync.storageOffset - storageOffsetStarts);
-      listener.onWalUpdated();
-    });
-    resp.newConversationIds.addAll(partialRes.newConversationIds.where((id) => !resp.newConversationIds.contains(id)));
-    resp.updatedConversationIds.addAll(partialRes.updatedConversationIds
-        .where((id) => !resp.updatedConversationIds.contains(id) && !resp.newConversationIds.contains(id)));
-
-    wal.status = WalStatus.synced;
-    wal.isSyncing = false;
-    wal.syncStartedAt = null;
-    wal.syncEtaSeconds = null;
-
-    listener.onWalUpdated();
-    return resp;
-  }
-
-  void setDevice(BtDevice? device) async {
-    _device = device;
-    _wals = await _getMissingWals();
-    listener.onWalUpdated();
-  }
-
-  Future<void> deleteAllSyncedWals() async {
-    final syncedWals = _wals.where((w) => w.status == WalStatus.synced).toList();
-    for (final wal in syncedWals) {
-      await deleteWal(wal);
-    }
-  }
-}
-
-class FlashPageWalSync implements IWalSync {
-  static const int pagesPerChunk = 25;
-  static const String _pendingFilesKey = 'flash_page_pending_uploads';
-  static const Duration _persistBatchDuration = Duration(seconds: 90);
-
-  List<Wal> _wals = const [];
-  BtDevice? _device;
-
-  StreamSubscription? _pageStream;
-
-  // Sync state
-  int _oldestPage = 0;
-  int _newestPage = 0;
-  int _currentSession = 0;
-
-  // Sync state tracking - distinct phases
-  // isSyncing: true when receiving data from pendant (pendant → phone)
-  // isUploading: true when uploading files to cloud (phone → cloud)
-  bool _isSyncing = false;
-  bool get isSyncing => _isSyncing;
-
-  bool _isUploading = false;
-  bool get isUploading => _isUploading;
-
-  IWalSyncListener listener;
-
-  FlashPageWalSync(this.listener);
-
-  /// Get list of pending upload files from SharedPreferences
-  List<String> _getPendingFiles() {
-    return SharedPreferencesUtil().getStringList(_pendingFilesKey);
-  }
-
-  /// Save pending upload files to SharedPreferences
-  void _savePendingFiles(List<String> files) {
-    SharedPreferencesUtil().saveStringList(_pendingFilesKey, files);
-  }
-
-  /// Add a file to pending uploads
-  void _addPendingFile(String filePath) {
-    final files = List<String>.from(_getPendingFiles());
-    if (!files.contains(filePath)) {
-      files.add(filePath);
-      _savePendingFiles(files);
-    }
-  }
-
-  /// Remove a file from pending uploads
-  void _removePendingFile(String filePath) {
-    final files = List<String>.from(_getPendingFiles());
-    files.remove(filePath);
-    _savePendingFiles(files);
-  }
-
-  /// Check for and upload any orphaned files from previous failed syncs
-  /// This runs automatically on app start in the background
-  Future<SyncLocalFilesResponse> uploadOrphanedFiles() async {
-    final pendingFiles = _getPendingFiles();
-    if (pendingFiles.isEmpty) {
-      return SyncLocalFilesResponse(newConversationIds: [], updatedConversationIds: []);
-    }
-
-    _isUploading = true;
-    listener.onWalUpdated();
-    debugPrint("FlashPageSync: Uploading ${pendingFiles.length} orphaned files with sequential batches");
-
-    try {
-      final result = await _uploadAllPendingFilesSequential();
-      return result;
-    } finally {
-      _isUploading = false;
-      listener.onWalUpdated();
-    }
-  }
-
-  /// Check if there are orphaned files waiting to be uploaded
-  bool get hasOrphanedFiles => _getPendingFiles().isNotEmpty;
-
-  /// Get count of orphaned files
-  int get orphanedFilesCount => _getPendingFiles().length;
-
-  Future<Map<String, int>?> _getStorageStatus(String deviceId) async {
-    var connection = await ServiceManager.instance().device.ensureConnection(deviceId);
-    if (connection == null) return null;
-
-    try {
-      final limitlessConnection = connection as LimitlessDeviceConnection;
-      return await limitlessConnection.getStorageStatus();
-    } catch (e) {
-      debugPrint('FlashPageSync: Not a Limitless device or getStorageStatus not available: $e');
-      return null;
-    }
-  }
-
-  Future<void> _acknowledgeProcessedData(String deviceId, int upToIndex) async {
-    var connection = await ServiceManager.instance().device.ensureConnection(deviceId);
-    if (connection is LimitlessDeviceConnection) {
-      try {
-        await connection.acknowledgeProcessedData(upToIndex);
-      } catch (e) {
-        debugPrint('FlashPageSync: Could not acknowledge processed data: $e');
-      }
-    }
-  }
-
-  /// Switch back to real-time mode after sync
-  Future<void> _enableRealTimeMode(String deviceId) async {
-    var connection = await ServiceManager.instance().device.ensureConnection(deviceId);
-    if (connection == null) return;
-
-    if (connection is LimitlessDeviceConnection) {
-      try {
-        await connection.enableRealTimeMode();
-      } catch (e) {
-        debugPrint('FlashPageSync: Could not enable real-time mode: $e');
-      }
-    }
-  }
-
-  @override
-  Future deleteWal(Wal wal) async {
-    _wals.removeWhere((w) => w.id == wal.id);
-
-    // If the WAL has been synced, acknowledge to delete from pendant
-    if (_device != null && wal.status == WalStatus.synced) {
-      await _acknowledgeProcessedData(_device!.id, wal.storageTotalBytes);
-    }
-
-    listener.onWalUpdated();
-  }
-
-  Future<List<Wal>> _getMissingWals() async {
-    final device = _device;
-    if (device == null) return [];
-
-    if (device.type != DeviceType.limitless) return [];
-
-    String deviceId = device.id;
-    List<Wal> wals = [];
-
-    var storageStatus = await _getStorageStatus(deviceId);
-    if (storageStatus == null || storageStatus.isEmpty) return [];
-
-    _oldestPage = storageStatus['oldest_flash_page'] ?? 0;
-    _newestPage = storageStatus['newest_flash_page'] ?? 0;
-    _currentSession = storageStatus['current_storage_session'] ?? 0;
-
-    int pageCount = _newestPage - _oldestPage + 1;
-    if (pageCount <= 0) return [];
-
-    // Estimate duration: ~1.4 seconds per page
-    int estimatedSeconds = (pageCount * 1.4).round();
-
-    // Only create WAL if there's meaningful data (> 30 pages)
-    if (pageCount > 30) {
-      int timerStart = DateTime.now().millisecondsSinceEpoch ~/ 1000 - estimatedSeconds;
-
-      // Device model
-      var connection = await ServiceManager.instance().device.ensureConnection(deviceId);
-      if (connection == null) {
-        debugPrint("FlashPage: No connection for device info");
-        return [];
-      }
-      var pd = await device.getDeviceInfo(connection);
-      String deviceModel = pd.modelNumber.isNotEmpty ? pd.modelNumber : "Limitless";
-
-      wals.add(Wal(
-        codec: BleAudioCodec.opus,
-        timerStart: timerStart,
-        status: WalStatus.miss,
-        storage: WalStorage.flashPage,
-        seconds: estimatedSeconds,
-        storageOffset: _oldestPage,
-        storageTotalBytes: _newestPage,
-        fileNum: _currentSession,
-        device: device.id,
-        deviceModel: deviceModel,
-        totalFrames: pageCount * framesPerFlashPage,
-        syncedFrameOffset: 0,
-      ));
-    }
-
-    return wals;
-  }
-
-  @override
-  Future<List<Wal>> getMissingWals() async {
-    return _wals.where((w) => w.status == WalStatus.miss && w.storage == WalStorage.flashPage).toList();
-  }
-
-  @override
-  Future start() async {
-    _wals = await _getMissingWals();
-    listener.onWalUpdated();
-
-    // Check for and upload any orphaned files from previous sessions
-    if (hasOrphanedFiles) {
-      uploadOrphanedFiles();
-    }
-  }
-
-  @override
-  Future stop() async {
-    _wals = [];
-    await _pageStream?.cancel();
-  }
-
-  @override
-  Future<SyncLocalFilesResponse?> syncAll({IWalSyncProgressListener? progress}) async {
-    var wals = _wals.where((w) => w.status == WalStatus.miss && w.storage == WalStorage.flashPage).toList();
-    if (wals.isEmpty) {
-      debugPrint("FlashPageSync: All synced!");
-      return null;
-    }
-
-    var resp = SyncLocalFilesResponse(newConversationIds: [], updatedConversationIds: []);
-
-    for (var i = wals.length - 1; i >= 0; i--) {
-      var wal = wals[i];
-
-      wal.isSyncing = true;
-      wal.syncStartedAt = DateTime.now();
-      listener.onWalUpdated();
-
-      var partialRes = await _syncWal(wal, progress);
-      if (partialRes != null) {
-        resp.newConversationIds
-            .addAll(partialRes.newConversationIds.where((id) => !resp.newConversationIds.contains(id)));
-        resp.updatedConversationIds.addAll(partialRes.updatedConversationIds
-            .where((id) => !resp.updatedConversationIds.contains(id) && !resp.newConversationIds.contains(id)));
-      }
-
-      wal.status = WalStatus.synced;
-      wal.isSyncing = false;
-      wal.syncStartedAt = null;
-      wal.syncEtaSeconds = null;
-      listener.onWalUpdated();
-    }
-
-    return resp;
-  }
-
-  @override
-  Future<SyncLocalFilesResponse?> syncWal({required Wal wal, IWalSyncProgressListener? progress}) async {
-    var walToSync = _wals.where((w) => w == wal).toList().first;
-
-    walToSync.isSyncing = true;
-    walToSync.syncStartedAt = DateTime.now();
-    listener.onWalUpdated();
-
-    var resp = await _syncWal(walToSync, progress);
-
-    walToSync.status = WalStatus.synced;
-    walToSync.isSyncing = false;
-    walToSync.syncStartedAt = null;
-    walToSync.syncEtaSeconds = null;
-
-    listener.onWalUpdated();
-    return resp;
-  }
-
-  Future<SyncLocalFilesResponse> _uploadAllPendingFilesSequential({bool continuous = false}) async {
-    var resp = SyncLocalFilesResponse(newConversationIds: [], updatedConversationIds: []);
-
-    debugPrint("FlashPageSync: Starting sequential batch upload${continuous ? ' (continuous mode)' : ''}");
-
-    const batchSize = 4;
-    int totalBatchesProcessed = 0;
-
-    while (true) {
-      final pendingFiles = _getPendingFiles();
-      if (pendingFiles.isEmpty) {
-        if (continuous && _isSyncing) {
-          // In continuous mode during sync, wait and check again
-          await Future.delayed(const Duration(seconds: 3));
-          continue;
-        }
-        // No more files to upload
-        break;
-      }
-
-      // In continuous mode during sync, wait until we have at least batchSize files
-      // This prevents uploading partial batches while more files are being saved
-      if (continuous && _isSyncing && pendingFiles.length < batchSize) {
-        debugPrint("FlashPageSync: Waiting for more files (have ${pendingFiles.length}, need $batchSize)");
-        await Future.delayed(const Duration(seconds: 3));
-        continue;
-      }
-
-      // Sort by timestamp for chronological order
-      final sortedFiles = List<String>.from(pendingFiles);
-      sortedFiles.sort((a, b) {
-        final tsA = _extractTimestampFromFilename(a);
-        final tsB = _extractTimestampFromFilename(b);
-        return tsA.compareTo(tsB);
-      });
-
-      // Take up to batchSize files
-      final batchPaths = sortedFiles.take(batchSize).toList();
-      totalBatchesProcessed++;
-
-      debugPrint(
-          "FlashPageSync: Uploading batch #$totalBatchesProcessed (${batchPaths.length} files, ${pendingFiles.length - batchPaths.length} remaining)");
-
-      // Wait for this batch to fully complete before starting next
-      final result = await _uploadBatch(batchPaths);
-
-      final batchResp = result['response'] as SyncLocalFilesResponse?;
-      if (batchResp != null) {
-        resp.newConversationIds
-            .addAll(batchResp.newConversationIds.where((id) => !resp.newConversationIds.contains(id)));
-        resp.updatedConversationIds.addAll(batchResp.updatedConversationIds
-            .where((id) => !resp.updatedConversationIds.contains(id) && !resp.newConversationIds.contains(id)));
-      }
-    }
-
-    debugPrint(
-        "FlashPageSync: Upload complete. Processed $totalBatchesProcessed batches. Total conversations: ${resp.newConversationIds.length} new, ${resp.updatedConversationIds.length} updated. Remaining files: ${_getPendingFiles().length}");
-    return resp;
-  }
-
-  /// Upload a single batch of files and return result with metadata
-  /// Uses a 10-second timeout - if we don't get a response in time, we assume success
-  /// and continue with the next batch. Errors would have been returned within 10 seconds.
-  Future<Map<String, dynamic>> _uploadBatch(List<String> batchPaths) async {
-    final batchFiles = <File>[];
-    final validPaths = <String>[];
-
-    // Collect valid files for this batch
-    for (final filePath in batchPaths) {
-      final file = File(filePath);
-      if (await file.exists()) {
-        batchFiles.add(file);
-        validPaths.add(filePath);
-      } else {
-        // File doesn't exist, remove from pending
-        _removePendingFile(filePath);
-      }
-    }
-
-    if (batchFiles.isEmpty) {
-      return {'response': null, 'paths': <String>[]};
-    }
-
-    try {
-      debugPrint("FlashPageSync: Uploading batch of ${batchFiles.length} files");
-
-      // Use timeout - if we don't get response in 10 seconds, assume success and continue
-      // Any errors would have been returned within 10 seconds
-      SyncLocalFilesResponse? partialResp;
-      try {
-        partialResp = await syncLocalFiles(batchFiles).timeout(
-          const Duration(seconds: 10),
-          onTimeout: () {
-            debugPrint("FlashPageSync: Upload timeout after 10s, assuming success and continuing");
-            return SyncLocalFilesResponse(newConversationIds: [], updatedConversationIds: []);
-          },
-        );
-      } catch (e) {
-        debugPrint("FlashPageSync: Upload error: $e");
-        // On error, keep files in pending list for retry
-        return {'response': null, 'paths': <String>[]};
-      }
-
-      // Delete files and remove from pending list after upload (success or timeout)
-      for (final filePath in validPaths) {
-        try {
-          await File(filePath).delete();
-          _removePendingFile(filePath);
-        } catch (e) {
-          debugPrint("FlashPageSync: Failed to delete file $filePath: $e");
-        }
-      }
-
-      return {'response': partialResp, 'paths': validPaths};
-    } catch (e) {
-      debugPrint("FlashPageSync: Failed to upload batch: $e");
-      // Files stay in pending list for next upload cycle
-      return {'response': null, 'paths': <String>[]};
-    }
-  }
-
-  Future<SyncLocalFilesResponse?> _syncWal(Wal wal, IWalSyncProgressListener? progress) async {
-    if (_device == null) return null;
-
-    var resp = SyncLocalFilesResponse(newConversationIds: [], updatedConversationIds: []);
-    String deviceId = _device!.id;
-
-    try {
-      var connection = await ServiceManager.instance().device.ensureConnection(deviceId);
-      if (connection == null) {
-        debugPrint("FlashPageSync: Could not get connection");
-        return null;
-      }
-
-      final limitlessConnection = connection as LimitlessDeviceConnection;
-      limitlessConnection.clearBuffer();
-      await limitlessConnection.enableBatchMode();
-      debugPrint("FlashPageSync: Batch mode enabled");
-
-      // Mark as syncing (pendant → phone)
-      _isSyncing = true;
-      listener.onWalUpdated();
-
-      int totalPages = wal.storageTotalBytes - wal.storageOffset + 1;
-      int emptyExtractions = 0;
-      const maxEmptyExtractions = 60; // 30 seconds of no data = done
-      int? lastProcessedIndex; // Track actual flash page index for ACK
-
-      // Accumulate frames and persist to disk
-      List<List<int>> accumulatedFrames = [];
-      int? batchMinTimestamp;
-      DateTime lastSaveTime = DateTime.now();
-      int filesSaved = 0;
-
-      bool syncComplete = false;
-
-      // Start background upload after first few files are saved
-      bool uploadStarted = false;
-      Future<SyncLocalFilesResponse>? backgroundUpload;
-
-      while (!syncComplete) {
-        final pageData = limitlessConnection.extractFramesWithSessionInfo();
-        bool shouldSave = false;
-
-        // Frames to carry over after save (for session-start pages)
-        List<List<int>>? pendingFrames;
-        int? pendingTimestamp;
-
-        if (pageData != null) {
-          emptyExtractions = 0;
-
-          final opusFrames = pageData['opus_frames'] as List<List<int>>? ?? [];
-          final timestampMs = pageData['timestamp_ms'] as int? ?? DateTime.now().millisecondsSinceEpoch;
-          final maxIndex = pageData['max_index'] as int?;
-
-          // Track the highest flash page index we've processed for ACK
-          if (maxIndex != null && (lastProcessedIndex == null || maxIndex > lastProcessedIndex)) {
-            lastProcessedIndex = maxIndex;
-          }
-
-          if (opusFrames.isNotEmpty) {
-            // If new timestamp is >2 min different, save current batch first
-            // This prevents mixing recordings from different sessions (e.g., yesterday + today)
-            const sessionGapThresholdMs = 120000;
-            if (batchMinTimestamp != null && accumulatedFrames.isNotEmpty) {
-              final gap = (timestampMs - batchMinTimestamp).abs();
-              if (gap > sessionGapThresholdMs) {
-                shouldSave = true;
-                pendingFrames = opusFrames;
-                pendingTimestamp = timestampMs;
-              }
-            }
-
-            // If not saving yet, accumulate frames normally
-            if (!shouldSave) {
-              if (batchMinTimestamp == null || timestampMs < batchMinTimestamp) {
-                batchMinTimestamp = timestampMs;
-              }
-              accumulatedFrames.addAll(opusFrames);
-            }
-          }
-        } else {
-          emptyExtractions++;
-        }
-
-        // If 60 seconds elapsed - save batch to disk
-        if (!shouldSave && accumulatedFrames.isNotEmpty) {
-          if (DateTime.now().difference(lastSaveTime) >= _persistBatchDuration) {
-            shouldSave = true;
-          }
-        }
-
-        // Save batch to local file (upload timer will pick it up)
-        if (shouldSave && accumulatedFrames.isNotEmpty) {
-          final filePath = await _saveBatchToFile(
-            accumulatedFrames,
-            batchMinTimestamp ?? DateTime.now().millisecondsSinceEpoch,
-          );
-
-          if (filePath != null) {
-            filesSaved++;
-            debugPrint(
-                "FlashPageSync: Saved batch #$filesSaved to disk (${accumulatedFrames.length} frames, ts=$batchMinTimestamp)");
-            progress?.onWalSyncedProgress((filesSaved / (totalPages / 50)).clamp(0.0, 0.8));
-
-            // Send incremental ACK - device can clear pages up to this point
-            if (lastProcessedIndex != null) {
-              try {
-                await limitlessConnection.acknowledgeProcessedData(lastProcessedIndex);
-                debugPrint("FlashPageSync: Incremental ACK sent for page $lastProcessedIndex");
-              } catch (e) {
-                debugPrint("FlashPageSync: Incremental ACK failed: $e");
-              }
-            }
-
-            // Start background upload after first 4 files saved
-            if (!uploadStarted && filesSaved >= 4) {
-              uploadStarted = true;
-              _isUploading = true;
-              listener.onWalUpdated();
-              debugPrint("FlashPageSync: Starting background upload while syncing continues");
-              backgroundUpload = _uploadAllPendingFilesSequential(continuous: true);
-            }
-          }
-
-          accumulatedFrames.clear();
-          batchMinTimestamp = null;
-          lastSaveTime = DateTime.now();
-
-          // Carry over pending frames from new session/gap
-          if (pendingFrames != null && pendingFrames.isNotEmpty) {
-            accumulatedFrames.addAll(pendingFrames);
-            batchMinTimestamp = pendingTimestamp;
-          }
-        }
-
-        if (emptyExtractions >= maxEmptyExtractions) {
-          debugPrint("FlashPageSync: No more data from device");
-          syncComplete = true;
-        }
-
-        await Future.delayed(const Duration(milliseconds: 500));
-      }
-
-      // Save remaining frames
-      if (accumulatedFrames.isNotEmpty) {
-        final filePath = await _saveBatchToFile(
-          accumulatedFrames,
-          batchMinTimestamp ?? DateTime.now().millisecondsSinceEpoch,
-        );
-        if (filePath != null) {
-          filesSaved++;
-          debugPrint("FlashPageSync: Saved final batch #$filesSaved to disk");
-
-          // Send final ACK for remaining pages - use actual highest index processed
-          if (lastProcessedIndex != null) {
-            try {
-              await limitlessConnection.acknowledgeProcessedData(lastProcessedIndex);
-              debugPrint("FlashPageSync: Final ACK sent for page $lastProcessedIndex");
-            } catch (e) {
-              debugPrint("FlashPageSync: Final ACK failed: $e");
-            }
-          }
-        }
-      }
-
-      // Syncing from pendant complete
-      _isSyncing = false;
-      listener.onWalUpdated();
-
-      // Send one final ACK if we haven't already (in case last batch wasn't saved)
-      if (lastProcessedIndex != null) {
-        try {
-          await limitlessConnection.acknowledgeProcessedData(lastProcessedIndex);
-          debugPrint("FlashPageSync: Sent final ACK for index $lastProcessedIndex before switching to real-time");
-        } catch (e) {
-          debugPrint("FlashPageSync: Final cleanup ACK failed: $e");
-        }
-      }
-
-      // Switch back to real-time mode
-      await limitlessConnection.enableRealTimeMode();
-
-      // Wait for background upload to complete if it was started
-      if (backgroundUpload != null) {
-        debugPrint("FlashPageSync: Waiting for background upload to complete");
-        final uploadResult = await backgroundUpload;
-        resp.newConversationIds.addAll(uploadResult.newConversationIds);
-        resp.updatedConversationIds.addAll(uploadResult.updatedConversationIds);
-      }
-
-      // Upload any remaining files that weren't picked up by background upload
-      final remainingFiles = _getPendingFiles();
-      if (remainingFiles.isNotEmpty) {
-        if (!uploadStarted) {
-          _isUploading = true;
-          listener.onWalUpdated();
-        }
-        debugPrint("FlashPageSync: Uploading ${remainingFiles.length} remaining files");
-        final uploadResult = await _uploadAllPendingFilesSequential();
-        resp.newConversationIds.addAll(uploadResult.newConversationIds);
-        resp.updatedConversationIds.addAll(uploadResult.updatedConversationIds);
-      }
-
-      _isUploading = false;
-      listener.onWalUpdated();
-
-      debugPrint("FlashPageSync: Completed. $filesSaved files saved, uploads processed");
-      progress?.onWalSyncedProgress(1.0);
-    } catch (e) {
-      debugPrint("FlashPageSync: Error: $e");
-      _isSyncing = false;
-      _isUploading = false;
-      listener.onWalUpdated();
-      try {
-        await _enableRealTimeMode(deviceId);
-      } catch (_) {}
-    }
-
-    return resp;
-  }
-
-  /// Save a batch of frames to a local file, returns file path or null on error
-  /// Also tracks the file in SharedPreferences for recovery if app crashes
-  Future<String?> _saveBatchToFile(List<List<int>> frames, int timestampMs) async {
-    if (frames.isEmpty) return null;
-
-    try {
-      final random = DateTime.now().microsecondsSinceEpoch % 10000;
-      final tempDir = await getApplicationDocumentsDirectory();
-      final fileName = 'audio_limitless_opus_16000_1_fs320_r${random}_$timestampMs.bin';
-      final filePath = '${tempDir.path}/$fileName';
-
-      final file = File(filePath);
-      final sink = file.openWrite();
-      for (final frame in frames) {
-        sink.add([
-          frame.length & 0xFF,
-          (frame.length >> 8) & 0xFF,
-          (frame.length >> 16) & 0xFF,
-          (frame.length >> 24) & 0xFF,
-        ]);
-        sink.add(frame);
-      }
-      await sink.close();
-
-      // Track file for recovery if app crashes before upload
-      _addPendingFile(filePath);
-
-      return filePath;
-    } catch (e) {
-      debugPrint("FlashPageSync: Save batch error: $e");
-      return null;
-    }
-  }
-
-  /// Extract timestamp from filename for sorting
-  /// Filename format: audio_limitless_opus_16000_1_fs320_r{random}_{timestamp}.bin
-  int _extractTimestampFromFilename(String filePath) {
-    try {
-      final fileName = filePath.split('/').last;
-      final parts = fileName.split('_');
-      if (parts.isNotEmpty) {
-        final lastPart = parts.last.replaceAll('.bin', '');
-        return int.tryParse(lastPart) ?? 0;
-      }
-    } catch (e) {
-      debugPrint("FlashPageSync: Failed to extract timestamp from $filePath: $e");
-    }
-    return 0;
-  }
-
-  void setDevice(BtDevice? device) async {
-    _device = device;
-    if (device != null && device.type == DeviceType.limitless) {
-      _wals = await _getMissingWals();
-    } else {
-      _wals = [];
-    }
-    listener.onWalUpdated();
-  }
-
-  Future<void> deleteAllSyncedWals() async {
-    final syncedWals = _wals.where((w) => w.status == WalStatus.synced).toList();
-    for (final wal in syncedWals) {
-      await deleteWal(wal);
-    }
-  }
-}
-
-class LocalWalSync implements IWalSync {
-  List<Wal> _wals = const [];
-
-  List<List<int>> _frames = [];
-  List<bool> _frameSynced = []; // Boolean array matching _frames size
-
-  Timer? _chunkingTimer;
-  Timer? _flushingTimer;
-
-  IWalSyncListener listener;
-
-  int _framesPerSecond = 100;
-  BleAudioCodec _codec = BleAudioCodec.opus;
-  String? _deviceId;
-  String? _deviceModel;
-
-  LocalWalSync(this.listener);
-
-  @override
-  void start() {
-    _initializeWals();
-    _chunkingTimer = Timer.periodic(const Duration(seconds: chunkSizeInSeconds + newFrameSyncDelaySeconds), (t) async {
-      await _chunk();
-    });
-    _flushingTimer =
-        Timer.periodic(const Duration(seconds: flushIntervalInSeconds + newFrameSyncDelaySeconds), (t) async {
-      await _flush();
-    });
-  }
-
-  Future<void> _initializeWals() async {
-    await WalFileManager.init();
-    _wals = await WalFileManager.loadWals();
-    debugPrint("wal service start: ${_wals.length}");
-    listener.onWalUpdated();
-  }
-
-  @override
-  Future stop() async {
-    _chunkingTimer?.cancel();
-    _flushingTimer?.cancel();
-
-    await _chunk();
-    await _flush();
-
-    _frames = [];
-    _frameSynced = [];
-  }
-
-  Future onAudioCodecChanged(BleAudioCodec codec) async {
-    if (codec.getFramesPerSecond() == _framesPerSecond && codec == _codec) {
-      return;
-    }
-
-    // clean
-    await _chunk();
-    await _flush();
-    _frames = [];
-    _frameSynced = [];
-
-    // update fps
-    _framesPerSecond = codec.getFramesPerSecond();
-    _codec = codec;
-  }
-
-  void setDeviceInfo(String? deviceId, String? deviceModel) {
-    _deviceId = deviceId;
-    _deviceModel = deviceModel;
-  }
-
-  Future _chunk() async {
-    if (_frames.isEmpty) {
-      debugPrint("Frames are empty");
-      return;
-    }
-
-    var lossesThreshold = 10 * _framesPerSecond; // 10s
-    var timerEnd = DateTime.now().millisecondsSinceEpoch ~/ 1000 - newFrameSyncDelaySeconds;
-    var pivot = _frames.length - newFrameSyncDelaySeconds * _framesPerSecond;
-    if (pivot <= 0) {
-      return;
-    }
-
-    var high = pivot;
-    var low = 0;
-    var chunk = _frames.sublist(low, high);
-    var timerStart = timerEnd - (high - low) ~/ _framesPerSecond;
-    var chunkFrameCount = high - low;
-
-    bool shouldStored = SharedPreferencesUtil().unlimitedLocalStorageEnabled;
-    if (!shouldStored) {
-      // Checking losses threshold
-      bool synced = true;
-      var losses = 0;
-      for (var i = low; i < high; i++) {
-        if (!_frameSynced[i]) {
-          losses++;
-          if (losses >= lossesThreshold) {
-            synced = false;
-            break;
-          }
-        }
-      }
-
-      shouldStored = (synced == false);
-    }
-
-    if (shouldStored) {
-      // track the synced offset
-      int syncedOffset = 0;
-      for (var i = low; i < high; i++) {
-        if (_frameSynced[i]) {
-          syncedOffset++;
-        } else {
-          break;
-        }
-      }
-      debugPrint("${low} - ${high} - ${syncedOffset} - ${chunkFrameCount} - ${_framesPerSecond}");
-
-      Wal wal;
-      var walIdx =
-          _wals.indexWhere((w) => w.timerStart == timerStart && w.device == (_deviceId ?? "omi") && w.codec == _codec);
-      if (walIdx < 0) {
-        wal = Wal(
-          codec: _codec,
-          timerStart: timerStart,
-          data: chunk,
-          storage: WalStorage.mem,
-          status: syncedOffset == chunkFrameCount ? WalStatus.synced : WalStatus.miss,
-          device: _deviceId ?? "omi",
-          deviceModel: _deviceModel ?? "Omi",
-          seconds: chunkFrameCount ~/ _framesPerSecond,
-          totalFrames: chunkFrameCount,
-          syncedFrameOffset: syncedOffset,
-        );
-        _wals.add(wal);
-      } else {
-        wal = _wals[walIdx];
-        wal.data.addAll(chunk);
-        wal.storage = WalStorage.mem;
-        wal.totalFrames = chunkFrameCount;
-        wal.syncedFrameOffset = syncedOffset;
-        wal.status = syncedOffset == chunkFrameCount ? WalStatus.synced : WalStatus.miss;
-        _wals[walIdx] = wal;
-      }
-
-      if (wal.status == WalStatus.synced) {
-        listener.onWalSynced(wal);
-      }
-      listener.onWalUpdated();
-    }
-
-    debugPrint("_chunk wals ${_wals.length}");
-
-    // clean
-    _frames.removeRange(0, pivot);
-    _frameSynced.removeRange(0, pivot);
-  }
-
-  Future _flush() async {
-    debugPrint("_flushing");
-    for (var i = 0; i < _wals.length; i++) {
-      final wal = _wals[i];
-
-      if (wal.storage == WalStorage.mem) {
-        String? filePath = await Wal.getFilePath(wal.getFileName());
-        if (filePath == null) {
-          throw Exception('Flushing to storage failed. Cannot get file path.');
-        }
-
-        List<int> data = [];
-        for (int i = 0; i < wal.data.length; i++) {
-          var frame = wal.data[i].sublist(3);
-
-          // Format: <length>|<data> ; bytes: 4 | n
-          final byteFrame = ByteData(frame.length);
-          for (int i = 0; i < frame.length; i++) {
-            byteFrame.setUint8(i, frame[i]);
-          }
-          data.addAll(Uint32List.fromList([frame.length]).buffer.asUint8List());
-          data.addAll(byteFrame.buffer.asUint8List());
-        }
-        final file = File(filePath);
-        await file.writeAsBytes(data);
-        wal.filePath = wal.getFileName(); // Store only filename, not full path
-        wal.storage = WalStorage.disk;
-
-        debugPrint("_flush file ${wal.filePath}");
-
-        _wals[i] = wal;
-      }
-    }
-
-    await _saveWalsToFile();
-  }
-
-  Future<void> _saveWalsToFile() async {
-    debugPrint('Saving WALs to file');
-    await WalFileManager.saveWals(_wals);
-  }
-
-  Future<bool> _deleteWal(Wal wal) async {
-    if (wal.filePath != null && wal.filePath!.isNotEmpty) {
-      try {
-        final fullPath = await Wal.getFilePath(wal.filePath);
-        if (fullPath != null) {
-          final file = File(fullPath);
-          if (file.existsSync()) {
-            await file.delete();
-          }
-        }
-      } catch (e) {
-        debugPrint(e.toString());
-        return false;
-      }
-    }
-
-    _wals.removeWhere((w) => w.id == wal.id);
-    return true;
-  }
-
-  @override
-  Future deleteWal(Wal wal) async {
-    await _deleteWal(wal);
-    listener.onWalUpdated();
-  }
-
-  @override
-  Future<List<Wal>> getMissingWals() async {
-    return _wals.where((w) => w.status == WalStatus.miss).toList();
-  }
-
-  Future<List<Wal>> getAllWals() async {
-    return List.from(_wals);
-  }
-
-  Future<void> deleteAllSyncedWals() async {
-    final syncedWals = _wals.where((w) => w.status == WalStatus.synced).toList();
-    for (final wal in syncedWals) {
-      await _deleteWal(wal);
-    }
-    await _saveWalsToFile();
-    listener.onWalUpdated();
-  }
-
-  void onByteStream(List<int> value) async {
-    _frames.add(value);
-    _frameSynced.add(false); // Initially not synced
-  }
-
-  void onBytesSync(List<int> value) {
-    // Find the frame index that matches this value by comparing the first 3 bytes
-    for (int i = _frames.length - 1; i >= 0; i--) {
-      if (_frames[i].length >= 3 &&
-          _frames[i][0] == value[0] &&
-          _frames[i][1] == value[1] &&
-          _frames[i][2] == value[2]) {
-        _frameSynced[i] = true;
-        break;
-      }
-    }
-  }
-
-  @override
-  Future<SyncLocalFilesResponse?> syncAll({IWalSyncProgressListener? progress}) async {
-    await _flush();
-
-    var wals = _wals.where((w) => w.status == WalStatus.miss && w.storage == WalStorage.disk).toList();
-    if (wals.isEmpty) {
-      debugPrint("All synced!");
-      return null;
-    }
-
-    // Empty resp
-    var resp = SyncLocalFilesResponse(newConversationIds: [], updatedConversationIds: []);
-
-    var steps = 3;
-    for (var i = wals.length - 1; i >= 0; i -= steps) {
-      var right = i;
-      var left = right - steps;
-      if (left < 0) {
-        left = 0;
-      }
-
-      List<File> files = [];
-      for (var j = left; j <= right; j++) {
-        var wal = wals[j];
-        debugPrint("sync id ${wal.id} ${wal.timerStart}");
-        if (wal.filePath == null) {
-          debugPrint("file path is not found. wal id ${wal.id}");
-          wal.status = WalStatus.corrupted;
-          continue;
-        }
-
-        final fullPath = await Wal.getFilePath(wal.filePath);
-        debugPrint("sync wal: ${wal.id} file: $fullPath");
-
-        try {
-          if (fullPath == null) {
-            debugPrint("could not construct file path for wal id ${wal.id}");
-            wal.status = WalStatus.corrupted;
-            continue;
-          }
-
-          File file = File(fullPath);
-          if (!file.existsSync()) {
-            debugPrint("file $fullPath does not exist");
-            wal.status = WalStatus.corrupted;
-            continue;
-          }
-          files.add(file);
-          wal.isSyncing = true;
-        } catch (e) {
-          wal.status = WalStatus.corrupted;
-          debugPrint(e.toString());
-        }
-      }
-
-      if (files.isEmpty) {
-        debugPrint("Files are empty");
-        continue;
-      }
-
-      // Progress
-      progress?.onWalSyncedProgress((left).toDouble() / wals.length);
-
-      // Sync
-      listener.onWalUpdated();
-      try {
-        var partialRes = await syncLocalFiles(files);
-
-        // Ensure unique
-        resp.newConversationIds
-            .addAll(partialRes.newConversationIds.where((id) => !resp.newConversationIds.contains(id)));
-        resp.updatedConversationIds.addAll(partialRes.updatedConversationIds
-            .where((id) => !resp.updatedConversationIds.contains(id) && !resp.newConversationIds.contains(id)));
-
-        // Success - update status to synced
-        for (var j = left; j <= right; j++) {
-          if (j < wals.length) {
-            var wal = wals[j];
-            wals[j].status = WalStatus.synced; // ref to _wals[]
-            wals[j].isSyncing = false;
-            wals[j].syncStartedAt = null;
-            wals[j].syncEtaSeconds = null;
-
-            // Send
-            listener.onWalSynced(wal);
-          }
-        }
-      } catch (e) {
-        debugPrint('Local WAL sync failed: $e');
-        // Reset syncing state for failed WALs
-        for (var j = left; j <= right; j++) {
-          if (j < wals.length) {
-            wals[j].isSyncing = false;
-            wals[j].syncStartedAt = null;
-            wals[j].syncEtaSeconds = null;
-          }
-        }
-        rethrow;
-      }
-
-      await _saveWalsToFile();
-      listener.onWalUpdated();
-    }
-
-    // Progress
-    progress?.onWalSyncedProgress(1.0);
-    return resp;
-  }
-
-  @override
-  Future<SyncLocalFilesResponse?> syncWal({required Wal wal, IWalSyncProgressListener? progress}) async {
-    await _flush();
-
-    var walToSync = _wals.where((w) => w == wal).toList().first;
-
-    // Empty resp
-    var resp = SyncLocalFilesResponse(newConversationIds: [], updatedConversationIds: []);
-
-    late File walFile;
-    if (wal.filePath == null) {
-      debugPrint("file path is not found. wal id ${wal.id}");
-      wal.status = WalStatus.corrupted;
-    }
-    try {
-      final fullPath = await Wal.getFilePath(wal.filePath);
-      if (fullPath == null) {
-        debugPrint("could not construct file path for wal id ${wal.id}");
-        wal.status = WalStatus.corrupted;
-      } else {
-        File file = File(fullPath);
-        if (!file.existsSync()) {
-          debugPrint("file $fullPath does not exist");
-          wal.status = WalStatus.corrupted;
-        } else {
-          walFile = file;
-          wal.isSyncing = true;
-        }
-      }
-    } catch (e) {
-      wal.status = WalStatus.corrupted;
-      debugPrint(e.toString());
-    }
-
-    // Sync
-    listener.onWalUpdated();
-    try {
-      var partialRes = await syncLocalFiles([walFile]);
-
-      // Ensure unique
-      resp.newConversationIds
-          .addAll(partialRes.newConversationIds.where((id) => !resp.newConversationIds.contains(id)));
-      resp.updatedConversationIds.addAll(partialRes.updatedConversationIds
-          .where((id) => !resp.updatedConversationIds.contains(id) && !resp.newConversationIds.contains(id)));
-
-      // Success - update status to synced
-      walToSync.status = WalStatus.synced; // ref to _wals[]
-      walToSync.isSyncing = false;
-      walToSync.syncStartedAt = null;
-      walToSync.syncEtaSeconds = null;
-
-      // Send
-      listener.onWalSynced(wal);
-    } catch (e) {
-      debugPrint('Single WAL sync failed: $e');
-      // Reset syncing state for failed WAL
-      walToSync.isSyncing = false;
-      walToSync.syncStartedAt = null;
-      walToSync.syncEtaSeconds = null;
-      rethrow;
-    }
-
-    await _saveWalsToFile();
-    listener.onWalUpdated();
-
-    progress?.onWalSyncedProgress(1.0);
-    return resp;
-  }
-}
-
-class WalSyncs implements IWalSync {
-  late LocalWalSync _phoneSync;
-  LocalWalSync get phone => _phoneSync;
-
-  late SDCardWalSync _sdcardSync;
-  SDCardWalSync get sdcard => _sdcardSync;
-
-  late FlashPageWalSync _flashPageSync;
-  FlashPageWalSync get flashPage => _flashPageSync;
-
-  IWalSyncListener listener;
-
-  WalSyncs(this.listener) {
-    _phoneSync = LocalWalSync(listener);
-    _sdcardSync = SDCardWalSync(listener);
-    _flashPageSync = FlashPageWalSync(listener);
-  }
-
-  @override
-  Future deleteWal(Wal wal) async {
-    await _phoneSync.deleteWal(wal);
-    await _sdcardSync.deleteWal(wal);
-    await _flashPageSync.deleteWal(wal);
-  }
-
-  @override
-  Future<List<Wal>> getMissingWals() async {
-    List<Wal> wals = [];
-    wals.addAll(await _sdcardSync.getMissingWals());
-    wals.addAll(await _phoneSync.getMissingWals());
-    wals.addAll(await _flashPageSync.getMissingWals());
-    return wals;
-  }
-
-  Future<List<Wal>> getAllWals() async {
-    List<Wal> wals = [];
-    wals.addAll(await _sdcardSync.getMissingWals());
-    wals.addAll(await _phoneSync.getAllWals());
-    wals.addAll(await _flashPageSync.getMissingWals());
-    return wals;
-  }
-
-  Future<WalStats> getWalStats() async {
-    final allWals = await getAllWals();
-    int phoneFiles = 0;
-    int sdcardFiles = 0;
-    int limitlessFiles = 0;
-    int phoneSize = 0;
-    int sdcardSize = 0;
-    int syncedFiles = 0;
-    int missedFiles = 0;
-
-    for (final wal in allWals) {
-      if (wal.storage == WalStorage.sdcard) {
-        sdcardFiles++;
-        sdcardSize += _estimateWalSize(wal);
-      } else if (wal.storage == WalStorage.flashPage) {
-        limitlessFiles++;
-      } else {
-        phoneFiles++;
-        phoneSize += _estimateWalSize(wal);
-      }
-
-      if (wal.status == WalStatus.synced) {
-        syncedFiles++;
-      } else if (wal.status == WalStatus.miss) {
-        missedFiles++;
-      }
-    }
-
-    return WalStats(
-      totalFiles: allWals.length,
-      phoneFiles: phoneFiles,
-      sdcardFiles: sdcardFiles,
-      limitlessFiles: limitlessFiles,
-      phoneSize: phoneSize,
-      sdcardSize: sdcardSize,
-      syncedFiles: syncedFiles,
-      missedFiles: missedFiles,
-    );
-  }
-
-  int _estimateWalSize(Wal wal) {
-    // Estimate size based on codec, sample rate, channels, and duration
-    int bytesPerSecond;
-    switch (wal.codec) {
-      case BleAudioCodec.opusFS320:
-        bytesPerSecond = 16000;
-      case BleAudioCodec.opus:
-        bytesPerSecond = 8000;
-        break;
-      case BleAudioCodec.pcm16:
-        bytesPerSecond = wal.sampleRate * 2 * wal.channel; // 16-bit samples
-        break;
-      case BleAudioCodec.pcm8:
-        bytesPerSecond = wal.sampleRate * 1 * wal.channel; // 8-bit samples
-        break;
-      default:
-        bytesPerSecond = 8000;
-    }
-    return bytesPerSecond * wal.seconds;
-  }
-
-  Future<void> deleteAllSyncedWals() async {
-    await _phoneSync.deleteAllSyncedWals();
-    await _sdcardSync.deleteAllSyncedWals();
-    await _flashPageSync.deleteAllSyncedWals();
-  }
-
-  @override
-  void start() {
-    _phoneSync.start();
-    _sdcardSync.start();
-    _flashPageSync.start();
-  }
-
-  @override
-  Future stop() async {
-    await _phoneSync.stop();
-    await _sdcardSync.stop();
-    await _flashPageSync.stop();
-  }
-
-  @override
-  Future<SyncLocalFilesResponse?> syncAll({IWalSyncProgressListener? progress}) async {
-    var resp = SyncLocalFilesResponse(newConversationIds: [], updatedConversationIds: []);
-
-    // sdcard
-    var partialRes = await _sdcardSync.syncAll(progress: progress);
-    if (partialRes != null) {
-      resp.newConversationIds
-          .addAll(partialRes.newConversationIds.where((id) => !resp.newConversationIds.contains(id)));
-      resp.updatedConversationIds.addAll(partialRes.updatedConversationIds
-          .where((id) => !resp.updatedConversationIds.contains(id) && !resp.newConversationIds.contains(id)));
-    }
-
-    // phone
-    partialRes = await _phoneSync.syncAll(progress: progress);
-    if (partialRes != null) {
-      resp.newConversationIds
-          .addAll(partialRes.newConversationIds.where((id) => !resp.newConversationIds.contains(id)));
-      resp.updatedConversationIds.addAll(partialRes.updatedConversationIds
-          .where((id) => !resp.updatedConversationIds.contains(id) && !resp.newConversationIds.contains(id)));
-    }
-
-    // flash pages (Limitless)
-    partialRes = await _flashPageSync.syncAll(progress: progress);
-    if (partialRes != null) {
-      resp.newConversationIds
-          .addAll(partialRes.newConversationIds.where((id) => !resp.newConversationIds.contains(id)));
-      resp.updatedConversationIds.addAll(partialRes.updatedConversationIds
-          .where((id) => !resp.updatedConversationIds.contains(id) && !resp.newConversationIds.contains(id)));
-    }
-
-    return resp;
-  }
-
-  @override
-  Future<SyncLocalFilesResponse?> syncWal({required Wal wal, IWalSyncProgressListener? progress}) {
-    if (wal.storage == WalStorage.sdcard) {
-      return _sdcardSync.syncWal(wal: wal, progress: progress);
-    } else if (wal.storage == WalStorage.flashPage) {
-      return _flashPageSync.syncWal(wal: wal, progress: progress);
-    } else {
-      return _phoneSync.syncWal(wal: wal, progress: progress);
-    }
-  }
-}
-
-class WalService implements IWalService, IWalSyncListener {
-  final Map<Object, IWalServiceListener> _subscriptions = {};
-  WalServiceStatus _status = WalServiceStatus.init;
-  WalServiceStatus get status => _status;
-
-  late WalSyncs _syncs;
-  WalSyncs get syncs => _syncs;
-
-  WalService() {
-    _syncs = WalSyncs(this);
-  }
-
-  @override
-  void subscribe(IWalServiceListener subscription, Object context) {
-    _subscriptions.remove(context.hashCode);
-    _subscriptions.putIfAbsent(context.hashCode, () => subscription);
-
-    // retains
-    subscription.onStatusChanged(_status);
-  }
-
-  @override
-  void unsubscribe(Object context) {
-    _subscriptions.remove(context.hashCode);
-  }
-
-  @override
-  void start() {
-    _syncs.start();
-    _status = WalServiceStatus.ready;
-  }
-
-  @override
-  Future stop() async {
-    await _syncs.stop();
-
-    _status = WalServiceStatus.stop;
-    _onStatusChanged(_status);
-    _subscriptions.clear();
-  }
-
-  void _onStatusChanged(WalServiceStatus status) {
-    for (var s in _subscriptions.values) {
-      s.onStatusChanged(status);
-    }
-  }
-
-  @override
-  WalSyncs getSyncs() {
-    return _syncs;
-  }
-
-  @override
-  void onWalUpdated() {
-    for (var s in _subscriptions.values) {
-      s.onWalUpdated();
-    }
-  }
-
-  @override
-  void onWalSynced(Wal wal, {ServerConversation? conversation}) {
-    for (var s in _subscriptions.values) {
-      s.onWalSynced(wal, conversation: conversation);
-    }
-  }
-}
->>>>>>> c2056d15
+export 'wals/wal_service.dart';