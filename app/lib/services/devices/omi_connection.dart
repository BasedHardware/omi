import 'dart:async';
import 'dart:math';
import 'dart:typed_data';

import 'package:awesome_notifications/awesome_notifications.dart';
import 'package:flutter/foundation.dart';
import 'package:omi/backend/schema/bt_device/bt_device.dart';
import 'package:omi/services/devices.dart';
import 'package:omi/services/devices/device_connection.dart';
import 'package:omi/services/devices/models.dart';
import 'package:version/version.dart';

class OmiDeviceConnection extends DeviceConnection {
  static const String settingsServiceUuid = '19b10010-e8f2-537e-4f6c-d104768a1214';
  static const String settingsDimRatioCharacteristicUuid = '19b10011-e8f2-537e-4f6c-d104768a1214';
  static const String featuresServiceUuid = '19b10020-e8f2-537e-4f6c-d104768a1214';
  static const String featuresCharacteristicUuid = '19b10021-e8f2-537e-4f6c-d104768a1214';

  OmiDeviceConnection(super.device, super.transport);

  get deviceId => device.id;

  @override
  Future<void> connect({Function(String deviceId, DeviceConnectionState state)? onConnectionStateChanged}) async {
    await super.connect(onConnectionStateChanged: onConnectionStateChanged);
  }

  @override
  Future<int> performRetrieveBatteryLevel() async {
    try {
      final data = await transport.readCharacteristic(batteryServiceUuid, batteryLevelCharacteristicUuid);
      if (data.isNotEmpty) return data[0];
      return -1;
    } catch (e) {
      debugPrint('OmiDeviceConnection: Error reading battery level: $e');
      return -1;
    }
  }

  @override
  Future<StreamSubscription<List<int>>?> performGetBleBatteryLevelListener({
    void Function(int)? onBatteryLevelChange,
  }) async {
    try {
      final stream = transport.getCharacteristicStream(batteryServiceUuid, batteryLevelCharacteristicUuid);

      final subscription = stream.listen((value) {
        if (value.isNotEmpty && onBatteryLevelChange != null) {
          debugPrint('Battery level changed: ${value[0]}');
          onBatteryLevelChange(value[0]);
        }
      });

      return subscription;
    } catch (e) {
      debugPrint('OmiDeviceConnection: Error setting up battery listener: $e');
      return null;
    }
  }

  @override
  Future<List<int>> performGetButtonState() async {
    debugPrint('perform button state called');
    try {
      return await transport.readCharacteristic(buttonServiceUuid, buttonTriggerCharacteristicUuid);
    } catch (e) {
      debugPrint('OmiDeviceConnection: Error reading button state: $e');
      return <int>[];
    }
  }

  @override
  Future<StreamSubscription?> performGetBleButtonListener({
    required void Function(List<int>) onButtonReceived,
  }) async {
    try {
      final stream = transport.getCharacteristicStream(buttonServiceUuid, buttonTriggerCharacteristicUuid);

      debugPrint('Subscribed to button stream from Omi Device');
      final subscription = stream.listen((value) {
        debugPrint("new button value $value");
        if (value.isNotEmpty) onButtonReceived(value);
      });

      return subscription;
    } catch (e) {
      debugPrint('OmiDeviceConnection: Error setting up button listener: $e');
      return null;
    }
  }

  @override
  Future<StreamSubscription?> performGetBleAudioBytesListener({
    required void Function(List<int>) onAudioBytesReceived,
  }) async {
    try {
      final stream = transport.getCharacteristicStream(omiServiceUuid, audioDataStreamCharacteristicUuid);

      debugPrint('Subscribed to audioBytes stream from Omi Device');
      final subscription = stream.listen((value) {
        if (value.isNotEmpty) onAudioBytesReceived(value);
      });

      return subscription;
    } catch (e) {
      debugPrint('OmiDeviceConnection: Error setting up audio listener: $e');
      return null;
    }
  }

  @override
  Future<BleAudioCodec> performGetAudioCodec() async {
    try {
      final codecValue = await transport.readCharacteristic(omiServiceUuid, audioCodecCharacteristicUuid);

      var codecId = 1;
      if (codecValue.isNotEmpty) {
        codecId = codecValue[0];
      }

      switch (codecId) {
        case 1:
          return BleAudioCodec.pcm8;
        case 20:
          return BleAudioCodec.opus;
        case 21:
          return BleAudioCodec.opusFS320;
        default:
          debugPrint('OmiDeviceConnection: Unknown codec id: $codecId');
          return BleAudioCodec.pcm8;
      }
    } catch (e) {
      debugPrint('OmiDeviceConnection: Error reading audio codec: $e');
      return BleAudioCodec.pcm8;
    }
  }

  @override
  Future<List<int>> getStorageList() async {
    if (await isConnected()) {
      debugPrint('storage list called');
      return await performGetStorageList();
    }
    debugPrint('storage list error');
    return Future.value(<int>[]);
  }

  @override
  Future<List<int>> performGetStorageList() async {
<<<<<<< HEAD
    debugPrint('perform storage list called');
=======
    debugPrint(' perform storage list called');
    if (_storageService == null) {
      return Future.value(<int>[]);
    }

    var storageListCharacteristic = getCharacteristic(_storageService!, storageReadControlCharacteristicUuid);
    if (storageListCharacteristic == null) {
      logCharacteristicNotFoundError('Storage List', deviceId);
      return Future.value(<int>[]);
    }

    List<int> storageValue;
>>>>>>> 1a05480a
    try {
      final storageValue =
          await transport.readCharacteristic(storageDataStreamServiceUuid, storageReadControlCharacteristicUuid);

      List<int> storageLengths = [];
      if (storageValue.isNotEmpty) {
        int totalEntries = (storageValue.length / 4).toInt();
        debugPrint('Storage list: $totalEntries items');

        for (int i = 0; i < totalEntries; i++) {
          int baseIndex = i * 4;
          var result = ((storageValue[baseIndex] |
                      (storageValue[baseIndex + 1] << 8) |
                      (storageValue[baseIndex + 2] << 16) |
                      (storageValue[baseIndex + 3] << 24)) &
                  0xFFFFFFFF)
              .toSigned(32);
          storageLengths.add(result);
        }
      }
      debugPrint('Storage lengths: ${storageLengths.length} items: ${storageLengths.join(', ')}');
      return storageLengths;
    } catch (e) {
      debugPrint('OmiDeviceConnection: Error reading storage list: $e');
      return <int>[];
    }
  }

  @override
  Future<StreamSubscription?> performGetBleStorageBytesListener({
    required void Function(List<int>) onStorageBytesReceived,
  }) async {
    try {
      final stream =
          transport.getCharacteristicStream(storageDataStreamServiceUuid, storageDataStreamCharacteristicUuid);

      final subscription = stream.listen((value) {
        if (value.isNotEmpty) onStorageBytesReceived(value);
      });

      return subscription;
    } catch (e) {
      debugPrint('OmiDeviceConnection: Error setting up storage listener: $e');
      return null;
    }
  }

  // level
  //   1 - play 20ms
  //   2 - play 50ms
  //   3 - play 500ms
  @override
  Future<bool> performPlayToSpeakerHaptic(int level) async {
    try {
      debugPrint('About to play to speaker haptic');
      await transport
          .writeCharacteristic(speakerDataStreamServiceUuid, speakerDataStreamCharacteristicUuid, [level & 0xFF]);
      return true;
    } catch (e) {
      debugPrint('OmiDeviceConnection: Error playing haptic: $e');
      return false;
    }
  }

  @override
  Future<bool> performWriteToStorage(int numFile, int command, int offset) async {
    try {
      debugPrint('About to write to storage bytes');
      debugPrint('about to send $numFile');
      debugPrint('about to send $command');
      debugPrint('about to send offset$offset');

      var offsetBytes = [
        (offset >> 24) & 0xFF,
        (offset >> 16) & 0xFF,
        (offset >> 8) & 0xFF,
        offset & 0xFF,
      ];

      await transport.writeCharacteristic(storageDataStreamServiceUuid, storageDataStreamCharacteristicUuid,
          [command & 0xFF, numFile & 0xFF, offsetBytes[0], offsetBytes[1], offsetBytes[2], offsetBytes[3]]);
      return true;
    } catch (e) {
      debugPrint('OmiDeviceConnection: Error writing to storage: $e');
      return false;
    }
  }

  @override
  Future performCameraStartPhotoController() async {
    try {
      // Capture photo once every 5s
      await transport.writeCharacteristic(omiServiceUuid, imageCaptureControlCharacteristicUuid, [0x05]);
      print('cameraStartPhotoController');
    } catch (e) {
      debugPrint('OmiDeviceConnection: Error starting photo capture: $e');
    }
  }

  @override
  Future performCameraStopPhotoController() async {
    try {
      await transport.writeCharacteristic(omiServiceUuid, imageCaptureControlCharacteristicUuid, [0x00]);
      print('cameraStopPhotoController');
    } catch (e) {
      debugPrint('OmiDeviceConnection: Error stopping photo capture: $e');
    }
  }

  Future performCameraTakePhoto() async {
    try {
      // -1 tells the firmware to take a single photo
      await transport.writeCharacteristic(omiServiceUuid, imageCaptureControlCharacteristicUuid, [-1]);
      print('cameraTakePhoto');
    } catch (e) {
      debugPrint('OmiDeviceConnection: Error taking photo: $e');
    }
  }

  @override
  Future<bool> performHasPhotoStreamingCharacteristic() async {
    try {
      // Try to read from the image data stream characteristic to see if it exists
      await transport.readCharacteristic(omiServiceUuid, imageDataStreamCharacteristicUuid);
      return true;
    } catch (e) {
      debugPrint('OmiDeviceConnection: Photo streaming characteristic not available: $e');
      return false;
    }
  }

  Future<StreamSubscription?> _getBleImageBytesListener({
    required void Function(List<int>) onImageBytesReceived,
  }) async {
    try {
      final stream = transport.getCharacteristicStream(omiServiceUuid, imageDataStreamCharacteristicUuid);

      debugPrint('Subscribed to imageBytes stream from Omi Device');
      final subscription = stream.listen((value) {
        if (value.isNotEmpty) onImageBytesReceived(value);
      });

      return subscription;
    } catch (e) {
      debugPrint('OmiDeviceConnection: Error setting up image listener: $e');
      return null;
    }
  }

  @override
  Future<StreamSubscription?> performGetImageListener({
    required void Function(OrientedImage orientedImage) onImageReceived,
  }) async {
    if (!await hasPhotoStreamingCharacteristic()) {
      return null;
    }
    print("OpenGlassDevice getImageListener called");

    var buffer = BytesBuilder();
    var nextExpectedFrame = 0;
    var isTransferring = false;
    ImageOrientation? currentOrientation;

    Version newFirmwareVersion = Version.parse("2.1.1");
    Version deviceFirmwareVersion;
    try {
      deviceFirmwareVersion = Version.parse(device.firmwareRevision);
    } catch (e) {
      deviceFirmwareVersion = Version(0, 0, 0);
    }

    var bleBytesStream = await _getBleImageBytesListener(
      onImageBytesReceived: (List<int> value) async {
        if (value.length < 2) return;

        Uint8List chunk = Uint8List.fromList(value);
        int frameIndex = chunk[0] | (chunk[1] << 8);

        // End of image marker 0xFFFF
        if (frameIndex == 0xFFFF) {
          if (isTransferring) {
            final imageBytes = buffer.toBytes();
            if (imageBytes.isNotEmpty) {
              debugPrint('Completed image bytes length: ${imageBytes.length}');
              try {
                onImageReceived(OrientedImage(
                  imageBytes: imageBytes,
                  orientation: currentOrientation ?? ImageOrientation.orientation0,
                ));
              } catch (e) {
                debugPrint('Error processing image: $e');
              }
            }
          }
          // Reset for next image
          buffer.clear();
          isTransferring = false;
          nextExpectedFrame = 0;
          currentOrientation = null;
          return;
        }

        // If we get frame 0, it's the start of a new image. Reset everything.
        if (frameIndex == 0) {
          buffer.clear();
          isTransferring = true;
          nextExpectedFrame = 0;
          currentOrientation = null;
        }

        // If we are not in a transfer state, ignore the packet unless it's frame 0.
        if (!isTransferring) {
          debugPrint("Ignoring packet with frame $frameIndex, waiting for frame 0 to start transfer.");
          return;
        }

        // Check if the frame is the one we expect.
        if (frameIndex == nextExpectedFrame) {
          if (frameIndex == 0) {
            if (deviceFirmwareVersion >= newFirmwareVersion) {
              // New firmware: parse orientation from packet
              if (chunk.length > 2) {
                currentOrientation = ImageOrientation.fromValue(chunk[2]);
                if (chunk.length > 3) {
                  buffer.add(chunk.sublist(3));
                }
              } else {
                // Malformed packet, default orientation
                currentOrientation = ImageOrientation.orientation0;
              }
            } else {
              // Old firmware: default to 180 degrees and treat whole chunk as data
              currentOrientation = ImageOrientation.orientation180;
              if (chunk.length > 2) {
                buffer.add(chunk.sublist(2));
              }
            }
          } else {
            if (chunk.length > 2) {
              buffer.add(chunk.sublist(2));
            }
          }
          nextExpectedFrame++;
        } else {
          // Out of order frame. The image is now corrupt.
          // We should discard everything and wait for the next frame 0.
          debugPrint('Frame out of order. Expected $nextExpectedFrame, got $frameIndex. Discarding image.');
          buffer.clear();
          isTransferring = false;
          nextExpectedFrame = 0;
          currentOrientation = null;
        }

        // Safety break for oversized buffer
        if (buffer.length > 200 * 1024) {
          debugPrint("Buffer size exceeded 200KB without a complete image. Resetting.");
          buffer.clear();
          isTransferring = false;
          nextExpectedFrame = 0;
          currentOrientation = null;
        }
      },
    );
    bleBytesStream?.onDone(() {
      debugPrint('Image listener done');
      cameraStopPhotoController();
    });
    return bleBytesStream;
  }

  @override
  Future<StreamSubscription<List<int>>?> performGetAccelListener({
    void Function(int)? onAccelChange,
  }) async {
    try {
      final stream = transport.getCharacteristicStream(accelDataStreamServiceUuid, accelDataStreamCharacteristicUuid);

      final subscription = stream.listen((value) {
        if (value.length > 4) {
          //for some reason, the very first reading is four bytes

          if (value.isNotEmpty) {
            List<double> accelerometerData = [];
            onAccelChange?.call(value[0]);

            for (int i = 0; i < 6; i++) {
              int baseIndex = i * 8;
              var result = ((value[baseIndex] |
                          (value[baseIndex + 1] << 8) |
                          (value[baseIndex + 2] << 16) |
                          (value[baseIndex + 3] << 24)) &
                      0xFFFFFFFF)
                  .toSigned(32);
              var temp = ((value[baseIndex + 4] |
                          (value[baseIndex + 5] << 8) |
                          (value[baseIndex + 6] << 16) |
                          (value[baseIndex + 7] << 24)) &
                      0xFFFFFFFF)
                  .toSigned(32);
              double axisValue = result + (temp / 1000000);
              accelerometerData.add(axisValue);
            }
            debugPrint('Accelerometer x direction: ${accelerometerData[0]}');
            debugPrint('Gyroscope x direction: ${accelerometerData[3]}\n');

            debugPrint('Accelerometer y direction: ${accelerometerData[1]}');
            debugPrint('Gyroscope y direction: ${accelerometerData[4]}\n');

            debugPrint('Accelerometer z direction: ${accelerometerData[2]}');
            debugPrint('Gyroscope z direction: ${accelerometerData[5]}\n');
            //simple threshold fall calcaultor
            var fall_number =
                sqrt(pow(accelerometerData[0], 2) + pow(accelerometerData[1], 2) + pow(accelerometerData[2], 2));
            if (fall_number > 30.0) {
              AwesomeNotifications().createNotification(
                content: NotificationContent(
                  id: 6,
                  channelKey: 'channel',
                  actionType: ActionType.Default,
                  title: 'ouch',
                  body: 'did you fall?',
                  wakeUpScreen: true,
                ),
              );
            }
          }
        }
      });

      return subscription;
    } catch (e) {
      debugPrint('OmiDeviceConnection: Error setting up accelerometer listener: $e');
      return null;
    }
  }

  @override
  Future<void> performSetLedDimRatio(int ratio) async {
    try {
      await transport
          .writeCharacteristic(settingsServiceUuid, settingsDimRatioCharacteristicUuid, [ratio.clamp(0, 100)]);
    } catch (e) {
      debugPrint('OmiDeviceConnection: Error setting LED dim ratio: $e');
    }
  }

  @override
  Future<int?> performGetLedDimRatio() async {
    try {
      final value = await transport.readCharacteristic(settingsServiceUuid, settingsDimRatioCharacteristicUuid);
      if (value.isNotEmpty) {
        return value[0];
      }
      return null;
    } catch (e) {
      debugPrint('OmiDeviceConnection: Error getting LED dim ratio: $e');
      return null;
    }
  }

  @override
  Future<int> performGetFeatures() async {
    try {
      final value = await transport.readCharacteristic(featuresServiceUuid, featuresCharacteristicUuid);
      if (value.length >= 4) {
        return ByteData.view(Uint8List.fromList(value).buffer).getUint32(0, Endian.little);
      }
      return 0;
    } catch (e) {
      debugPrint('OmiDeviceConnection: Error getting features: $e');
      return 0;
    }
  }

  /// Get device information from Omi device
  Future<Map<String, String>> getDeviceInfo() async {
    Map<String, String> deviceInfo = {};

    try {
      // Read model number
      try {
        final modelValue =
            await transport.readCharacteristic(deviceInformationServiceUuid, modelNumberCharacteristicUuid);
        if (modelValue.isNotEmpty) {
          deviceInfo['modelNumber'] = String.fromCharCodes(modelValue);
        }
      } catch (e) {
        debugPrint('OmiDeviceConnection: Error reading model number: $e');
      }

      // Read firmware revision
      try {
        final firmwareValue =
            await transport.readCharacteristic(deviceInformationServiceUuid, firmwareRevisionCharacteristicUuid);
        if (firmwareValue.isNotEmpty) {
          deviceInfo['firmwareRevision'] = String.fromCharCodes(firmwareValue);
        }
      } catch (e) {
        debugPrint('OmiDeviceConnection: Error reading firmware revision: $e');
      }

      // Read hardware revision
      try {
        final hardwareValue =
            await transport.readCharacteristic(deviceInformationServiceUuid, hardwareRevisionCharacteristicUuid);
        if (hardwareValue.isNotEmpty) {
          deviceInfo['hardwareRevision'] = String.fromCharCodes(hardwareValue);
        }
      } catch (e) {
        debugPrint('OmiDeviceConnection: Error reading hardware revision: $e');
      }

      // Read manufacturer name
      try {
        final manufacturerValue =
            await transport.readCharacteristic(deviceInformationServiceUuid, manufacturerNameCharacteristicUuid);
        if (manufacturerValue.isNotEmpty) {
          deviceInfo['manufacturerName'] = String.fromCharCodes(manufacturerValue);
        }
      } catch (e) {
        debugPrint('OmiDeviceConnection: Error reading manufacturer name: $e');
      }

      // Check if device has image streaming capability (for OpenGlass/OmiGlass detection)
      try {
        await transport.readCharacteristic(omiServiceUuid, imageDataStreamCharacteristicUuid);
        deviceInfo['hasImageStream'] = 'true';
      } catch (e) {
        deviceInfo['hasImageStream'] = 'false';
      }
    } catch (e) {
      debugPrint('OmiDeviceConnection: Error getting device info: $e');
    }

    // Set defaults if values are empty
    deviceInfo['modelNumber'] ??= 'Omi Device';
    deviceInfo['firmwareRevision'] ??= '1.0.2';
    deviceInfo['hardwareRevision'] ??= 'Seeed Xiao BLE Sense';
    deviceInfo['manufacturerName'] ??= 'Based Hardware';
    deviceInfo['hasImageStream'] ??= 'false';

    return deviceInfo;
  }
}<|MERGE_RESOLUTION|>--- conflicted
+++ resolved
@@ -147,22 +147,7 @@
 
   @override
   Future<List<int>> performGetStorageList() async {
-<<<<<<< HEAD
     debugPrint('perform storage list called');
-=======
-    debugPrint(' perform storage list called');
-    if (_storageService == null) {
-      return Future.value(<int>[]);
-    }
-
-    var storageListCharacteristic = getCharacteristic(_storageService!, storageReadControlCharacteristicUuid);
-    if (storageListCharacteristic == null) {
-      logCharacteristicNotFoundError('Storage List', deviceId);
-      return Future.value(<int>[]);
-    }
-
-    List<int> storageValue;
->>>>>>> 1a05480a
     try {
       final storageValue =
           await transport.readCharacteristic(storageDataStreamServiceUuid, storageReadControlCharacteristicUuid);
