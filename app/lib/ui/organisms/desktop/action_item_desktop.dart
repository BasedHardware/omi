import 'package:flutter/material.dart';
import 'package:flutter/services.dart';
import 'package:font_awesome_flutter/font_awesome_flutter.dart';
import 'package:omi/backend/http/api/conversations.dart';
import 'package:omi/backend/schema/conversation.dart';
import 'package:omi/backend/schema/structured.dart';
import 'package:omi/providers/conversation_provider.dart';
import 'package:omi/utils/analytics/mixpanel.dart';
import 'package:omi/utils/responsive/responsive_helper.dart';
import 'package:provider/provider.dart';
import 'package:omi/ui/atoms/omi_icon_button.dart';
import 'package:omi/ui/atoms/omi_checkbox.dart';
import 'package:omi/ui/molecules/omi_popup_menu.dart';
import 'package:omi/ui/molecules/omi_confirm_dialog.dart';

class DesktopActionItem extends StatefulWidget {
  final ActionItem actionItem;
  final ServerConversation conversation;
  final int itemIndex;

  const DesktopActionItem({
    super.key,
    required this.actionItem,
    required this.conversation,
    required this.itemIndex,
  });

  @override
  State<DesktopActionItem> createState() => _DesktopActionItemState();
}

class _DesktopActionItemState extends State<DesktopActionItem> with AutomaticKeepAliveClientMixin {
  @override
  bool get wantKeepAlive => true;

  bool _isEditing = false;
  late TextEditingController _textController;
  late FocusNode _focusNode;

  @override
  void initState() {
    super.initState();
    _textController = TextEditingController();
    _focusNode = FocusNode();

    // Listen for focus changes to save when user clicks outside
    _focusNode.addListener(() {
      if (!_focusNode.hasFocus && _isEditing) {
        _saveChanges();
      }
    });
  }

  @override
  void didUpdateWidget(DesktopActionItem oldWidget) {
    super.didUpdateWidget(oldWidget);
  }

  @override
  void dispose() {
    _textController.dispose();
    _focusNode.dispose();
    super.dispose();
  }

  void _startEditing() {
    setState(() {
      _isEditing = true;
      _textController.text = widget.actionItem.description;
    });

    WidgetsBinding.instance.addPostFrameCallback((_) {
      _focusNode.requestFocus();
      _textController.selection = TextSelection(baseOffset: 0, extentOffset: _textController.text.length);
    });
  }

  void _cancelEditing() => setState(() => _isEditing = false);

  void _saveChanges() async {
    if (!_isEditing) return;

    final newText = _textController.text.trim();
    final originalText = widget.actionItem.description;

    if (newText.isEmpty) {
      ScaffoldMessenger.of(context).showSnackBar(
        SnackBar(
          content: const Text('Action item description cannot be empty'),
          backgroundColor: Colors.red.shade400,
          behavior: SnackBarBehavior.floating,
          shape: RoundedRectangleBorder(borderRadius: BorderRadius.circular(12)),
          duration: const Duration(seconds: 2),
        ),
      );
      return;
    }

    if (newText == originalText) {
      _cancelEditing();
      return;
    }

    updateActionItemDescription(widget.conversation.id, originalText, newText, widget.itemIndex)
        .catchError((e) => debugPrint('$e'));

    final convoProvider = Provider.of<ConversationProvider>(context, listen: false);
    convoProvider.updateActionItemDescriptionInConversation(widget.conversation.id, widget.itemIndex, newText);

    setState(() => _isEditing = false);
    _showSavedMessage();
  }

  void _showSavedMessage() {
    final overlay = Overlay.of(context);
    late OverlayEntry entry;
    entry = OverlayEntry(
      builder: (_) => Positioned(
        top: 50,
        right: 20,
        child: Material(
          color: Colors.transparent,
          child: Container(
            padding: const EdgeInsets.symmetric(horizontal: 16, vertical: 8),
            decoration: BoxDecoration(
              color: Colors.green.shade600,
              borderRadius: BorderRadius.circular(8),
              boxShadow: [BoxShadow(color: Colors.black.withOpacity(0.2), blurRadius: 8, offset: const Offset(0, 4))],
            ),
            child: const Row(
              mainAxisSize: MainAxisSize.min,
              children: [
                Icon(FontAwesomeIcons.check, color: Colors.white, size: 14),
                SizedBox(width: 8),
                Text('Saved', style: TextStyle(color: Colors.white, fontSize: 14, fontWeight: FontWeight.w500)),
              ],
            ),
          ),
        ),
      ),
    );
    overlay.insert(entry);
    Future.delayed(const Duration(seconds: 2), () => entry.remove());
  }

  bool get _hasChanges => _textController.text.trim() != widget.actionItem.description;

  @override
  Widget build(BuildContext context) {
    super.build(context);
    return Container(
      margin: const EdgeInsets.only(left: 20, right: 20, bottom: 12),
      child: Container(
        padding: const EdgeInsets.all(16),
        decoration: BoxDecoration(
          color: ResponsiveHelper.backgroundSecondary.withOpacity(0.8),
          borderRadius: BorderRadius.circular(16),
          border: Border.all(
            color: _isEditing
                ? ResponsiveHelper.purplePrimary.withOpacity(0.5)
                : ResponsiveHelper.backgroundTertiary.withOpacity(0.3),
            width: 1,
          ),
          boxShadow: [BoxShadow(color: Colors.black.withOpacity(0.05), blurRadius: 8, offset: const Offset(0, 2))],
        ),
        child: Row(
          crossAxisAlignment: CrossAxisAlignment.start,
          children: [
            OmiCheckbox(
              value: widget.actionItem.completed,
              onChanged: (v) {
                if (_isEditing) return;
                _toggleCompletion(context);
              },
              size: 20,
            ),
            const SizedBox(width: 12),
            Expanded(
              child: Column(
                crossAxisAlignment: CrossAxisAlignment.start,
                children: [
                  _isEditing
                      ? KeyboardListener(
                          focusNode: FocusNode(),
                          onKeyEvent: (KeyEvent event) {
                            if (event is KeyDownEvent) {
                              if (event.logicalKey == LogicalKeyboardKey.enter) {
                                if (!HardwareKeyboard.instance.isShiftPressed) {
                                  // Enter without Shift: save changes
                                  _saveChanges();
                                }
                                // Enter with Shift: allow new line (default behavior)
                              }
                            }
                          },
                          child: TextField(
                            controller: _textController,
                            focusNode: _focusNode,
                            style: const TextStyle(
                                color: ResponsiveHelper.textPrimary,
                                fontSize: 15,
                                height: 1.4,
                                fontWeight: FontWeight.w500),
                            decoration: const InputDecoration(
                                border: InputBorder.none, contentPadding: EdgeInsets.zero, isDense: true),
                            maxLines: null,
                            onChanged: (_) => setState(() {}),
                          ),
                        )
                      : GestureDetector(
                          onTap: _startEditing,
                          child: AnimatedDefaultTextStyle(
                            duration: const Duration(milliseconds: 250),
                            curve: Curves.easeInOut,
                            style: TextStyle(
                              color: widget.actionItem.completed
                                  ? ResponsiveHelper.textTertiary
                                  : ResponsiveHelper.textPrimary,
                              decoration:
                                  widget.actionItem.completed ? TextDecoration.lineThrough : TextDecoration.none,
                              decorationColor: ResponsiveHelper.textTertiary,
                              decorationThickness: 1.5,
                              fontSize: 15,
                              height: 1.4,
                              fontWeight: FontWeight.w500,
                            ),
                            child: Text(widget.actionItem.description),
                          ),
                        ),
                  const SizedBox(height: 8),
                  Row(children: [
                    const SizedBox(width: 6),
<<<<<<< HEAD
                    Expanded(child: Text(widget.conversation.structured.title.isNotEmpty ? widget.conversation.structured.title : 'Untitled Conversation', style: const TextStyle(color: ResponsiveHelper.textTertiary, fontSize: 12), maxLines: 1, overflow: TextOverflow.ellipsis))
=======
                    Expanded(
                        child: Text(
                            widget.conversation.structured.title.isNotEmpty
                                ? widget.conversation.structured.title
                                : 'Untitled Conversation',
                            style: const TextStyle(color: ResponsiveHelper.textTertiary, fontSize: 12),
                            maxLines: 1,
                            overflow: TextOverflow.ellipsis))
>>>>>>> de6804cc
                  ]),
                ],
              ),
            ),
            const SizedBox(width: 12),
            _isEditing
                ? OmiIconButton(
                    icon: _hasChanges ? FontAwesomeIcons.check : FontAwesomeIcons.xmark,
                    onPressed: _hasChanges ? _saveChanges : _cancelEditing,
                    style: OmiIconButtonStyle.outline,
                    color: _hasChanges ? Colors.green.shade600 : ResponsiveHelper.textSecondary,
                    size: 32,
                  )
                : _buildQuickActions(context),
          ],
        ),
      ),
    );
  }

  Widget _buildQuickActions(BuildContext context) {
    return OmiPopupMenuButton<String>(
      icon: FontAwesomeIcons.ellipsisVertical,
      itemBuilder: (context) => [
        PopupMenuItem<String>(
            value: 'toggle',
            child: Row(children: [
<<<<<<< HEAD
              Icon(widget.actionItem.completed ? FontAwesomeIcons.xmark : FontAwesomeIcons.check, color: ResponsiveHelper.textSecondary, size: 14),
              const SizedBox(width: 8),
              Text(widget.actionItem.completed ? 'Mark Incomplete' : 'Mark Complete', style: const TextStyle(color: ResponsiveHelper.textPrimary, fontSize: 14))
            ])),
        PopupMenuItem<String>(value: 'delete', child: Row(children: [Icon(FontAwesomeIcons.trash, color: Colors.red.shade400, size: 14), const SizedBox(width: 8), Text('Delete', style: TextStyle(color: Colors.red.shade400, fontSize: 14))])),
=======
              Icon(widget.actionItem.completed ? FontAwesomeIcons.xmark : FontAwesomeIcons.check,
                  color: ResponsiveHelper.textSecondary, size: 14),
              const SizedBox(width: 8),
              Text(widget.actionItem.completed ? 'Mark Incomplete' : 'Mark Complete',
                  style: const TextStyle(color: ResponsiveHelper.textPrimary, fontSize: 14))
            ])),
        PopupMenuItem<String>(
            value: 'delete',
            child: Row(children: [
              Icon(FontAwesomeIcons.trash, color: Colors.red.shade400, size: 14),
              const SizedBox(width: 8),
              Text('Delete', style: TextStyle(color: Colors.red.shade400, fontSize: 14))
            ])),
>>>>>>> de6804cc
      ],
      onSelected: (value) => _handleMenuSelection(value, context),
    );
  }

  void _handleMenuSelection(String value, BuildContext context) {
    switch (value) {
      case 'toggle':
        _toggleCompletion(context);
        break;
      case 'delete':
        _showDeleteConfirmation(context);
        break;
    }
  }

  void _toggleCompletion(BuildContext context) {
    HapticFeedback.lightImpact();
    final newValue = !widget.actionItem.completed;
    MixpanelManager().actionItemToggledCompletionOnActionItemsPage(
      conversationId: widget.conversation.id,
      actionItemDescription: widget.actionItem.description,
      isCompleted: newValue,
    );
    context.read<ConversationProvider>().updateGlobalActionItemState(widget.conversation, widget.actionItem.description, newValue);
  }

  void _showDeleteConfirmation(BuildContext context) {
    OmiConfirmDialog.show(context,
            title: 'Delete Action Item', message: 'Are you sure you want to delete this action item?')
        .then((confirmed) {
      if (confirmed == true) {
        context
            .read<ConversationProvider>()
            .deleteActionItemAndUpdateLocally(widget.conversation.id, widget.itemIndex, widget.actionItem);
        ScaffoldMessenger.of(context).showSnackBar(
          SnackBar(
            content: const Text('Action item deleted'),
            backgroundColor: ResponsiveHelper.backgroundTertiary,
            behavior: SnackBarBehavior.floating,
            shape: RoundedRectangleBorder(borderRadius: BorderRadius.circular(12)),
            duration: const Duration(seconds: 2),
          ),
        );
      }
    });
  }
}<|MERGE_RESOLUTION|>--- conflicted
+++ resolved
@@ -230,9 +230,6 @@
                   const SizedBox(height: 8),
                   Row(children: [
                     const SizedBox(width: 6),
-<<<<<<< HEAD
-                    Expanded(child: Text(widget.conversation.structured.title.isNotEmpty ? widget.conversation.structured.title : 'Untitled Conversation', style: const TextStyle(color: ResponsiveHelper.textTertiary, fontSize: 12), maxLines: 1, overflow: TextOverflow.ellipsis))
-=======
                     Expanded(
                         child: Text(
                             widget.conversation.structured.title.isNotEmpty
@@ -240,8 +237,7 @@
                                 : 'Untitled Conversation',
                             style: const TextStyle(color: ResponsiveHelper.textTertiary, fontSize: 12),
                             maxLines: 1,
-                            overflow: TextOverflow.ellipsis))
->>>>>>> de6804cc
+                            overflow: TextOverflow.ellipsis),),
                   ]),
                 ],
               ),
@@ -269,27 +265,19 @@
         PopupMenuItem<String>(
             value: 'toggle',
             child: Row(children: [
-<<<<<<< HEAD
-              Icon(widget.actionItem.completed ? FontAwesomeIcons.xmark : FontAwesomeIcons.check, color: ResponsiveHelper.textSecondary, size: 14),
-              const SizedBox(width: 8),
-              Text(widget.actionItem.completed ? 'Mark Incomplete' : 'Mark Complete', style: const TextStyle(color: ResponsiveHelper.textPrimary, fontSize: 14))
-            ])),
-        PopupMenuItem<String>(value: 'delete', child: Row(children: [Icon(FontAwesomeIcons.trash, color: Colors.red.shade400, size: 14), const SizedBox(width: 8), Text('Delete', style: TextStyle(color: Colors.red.shade400, fontSize: 14))])),
-=======
               Icon(widget.actionItem.completed ? FontAwesomeIcons.xmark : FontAwesomeIcons.check,
                   color: ResponsiveHelper.textSecondary, size: 14),
               const SizedBox(width: 8),
               Text(widget.actionItem.completed ? 'Mark Incomplete' : 'Mark Complete',
                   style: const TextStyle(color: ResponsiveHelper.textPrimary, fontSize: 14))
-            ])),
+            ],),),
         PopupMenuItem<String>(
             value: 'delete',
             child: Row(children: [
               Icon(FontAwesomeIcons.trash, color: Colors.red.shade400, size: 14),
               const SizedBox(width: 8),
               Text('Delete', style: TextStyle(color: Colors.red.shade400, fontSize: 14))
-            ])),
->>>>>>> de6804cc
+            ],),),
       ],
       onSelected: (value) => _handleMenuSelection(value, context),
     );
