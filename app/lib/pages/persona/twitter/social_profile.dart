--- conflicted
+++ resolved
@@ -218,16 +218,6 @@
                             ? TextButton(
                                 onPressed: () async {
                                   FocusScope.of(context).unfocus();
-<<<<<<< HEAD
-=======
-                                  await Posthog().capture(
-                                    eventName: 'pressed_i_have_omi',
-                                    properties: {
-                                      'username': _controller.text,
-                                    },
-                                  );
-
->>>>>>> 42e8fa4b
                                   routeToPage(context, const OnboardingWrapper());
                                 },
                                 child: const Text(
