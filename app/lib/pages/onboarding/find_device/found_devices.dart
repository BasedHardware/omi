--- conflicted
+++ resolved
@@ -177,13 +177,8 @@
       builder: (dialogContext) => ConfirmationDialog(
         title: device.getFirmwareWarningTitle(),
         description: warningMessage,
-<<<<<<< HEAD
-        checkboxText: "Don't show it again",
+        checkboxText: context.l10n.dontShowAgain,
         checkboxValue: dontShowAgain,
-=======
-        checkboxText: context.l10n.dontShowAgain,
-        checkboxValue: false,
->>>>>>> ef7ad36e
         onCheckboxChanged: (value) {
           dontShowAgain = value;
         },
