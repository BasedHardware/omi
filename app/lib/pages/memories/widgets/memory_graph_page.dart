import 'dart:io';
import 'dart:math';
import 'dart:typed_data';
import 'dart:ui' as ui;

import 'package:flutter/material.dart';
import 'package:flutter/rendering.dart';
import 'package:flutter/scheduler.dart';
import 'package:flutter/services.dart' show rootBundle;
import 'package:omi/backend/http/api/knowledge_graph_api.dart';
import 'package:path_provider/path_provider.dart';
import 'package:share_plus/share_plus.dart';
import 'package:vector_math/vector_math_64.dart' as v;

class GraphNode3D {
  final String id;
  final String label;
  final String nodeType;
  final Color baseColor;

  v.Vector3 position;
  v.Vector3 velocity;
  v.Vector3 force;

  double mass = 1.0;
  double radius = 12.0;

  GraphNode3D({
    required this.id,
    required this.label,
    required this.nodeType,
    required this.baseColor,
    required v.Vector3 initialPosition,
  })  : position = initialPosition,
        velocity = v.Vector3.zero(),
        force = v.Vector3.zero();
}

class GraphEdge3D {
  final String sourceId;
  final String targetId;
  final String label;

  GraphEdge3D({
    required this.sourceId,
    required this.targetId,
    required this.label,
  });
}

class ForceDirectedSimulation3D {
  final List<GraphNode3D> nodes = [];
  final List<GraphEdge3D> edges = [];
  final Map<String, GraphNode3D> nodeMap = {};

  double repulsion = 80000.0;
  double attraction = 0.0015;
  double centerGravity = 0.0002;
  double damping = 0.9;
  double dt = 0.016;

  bool isStable = false;
  int _tickCounter = 0;
  int _stableCounter = 0;

  void wake() {
    isStable = false;
    _stableCounter = 0;
  }

  void addNode(GraphNode3D node) {
    nodes.add(node);
    nodeMap[node.id] = node;
  }

  void addEdge(GraphEdge3D edge) {
    edges.add(edge);
  }

  bool tick() {
    if (isStable) return false;

    _tickCounter++;
    if (_tickCounter % 4 != 0) return false;

    double totalEnergy = 0.0;
    final nodeCount = nodes.length;

    for (var node in nodes) {
      node.force.setZero();
    }

    final maxPairs = 5000;
    final totalPairs = (nodeCount * (nodeCount - 1)) ~/ 2;
    final skipFactor = totalPairs > maxPairs ? totalPairs ~/ maxPairs : 1;
    int pairIndex = 0;

    for (int i = 0; i < nodeCount; i++) {
      for (int j = i + 1; j < nodeCount; j++) {
        pairIndex++;
        if (skipFactor > 1 && pairIndex % skipFactor != 0) continue;

        final n1 = nodes[i];
        final n2 = nodes[j];

        final dx = n1.position.x - n2.position.x;
        final dy = n1.position.y - n2.position.y;
        final dz = n1.position.z - n2.position.z;
        double distSq = dx * dx + dy * dy + dz * dz;
        if (distSq < 1.0) distSq = 1.0;
        if (distSq > 10000000) continue;

        final forceVal = (repulsion * skipFactor) / distSq;
        final dist = sqrt(distSq);
        final fx = (dx / dist) * forceVal;
        final fy = (dy / dist) * forceVal;
        final fz = (dz / dist) * forceVal;

        n1.force.x += fx;
        n1.force.y += fy;
        n1.force.z += fz;
        n2.force.x -= fx;
        n2.force.y -= fy;
        n2.force.z -= fz;
      }
    }

    for (var edge in edges) {
      final n1 = nodeMap[edge.sourceId];
      final n2 = nodeMap[edge.targetId];
      if (n1 == null || n2 == null) continue;

      final dx = n2.position.x - n1.position.x;
      final dy = n2.position.y - n1.position.y;
      final dz = n2.position.z - n1.position.z;
      final dist = sqrt(dx * dx + dy * dy + dz * dz);
      if (dist < 0.1) continue;

      const restLength = 2000.0;
      final forceVal = (dist - restLength) * attraction;
      final fx = (dx / dist) * forceVal;
      final fy = (dy / dist) * forceVal;
      final fz = (dz / dist) * forceVal;

      n1.force.x += fx;
      n1.force.y += fy;
      n1.force.z += fz;
      n2.force.x -= fx;
      n2.force.y -= fy;
      n2.force.z -= fz;
    }

    for (var node in nodes) {
      final cx = -node.position.x * centerGravity;
      final cy = -node.position.y * centerGravity;
      final cz = -node.position.z * centerGravity;
      node.force.x += cx;
      node.force.y += cy;
      node.force.z += cz;
    }

    for (var node in nodes) {
      node.velocity.x = (node.velocity.x + node.force.x * dt) * damping;
      node.velocity.y = (node.velocity.y + node.force.y * dt) * damping;
      node.velocity.z = (node.velocity.z + node.force.z * dt) * damping;

      final speed = node.velocity.length;
      totalEnergy += speed * speed;

      if (speed > 40.0) {
        final scale = 40.0 / speed;
        node.velocity.x *= scale;
        node.velocity.y *= scale;
        node.velocity.z *= scale;
      }

      node.position.x += node.velocity.x;
      node.position.y += node.velocity.y;
      node.position.z += node.velocity.z;
    }

    if (totalEnergy < 0.2) {
      _stableCounter++;
      if (_stableCounter > 10) {
        isStable = true;
      }
    } else {
      _stableCounter = 0;
    }

    return true;
  }
}

class MemoryGraphPage extends StatefulWidget {
  const MemoryGraphPage({super.key});

  @override
  State<MemoryGraphPage> createState() => _MemoryGraphPageState();
}

class _MemoryGraphPageState extends State<MemoryGraphPage> with SingleTickerProviderStateMixin {
  late ForceDirectedSimulation3D simulation;
  late Ticker _ticker;

  final Random _rnd = Random();
  final GlobalKey _graphKey = GlobalKey();

  double _rotationX = 0.0;
  double _rotationY = 0.0;
  double _panX = 0.0;
  double _panY = 0.0;
  double _zoom = 1.0;
  double _baseZoom = 1.0;

  Offset? _lastPanStart;

  bool _isLoading = true;
  bool _isRebuilding = false;
  String? _error;

  final _repaintNotifier = ValueNotifier<int>(0);

  @override
  void initState() {
    super.initState();
    simulation = ForceDirectedSimulation3D();

    _ticker = createTicker((elapsed) {
      if (simulation.tick()) {
        _repaintNotifier.value++;
      } else if (_ticker.isTicking) {
        _ticker.stop();
      }
    });

    _loadGraph();
  }

  @override
  void dispose() {
    _ticker.dispose();
    _repaintNotifier.dispose();
    super.dispose();
  }

  void _runLayoutSync() {
    for (int i = 0; i < 200 && !simulation.isStable; i++) {
      simulation.tick();
    }
    _repaintNotifier.value++;
  }

  Future<void> _loadGraph() async {
    setState(() {
      _isLoading = true;
      _error = null;
    });

    try {
      final data = await KnowledgeGraphApi.getKnowledgeGraph();
      if (!mounted) return;
      _populateGraph(data);
      _runLayoutSync();
    } catch (e) {
      if (!mounted) return;
      setState(() {
        _error = e.toString();
      });
    } finally {
      if (mounted) {
        setState(() {
          _isLoading = false;
        });
      }
    }
  }

  Future<void> _rebuildGraph() async {
    setState(() {
      _isRebuilding = true;
      _error = null;
    });

    try {
      await KnowledgeGraphApi.rebuildKnowledgeGraph();
      if (!mounted) return;
<<<<<<< HEAD

      await Future.delayed(const Duration(seconds: 5));
      if (!mounted) return;

=======
      
      // Poll for the graph to be ready instead of using a fixed delay.
      for (int i = 0; i < 20; i++) { // Poll for a maximum of 60 seconds
        await Future.delayed(const Duration(seconds: 3));
        if (!mounted) return;
        try {
          final data = await KnowledgeGraphApi.getKnowledgeGraph();
          if ((data['nodes'] as List).isNotEmpty) {
            break; // Graph is ready
          }
        } catch (e) {
          // Ignore polling errors, the final _loadGraph will handle them.
        }
      }
      
>>>>>>> 1223c158
      await _loadGraph();
      if (!mounted) return;

      simulation.wake();
    } catch (e) {
      if (!mounted) return;
      setState(() {
        _error = e.toString();
      });
    } finally {
      if (mounted) {
        setState(() {
          _isRebuilding = false;
        });
      }
    }
  }

  void _populateGraph(Map<String, dynamic> data) {
    simulation.nodes.clear();
    simulation.edges.clear();
    simulation.nodeMap.clear();

    final nodes = data['nodes'] as List<dynamic>? ?? [];
    final edges = data['edges'] as List<dynamic>? ?? [];

    for (var nodeData in nodes) {
      final node = GraphNode3D(
        id: nodeData['id'] ?? '',
        label: nodeData['label'] ?? '',
        nodeType: nodeData['node_type'] ?? 'concept',
        baseColor: _colorForType(nodeData['node_type'] ?? 'concept'),
        initialPosition: _randomPos3D(),
      );
      simulation.addNode(node);
    }

    for (var edgeData in edges) {
      final edge = GraphEdge3D(
        sourceId: edgeData['source_id'] ?? '',
        targetId: edgeData['target_id'] ?? '',
        label: edgeData['label'] ?? '',
      );
      simulation.addEdge(edge);
    }

    simulation.wake();
    _repaintNotifier.value++;
  }

  v.Vector3 _randomPos3D({double spread = 1000.0}) {
    return v.Vector3(
      (_rnd.nextDouble() - 0.5) * spread,
      (_rnd.nextDouble() - 0.5) * spread,
      (_rnd.nextDouble() - 0.5) * spread,
    );
  }

  Color _colorForType(String nodeType) {
    switch (nodeType) {
      case 'person':
        return Colors.cyanAccent;
      case 'place':
        return const Color(0xFF00FF9D);
      case 'organization':
        return Colors.orangeAccent;
      case 'thing':
        return Colors.purpleAccent;
      default:
        return Colors.blueAccent;
    }
  }

  Future<void> _shareGraph() async {
    try {
      final boundary = _graphKey.currentContext?.findRenderObject() as RenderRepaintBoundary?;
      if (boundary == null) return;

      final size = boundary.size;
      const double scale = 3.0;
      final recorder = ui.PictureRecorder();
      final canvas = Canvas(recorder);

      final int width = (size.width * scale).toInt();
      final int height = (size.height * scale).toInt();

      canvas.drawRect(Rect.fromLTWH(0, 0, width.toDouble(), height.toDouble()), Paint()..color = Colors.black);

      final screenshotPainter = GraphPainter3D(
        nodes: simulation.nodes,
        edges: simulation.edges,
        nodeMap: simulation.nodeMap,
        rotationX: _rotationX,
        rotationY: _rotationY,
        panX: _panX * scale,
        panY: _panY * scale,
        zoom: _zoom * scale,
        screenshotMode: true,
      );
      screenshotPainter.paint(canvas, Size(width.toDouble(), height.toDouble()));

      final Paint paint = Paint();

      final ByteData logoData = await rootBundle.load('assets/images/herologo.png');
      final Uint8List logoBytes = logoData.buffer.asUint8List();
      final ui.Codec codec = await ui.instantiateImageCodec(logoBytes);
      final ui.FrameInfo frameInfo = await codec.getNextFrame();
      final ui.Image logoImage = frameInfo.image;

      const double logoHeight = 100.0;
      final double logoScale = logoHeight / logoImage.height;
      final double logoWidth = logoImage.width * logoScale;

      canvas.drawImageRect(
        logoImage,
        Rect.fromLTWH(0, 0, logoImage.width.toDouble(), logoImage.height.toDouble()),
        Rect.fromLTWH(50, height - logoHeight - 50, logoWidth, logoHeight),
        paint,
      );

      final textSpan = TextSpan(
        text: 'omi.me',
        style: TextStyle(
          color: Colors.white.withOpacity(0.85),
          fontSize: 42,
          fontWeight: FontWeight.w500,
        ),
      );

      final textPainter = TextPainter(
        text: textSpan,
        textDirection: TextDirection.ltr,
      );
      textPainter.layout();
      textPainter.paint(canvas, Offset(50 + logoWidth + 20, height - logoHeight / 2 - textPainter.height / 2 - 50));

      final ui.Image brandedImage = await recorder.endRecording().toImage(width, height);
      final ByteData? brandedByteData = await brandedImage.toByteData(format: ui.ImageByteFormat.png);
      if (brandedByteData == null) return;

      final Uint8List pngBytes = brandedByteData.buffer.asUint8List();

      final tempDir = await getTemporaryDirectory();
      final file = File('${tempDir.path}/omi_knowledge_graph.png');
      await file.writeAsBytes(pngBytes);

      await Share.shareXFiles([XFile(file.path)], text: 'Check out my OMI Knowledge Graph! 🧠');
    } catch (e) {
      debugPrint('Error sharing graph: $e');
    }
  }

  @override
  Widget build(BuildContext context) {
    return Scaffold(
      backgroundColor: Colors.black,
      extendBodyBehindAppBar: true,
      appBar: AppBar(
        title: Row(
          mainAxisSize: MainAxisSize.min,
          children: [
            const Text('Knowledge Graph', style: TextStyle(color: Colors.white70)),
            const SizedBox(width: 8),
            Container(
              padding: const EdgeInsets.symmetric(horizontal: 6, vertical: 2),
              decoration: BoxDecoration(
                color: Colors.purpleAccent.withOpacity(0.2),
                borderRadius: BorderRadius.circular(4),
                border: Border.all(color: Colors.purpleAccent.withOpacity(0.5)),
              ),
              child: const Text('BETA', style: TextStyle(color: Colors.purpleAccent, fontSize: 10, fontWeight: FontWeight.bold)),
            ),
          ],
        ),
        backgroundColor: Colors.transparent,
        elevation: 0,
        centerTitle: true,
        leading: const BackButton(color: Colors.white),
        actions: [
          IconButton(
            icon: const Icon(Icons.ios_share, color: Colors.white),
            onPressed: _shareGraph,
            tooltip: 'Share',
          ),
        ],
      ),
      body: _buildBody(),
    );
  }

  Widget _buildBody() {
    if (_isLoading) {
      return const Center(
        child: Column(
          mainAxisAlignment: MainAxisAlignment.center,
          children: [
            CircularProgressIndicator(color: Colors.purpleAccent),
            SizedBox(height: 16),
            Text('Loading Knowledge Graph...', style: TextStyle(color: Colors.white70)),
          ],
        ),
      );
    }

    if (_error != null) {
      return Center(
        child: SingleChildScrollView(
          padding: const EdgeInsets.all(24),
          child: Column(
            mainAxisAlignment: MainAxisAlignment.center,
            children: [
              const Icon(Icons.error_outline, color: Colors.redAccent, size: 48),
              const SizedBox(height: 16),
              Text(_error!, style: const TextStyle(color: Colors.white70), textAlign: TextAlign.center),
              const SizedBox(height: 16),
              ElevatedButton(
                onPressed: _loadGraph,
                child: const Text('Retry'),
              ),
            ],
          ),
        ),
      );
    }

    if (simulation.nodes.isEmpty) {
      return Center(
        child: Column(
          mainAxisAlignment: MainAxisAlignment.center,
          children: [
            const Icon(Icons.hub_outlined, color: Colors.white30, size: 64),
            const SizedBox(height: 16),
            const Text('No knowledge graph yet', style: TextStyle(color: Colors.white70, fontSize: 18)),
            const SizedBox(height: 8),
            const Text('Tap rebuild to generate from your memories', style: TextStyle(color: Colors.white38)),
            const SizedBox(height: 24),
            ElevatedButton.icon(
              onPressed: _isRebuilding ? null : _rebuildGraph,
              icon: const Icon(Icons.auto_fix_high),
              label: const Text('Build Graph'),
              style: ElevatedButton.styleFrom(
                backgroundColor: Colors.purpleAccent.withOpacity(0.2),
                foregroundColor: Colors.purpleAccent,
              ),
            ),
          ],
        ),
      );
    }

    return GestureDetector(
      onScaleStart: (details) {
        simulation.wake();
        _lastPanStart = details.focalPoint;
        _baseZoom = _zoom;
      },
      onScaleUpdate: (details) {
        if (_lastPanStart != null) {
          final delta = details.focalPoint - _lastPanStart!;

          if (details.pointerCount >= 2) {
            _panX += delta.dx;
            _panY += delta.dy;
            if (details.scale != 1.0) {
              _zoom = _baseZoom * details.scale;
              _zoom = _zoom.clamp(0.2, 5.0);
            }
          } else {
            _rotationY -= delta.dx * 0.005;
            _rotationX += delta.dy * 0.005;
          }

          _lastPanStart = details.focalPoint;
          _repaintNotifier.value++;
        }
      },
      onScaleEnd: (_) => _lastPanStart = null,
      child: RepaintBoundary(
        key: _graphKey,
        child: ValueListenableBuilder<int>(
          valueListenable: _repaintNotifier,
          builder: (context, _, __) {
            return CustomPaint(
              size: Size.infinite,
              painter: GraphPainter3D(
                nodes: simulation.nodes,
                edges: simulation.edges,
                nodeMap: simulation.nodeMap,
                rotationX: _rotationX,
                rotationY: _rotationY,
                panX: _panX,
                panY: _panY,
                zoom: _zoom,
              ),
            );
          },
        ),
      ),
    );
  }
}

class GraphPainter3D extends CustomPainter {
  final List<GraphNode3D> nodes;
  final List<GraphEdge3D> edges;
  final Map<String, GraphNode3D> nodeMap;
  final double rotationX;
  final double rotationY;
  final double panX;
  final double panY;
  final double zoom;
  final bool screenshotMode;

  final Paint _edgePaint = Paint()..strokeCap = StrokeCap.round;
  final Paint _nodePaint = Paint();
  final Paint _ringPaint = Paint()..style = PaintingStyle.stroke;

  GraphPainter3D({
    required this.nodes,
    required this.edges,
    required this.nodeMap,
    required this.rotationX,
    required this.rotationY,
    required this.panX,
    required this.panY,
    required this.zoom,
    this.screenshotMode = false,
  });

  @override
  void paint(Canvas canvas, Size size) {
    final centerX = size.width / 2;
    final centerY = size.height / 2;

    final cosY = cos(rotationY);
    final sinY = sin(rotationY);
    final cosX = cos(rotationX);
    final sinX = sin(rotationX);

    final projectedNodes = <_ProjectedNode>[];
    final projectedMap = <String, _ProjectedNode>{};

    for (var node in nodes) {
      final px = node.position.x;
      final py = node.position.y;
      final pz = node.position.z;

      final x1 = px * cosY - pz * sinY;
      final z1 = px * sinY + pz * cosY;

      final y2 = py * cosX - z1 * sinX;
      final z2 = py * sinX + z1 * cosX;

      const cameraZ = 1500.0;
      final perspective = (cameraZ / (cameraZ - z2)) * zoom;

      final projectedX = centerX + x1 * perspective + panX;
      final projectedY = centerY + y2 * perspective + panY;

      final alpha = (1.0 + (z2 / 2500.0)).clamp(0.0, 1.0);

      final proj = _ProjectedNode(
        node: node,
        x: projectedX,
        y: projectedY,
        z: z2,
        scale: perspective,
        alpha: alpha,
      );

      projectedNodes.add(proj);
      projectedMap[node.id] = proj;
    }

    projectedNodes.sort((a, b) => a.z.compareTo(b.z));

    for (var edge in edges) {
      final p1 = projectedMap[edge.sourceId];
      final p2 = projectedMap[edge.targetId];
      if (p1 == null || p2 == null) continue;

      final alpha = ((p1.alpha + p2.alpha) / 2.0 * 0.25).clamp(0.0, 1.0);
      if (alpha < 0.05) continue;

      _edgePaint.color = Colors.white.withOpacity(alpha);
      _edgePaint.strokeWidth = 0.8 * ((p1.scale + p2.scale) / 2);

      canvas.drawLine(Offset(p1.x, p1.y), Offset(p2.x, p2.y), _edgePaint);

      final avgScale = (p1.scale + p2.scale) / 2;
      if (edge.label.isNotEmpty && avgScale > 0.6 && alpha > 0.1) {
        final midX = (p1.x + p2.x) / 2;
        final midY = (p1.y + p2.y) / 2;
        final textSpan = TextSpan(
          text: edge.label,
          style: TextStyle(
            color: Colors.white54.withOpacity(alpha * 2),
            fontSize: (9 * avgScale).clamp(7, 11),
          ),
        );
        final tp = TextPainter(text: textSpan, textDirection: TextDirection.ltr);
        tp.layout();
        tp.paint(canvas, Offset(midX - tp.width / 2, midY - tp.height / 2 - 8));
      }
    }

    for (var p in projectedNodes) {
      final node = p.node;
      final centerOffset = Offset(p.x, p.y);
      final radius = node.radius * p.scale;

      if (radius < 0.5) continue;

      if (radius > 3) {
        _ringPaint.color = node.baseColor.withOpacity(p.alpha * 0.3);
        _ringPaint.strokeWidth = 1.5 * p.scale;
        canvas.drawCircle(centerOffset, radius * 1.8, _ringPaint);
        
        _ringPaint.color = node.baseColor.withOpacity(p.alpha * 0.15);
        _ringPaint.strokeWidth = 1.0 * p.scale;
        canvas.drawCircle(centerOffset, radius * 2.5, _ringPaint);
      }

      final gradient = ui.Gradient.radial(
        centerOffset + Offset(-radius * 0.25, -radius * 0.25),
        radius * 1.2,
        [
          Colors.white.withOpacity(p.alpha * 0.9),
          Color.lerp(Colors.white, node.baseColor, 0.5)!.withOpacity(p.alpha),
          node.baseColor.withOpacity(p.alpha),
        ],
        [0.0, 0.3, 1.0],
      );
      _nodePaint.shader = gradient;
      canvas.drawCircle(centerOffset, radius, _nodePaint);
      _nodePaint.shader = null;

      final showLabel = screenshotMode || (p.scale > 0.7 && p.alpha > 0.5 && radius > 4);
      if (showLabel) {
        final textSpan = TextSpan(
          text: node.label,
          style: TextStyle(
            color: Colors.white.withOpacity(screenshotMode ? 0.95 : p.alpha * 0.9),
            fontSize: screenshotMode ? 11.0 : (10 * p.scale).clamp(8, 14),
            fontWeight: FontWeight.w600,
          ),
        );
        final tp = TextPainter(text: textSpan, textDirection: TextDirection.ltr);
        tp.layout();
        tp.paint(canvas, centerOffset + Offset(-tp.width / 2, radius + 3));
      }
    }
  }

  @override
  bool shouldRepaint(covariant GraphPainter3D oldDelegate) => true;
}

class _ProjectedNode {
  final GraphNode3D node;
  final double x;
  final double y;
  final double z;
  final double scale;
  final double alpha;

  _ProjectedNode({
    required this.node,
    required this.x,
    required this.y,
    required this.z,
    required this.scale,
    required this.alpha,
  });
}<|MERGE_RESOLUTION|>--- conflicted
+++ resolved
@@ -283,30 +283,6 @@
     });
 
     try {
-      await KnowledgeGraphApi.rebuildKnowledgeGraph();
-      if (!mounted) return;
-<<<<<<< HEAD
-
-      await Future.delayed(const Duration(seconds: 5));
-      if (!mounted) return;
-
-=======
-      
-      // Poll for the graph to be ready instead of using a fixed delay.
-      for (int i = 0; i < 20; i++) { // Poll for a maximum of 60 seconds
-        await Future.delayed(const Duration(seconds: 3));
-        if (!mounted) return;
-        try {
-          final data = await KnowledgeGraphApi.getKnowledgeGraph();
-          if ((data['nodes'] as List).isNotEmpty) {
-            break; // Graph is ready
-          }
-        } catch (e) {
-          // Ignore polling errors, the final _loadGraph will handle them.
-        }
-      }
-      
->>>>>>> 1223c158
       await _loadGraph();
       if (!mounted) return;
 
@@ -546,7 +522,7 @@
             ElevatedButton.icon(
               onPressed: _isRebuilding ? null : _rebuildGraph,
               icon: const Icon(Icons.auto_fix_high),
-              label: const Text('Build Graph'),
+              label: const Text('Refresh Graph'),
               style: ElevatedButton.styleFrom(
                 backgroundColor: Colors.purpleAccent.withOpacity(0.2),
                 foregroundColor: Colors.purpleAccent,
