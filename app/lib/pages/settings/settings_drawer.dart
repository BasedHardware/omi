import 'dart:io';
import 'package:flutter/material.dart';
import 'package:flutter/services.dart';
import 'package:font_awesome_flutter/font_awesome_flutter.dart';
import 'package:omi/backend/preferences.dart';
import 'package:omi/core/app_shell.dart';
import 'package:omi/pages/persona/persona_provider.dart';
import 'package:omi/services/auth_service.dart';
import 'package:omi/pages/settings/about.dart';
import 'package:omi/pages/settings/data_privacy_page.dart';
import 'package:omi/pages/settings/developer.dart';
import 'package:omi/pages/settings/profile.dart';
import 'package:omi/pages/settings/task_integrations_page.dart';
import 'package:omi/pages/settings/usage_page.dart';
import 'package:omi/pages/referral/referral_page.dart';
import 'package:omi/providers/usage_provider.dart';
import 'package:omi/utils/other/temp.dart';
import 'package:omi/utils/platform/platform_service.dart';
import 'package:omi/widgets/dialog.dart';
import 'package:intercom_flutter/intercom_flutter.dart';
import 'package:package_info_plus/package_info_plus.dart';
import 'package:provider/provider.dart';
import 'package:url_launcher/url_launcher.dart';
import 'package:share_plus/share_plus.dart';
import 'package:device_info_plus/device_info_plus.dart';
import 'device_settings.dart';
import '../conversations/sync_page.dart';

enum SettingsMode {
  no_device,
  omi,
}

class SettingsDrawer extends StatefulWidget {
  final SettingsMode mode;

  const SettingsDrawer({
    super.key,
    this.mode = SettingsMode.omi,
  });

  @override
  State<SettingsDrawer> createState() => _SettingsDrawerState();

  static void show(BuildContext context, {SettingsMode mode = SettingsMode.omi}) {
    showModalBottomSheet(
      context: context,
      isScrollControlled: true,
      backgroundColor: Colors.transparent,
      builder: (context) => SettingsDrawer(mode: mode),
    );
  }
}

class _SettingsDrawerState extends State<SettingsDrawer> {
  String? version;
  String? buildVersion;
  String? shortDeviceInfo;

  @override
  void initState() {
    super.initState();
    _loadAppAndDeviceInfo();
  }

  Future<String> _getShortDeviceInfo() async {
    try {
      final deviceInfoPlugin = DeviceInfoPlugin();

      if (Platform.isAndroid) {
        final androidInfo = await deviceInfoPlugin.androidInfo;
        return '${androidInfo.brand} ${androidInfo.model} — Android ${androidInfo.version.release}';
      } else if (Platform.isIOS) {
        final iosInfo = await deviceInfoPlugin.iosInfo;
        return '${iosInfo.name} — iOS ${iosInfo.systemVersion}';
      } else {
        return 'Unknown Device';
      }
    } catch (e) {
      return 'Unknown Device';
    }
  }

  Future<void> _loadAppAndDeviceInfo() async {
    try {
      final packageInfo = await PackageInfo.fromPlatform();
      final shortDevice = await _getShortDeviceInfo();

      if (mounted) {
        setState(() {
          version = packageInfo.version;
          buildVersion = packageInfo.buildNumber.toString();
          shortDeviceInfo = shortDevice;
        });
      }
    } catch (e) {
      if (mounted) {
        setState(() {
          shortDeviceInfo = 'Unknown Device';
        });
      }
    }
  }

  Widget _buildSettingsItem({
    required String title,
    required Widget icon,
    required VoidCallback onTap,
<<<<<<< HEAD
    bool showBetaTag = false,
=======
    Widget? trailingChip,
>>>>>>> 2e90dfb5
  }) {
    return GestureDetector(
      onTap: onTap,
      child: Container(
        margin: const EdgeInsets.only(bottom: 1),
        decoration: BoxDecoration(
          color: const Color(0xFF1C1C1E),
          borderRadius: BorderRadius.circular(12),
        ),
        child: Padding(
          padding: const EdgeInsets.symmetric(horizontal: 16, vertical: 12),
          child: Row(
            children: [
              SizedBox(
                width: 24,
                height: 24,
                child: icon,
              ),
              const SizedBox(width: 16),
              Expanded(
                child: Row(
                  children: [
                    Text(
                      title,
                      style: const TextStyle(
                        color: Colors.white,
                        fontSize: 17,
                        fontWeight: FontWeight.w400,
                      ),
                    ),
                    if (showBetaTag) ...[
                      const SizedBox(width: 8),
                      Container(
                        padding: const EdgeInsets.symmetric(horizontal: 6, vertical: 4),
                        decoration: BoxDecoration(
                          color: Colors.orange.withOpacity(0.2),
                          borderRadius: BorderRadius.circular(10),
                          // border: Border.all(
                          //   color: Colors.orange,
                          //   width: 1,
                          // ),
                        ),
                        child: const Text(
                          'BETA',
                          style: TextStyle(
                            color: Colors.orange,
                            fontSize: 10,
                            fontWeight: FontWeight.w600,
                            letterSpacing: 0.5,
                          ),
                        ),
                      ),
                    ],
                  ],
                ),
              ),
              if (trailingChip != null) ...[
                const SizedBox(width: 8),
                trailingChip,
                const SizedBox(width: 8),
              ],
              const Icon(
                Icons.chevron_right,
                color: Color(0xFF3C3C43),
                size: 20,
              ),
            ],
          ),
        ),
      ),
    );
  }

  Widget _buildSectionContainer({required List<Widget> children}) {
    return Container(
      decoration: BoxDecoration(
        color: const Color(0xFF1C1C1E),
        borderRadius: BorderRadius.circular(12),
      ),
      child: Column(
        children: children,
      ),
    );
  }

  Widget _buildVersionInfoSection() {
    if (!Platform.isIOS && !Platform.isAndroid) {
      return const SizedBox.shrink();
    }

    final displayText = buildVersion != null ? '${version ?? ""} ($buildVersion)' : (version ?? '');

    return Row(
      mainAxisAlignment: MainAxisAlignment.center,
      children: [
        Text(
          displayText,
          style: const TextStyle(
            color: Color(0xFF8E8E93),
            fontSize: 13,
            fontWeight: FontWeight.w400,
          ),
        ),
        const SizedBox(width: 2),
        GestureDetector(
          onTap: _copyVersionInfo,
          child: Container(
            padding: const EdgeInsets.all(2),
            child: const Icon(
              Icons.copy,
              size: 12,
              color: Color(0xFF8E8E93),
            ),
          ),
        ),
      ],
    );
  }

  Future<void> _copyVersionInfo() async {
    final versionPart = buildVersion != null ? 'Omi AI ${version ?? ""} ($buildVersion)' : 'Omi AI ${version ?? ""}';
    final devicePart = shortDeviceInfo ?? 'Unknown Device';
    final fullVersionInfo = '$versionPart — $devicePart';

    await Clipboard.setData(ClipboardData(text: fullVersionInfo));

    if (mounted) {
      _showCopyNotification();
    }
  }

  void _showCopyNotification() {
    final overlay = Overlay.of(context);
    late OverlayEntry overlayEntry;

    overlayEntry = OverlayEntry(
      builder: (_) => Positioned(
        bottom: 20,
        left: 0,
        right: 0,
        child: Center(
          child: Material(
            color: Colors.transparent,
            child: Container(
              width: MediaQuery.of(context).size.width * 0.7,
              padding: const EdgeInsets.symmetric(horizontal: 16, vertical: 12),
              decoration: BoxDecoration(
                color: Colors.black87,
                borderRadius: BorderRadius.circular(8),
                boxShadow: [
                  BoxShadow(
                    color: Colors.black.withOpacity(0.2),
                    blurRadius: 4,
                    offset: const Offset(0, 2),
                  ),
                ],
              ),
              child: const Text(
                'App and device details copied',
                textAlign: TextAlign.center,
                style: TextStyle(color: Colors.white, fontSize: 14),
              ),
            ),
          ),
        ),
      ),
    );

    overlay.insert(overlayEntry);

    Future.delayed(const Duration(seconds: 2), () {
      overlayEntry.remove();
    });
  }

  Widget _buildOmiModeContent(BuildContext context) {
    return Consumer<UsageProvider>(builder: (context, usageProvider, child) {
      final bool showSubscription = usageProvider.subscription?.showSubscriptionUi ?? false;
      return Column(
        children: [
          // Profile & Notifications Section
          _buildSectionContainer(
            children: [
              _buildSettingsItem(
                title: 'Profile',
                icon: const FaIcon(FontAwesomeIcons.solidUser, color: Color(0xFF8E8E93), size: 20),
                onTap: () {
                  Navigator.pop(context);
                  routeToPage(context, const ProfilePage());
                },
              ),
              const Divider(height: 1, color: Color(0xFF3C3C43)),
              _buildSettingsItem(
                title: showSubscription ? 'Plan & Usage' : 'Usage Insights',
                icon: const FaIcon(FontAwesomeIcons.chartBar, color: Color(0xFF8E8E93), size: 20),
                onTap: () {
                  Navigator.pop(context);
                  Navigator.of(context).push(
                    MaterialPageRoute(
                      builder: (context) => const UsagePage(),
                    ),
                  );
                },
              ),
              const Divider(height: 1, color: Color(0xFF3C3C43)),
              _buildSettingsItem(
                title: 'Storage',
                icon: const FaIcon(FontAwesomeIcons.database, color: Color(0xFF8E8E93), size: 20),
                onTap: () {
                  Navigator.pop(context);
                  Navigator.of(context).push(
                    MaterialPageRoute(
                      builder: (context) => const SyncPage(),
                    ),
                  );
                },
              ),
              const Divider(height: 1, color: Color(0xFF3C3C43)),
              _buildSettingsItem(
                title: 'Device Settings',
                icon: const FaIcon(FontAwesomeIcons.bluetooth, color: Color(0xFF8E8E93), size: 20),
                onTap: () {
                  Navigator.pop(context);
                  Navigator.of(context).push(
                    MaterialPageRoute(
                      builder: (context) => const DeviceSettings(),
                    ),
                  );
                },
              ),
              const Divider(height: 1, color: Color(0xFF3C3C43)),
              _buildSettingsItem(
                title: 'Task Integrations',
                icon: const FaIcon(FontAwesomeIcons.listCheck, color: Color(0xFF8E8E93), size: 20),
                showBetaTag: true,
                onTap: () {
                  Navigator.pop(context);
                  Navigator.of(context).push(
                    MaterialPageRoute(
                      builder: (context) => const TaskIntegrationsPage(),
                    ),
                  );
                },
              ),
            ],
          ),
          const SizedBox(height: 32),

          // Share & Get Section
          _buildSectionContainer(
            children: [
              if (PlatformService.isIOS)
                _buildSettingsItem(
                  title: 'Share Omi for iPhone',
                  icon: const FaIcon(FontAwesomeIcons.solidShareFromSquare, color: Colors.white, size: 20),
                  onTap: () async {
                    Navigator.pop(context);
                    await Share.share('https://apps.apple.com/us/app/omi-ai-scale-yourself/id6502156163');
                  },
                ),
              if (PlatformService.isAndroid)
                _buildSettingsItem(
                  title: 'Share Omi for Android',
                  icon: const FaIcon(FontAwesomeIcons.googlePlay, color: Color(0xFF8E8E93), size: 20),
                  onTap: () async {
                    Navigator.pop(context);
                    await Share.share('https://play.google.com/store/apps/details?id=com.friend.ios');
                  },
                ),
              const Divider(height: 1, color: Color(0xFF3C3C43)),
              _buildSettingsItem(
                title: 'Share Omi for Mac',
                icon: const FaIcon(FontAwesomeIcons.desktop, color: Color(0xFF8E8E93), size: 20),
                onTap: () async {
                  Navigator.pop(context);
                  await Share.share('https://apps.apple.com/us/app/omi-ai-scale-yourself/id6502156163');
                },
              ),
              const Divider(height: 1, color: Color(0xFF3C3C43)),
              _buildSettingsItem(
                title: 'Referral Program',
                icon: const FaIcon(FontAwesomeIcons.gift, color: Color(0xFF8E8E93), size: 20),
                trailingChip: Container(
                  padding: const EdgeInsets.symmetric(horizontal: 8, vertical: 4),
                  decoration: BoxDecoration(
                    gradient: const LinearGradient(
                      colors: [
                        Color(0xFFB8860B),
                        Color(0xFFCD853F),
                      ],
                    ),
                    borderRadius: BorderRadius.circular(12),
                  ),
                  child: const Text(
                    'New',
                    style: TextStyle(
                      color: Colors.white,
                      fontSize: 11,
                      fontWeight: FontWeight.w600,
                    ),
                  ),
                ),
                onTap: () {
                  Navigator.pop(context);
                  Navigator.of(context).push(
                    MaterialPageRoute(
                      builder: (context) => const ReferralPage(),
                    ),
                  );
                },
              ),
            ],
          ),
          const SizedBox(height: 32),

          // Support Section
          if (PlatformService.isIntercomSupported)
            _buildSectionContainer(
              children: [
                _buildSettingsItem(
                  title: 'Send Feedback',
                  icon: const FaIcon(FontAwesomeIcons.solidEnvelope, color: Color(0xFF8E8E93), size: 20),
                  onTap: () async {
                    Navigator.pop(context);
                    final Uri url = Uri.parse('https://feedback.omi.me/');
                    if (await canLaunchUrl(url)) {
                      await launchUrl(url, mode: LaunchMode.inAppBrowserView);
                    }
                  },
                ),
                const Divider(height: 1, color: Color(0xFF3C3C43)),
                _buildSettingsItem(
                  title: 'Report a bug',
                  icon: const FaIcon(FontAwesomeIcons.exclamationTriangle, color: Color(0xFF8E8E93), size: 20),
                  onTap: () async {
                    Navigator.pop(context);
                    final Uri url = Uri.parse('https://feedback.omi.me/');
                    if (await canLaunchUrl(url)) {
                      await launchUrl(url, mode: LaunchMode.inAppBrowserView);
                    }
                  },
                ),
                const Divider(height: 1, color: Color(0xFF3C3C43)),
                _buildSettingsItem(
                  title: 'Help Center',
                  icon: const FaIcon(FontAwesomeIcons.book, color: Color(0xFF8E8E93), size: 20),
                  onTap: () async {
                    Navigator.pop(context);
                    final Uri url = Uri.parse('https://help.omi.me/en/');
                    if (await canLaunchUrl(url)) {
                      await launchUrl(url, mode: LaunchMode.inAppBrowserView);
                    }
                  },
                ),
              ],
            ),
          if (PlatformService.isIntercomSupported) const SizedBox(height: 32),

          // Privacy & Settings Section
          _buildSectionContainer(
            children: [
              _buildSettingsItem(
                title: 'Data & Privacy',
                icon: const FaIcon(FontAwesomeIcons.shield, color: Color(0xFF8E8E93), size: 20),
                onTap: () {
                  Navigator.pop(context);
                  Navigator.of(context).push(
                    MaterialPageRoute(
                      builder: (context) => const DataPrivacyPage(),
                    ),
                  );
                },
              ),
              const Divider(height: 1, color: Color(0xFF3C3C43)),
              _buildSettingsItem(
                title: 'Developer Mode',
                icon: const FaIcon(FontAwesomeIcons.code, color: Color(0xFF8E8E93), size: 20),
                onTap: () async {
                  Navigator.pop(context);
                  await routeToPage(context, const DeveloperSettingsPage());
                },
              ),
              const Divider(height: 1, color: Color(0xFF3C3C43)),
              _buildSettingsItem(
                title: 'About Omi',
                icon: const FaIcon(FontAwesomeIcons.infoCircle, color: Color(0xFF8E8E93), size: 20),
                onTap: () {
                  Navigator.pop(context);
                  routeToPage(context, const AboutOmiPage());
                },
              ),
            ],
          ),
          const SizedBox(height: 32),

          // Sign Out Section
          _buildSectionContainer(
            children: [
              _buildSettingsItem(
                title: 'Sign Out',
                icon: const FaIcon(FontAwesomeIcons.signOutAlt, color: Color(0xFF8E8E93), size: 20),
                onTap: () async {
                  // Capture the provider reference before any navigation
                  final personaProvider = Provider.of<PersonaProvider>(context, listen: false);
                  final navigator = Navigator.of(context);

                  navigator.pop(); // Close the settings drawer

                  await showDialog(
                    context: context,
                    builder: (ctx) {
                      return getDialog(
                        ctx,
                        () => Navigator.of(ctx).pop(),
                        () async {
                          Navigator.of(ctx).pop();
                          await SharedPreferencesUtil().clear();
                          await AuthService.instance.signOut();
                          personaProvider.setRouting(PersonaProfileRouting.no_device);
                          if (context.mounted) {
                            routeToPage(context, const AppShell(), replace: true);
                          }
                        },
                        "Sign Out?",
                        "Are you sure you want to sign out?",
                      );
                    },
                  );
                },
              ),
            ],
          ),
          const SizedBox(height: 32),

          // Version Info
          _buildVersionInfoSection(),
          const SizedBox(height: 24),
        ],
      );
    });
  }

  Widget _buildNoDeviceModeContent(BuildContext context) {
    return Column(
      children: [
        // Support Section
        _buildSectionContainer(
          children: [
            _buildSettingsItem(
              title: 'Need Help? Chat with us',
              icon: const FaIcon(FontAwesomeIcons.solidComments, color: Color(0xFF8E8E93), size: 20),
              onTap: () async {
                Navigator.pop(context);
                await Intercom.instance.displayMessenger();
              },
            ),
          ],
        ),
        const SizedBox(height: 32),

        // Sign Out Section
        _buildSectionContainer(
          children: [
            _buildSettingsItem(
              title: 'Sign Out',
              icon: const FaIcon(FontAwesomeIcons.signOutAlt, color: Color(0xFF8E8E93), size: 20),
              onTap: () async {
                // Capture the provider reference before any navigation
                final personaProvider = Provider.of<PersonaProvider>(context, listen: false);
                final navigator = Navigator.of(context);

                navigator.pop(); // Close the settings drawer

                await showDialog(
                  context: context,
                  builder: (ctx) {
                    return getDialog(
                      ctx,
                      () => Navigator.of(ctx).pop(),
                      () async {
                        Navigator.of(ctx).pop(); // Close dialog first
                        SharedPreferencesUtil().hasOmiDevice = null;
                        SharedPreferencesUtil().verifiedPersonaId = null;
                        personaProvider.setRouting(PersonaProfileRouting.no_device);
                        await AuthService.instance.signOut();
                        if (context.mounted) {
                          routeToPage(context, const AppShell(), replace: true);
                        }
                      },
                      "Sign Out?",
                      "Are you sure you want to sign out?",
                    );
                  },
                );
              },
            ),
          ],
        ),
        const SizedBox(height: 32),

        // Version Info
        _buildVersionInfoSection(),
        const SizedBox(height: 24),
      ],
    );
  }

  @override
  Widget build(BuildContext context) {
    return Container(
      height: MediaQuery.of(context).size.height * 0.9,
      decoration: const BoxDecoration(
        color: Color(0xFF000000),
        borderRadius: BorderRadius.only(
          topLeft: Radius.circular(16),
          topRight: Radius.circular(16),
        ),
      ),
      child: Column(
        children: [
          // Handle bar
          Container(
            margin: const EdgeInsets.only(top: 8),
            height: 4,
            width: 36,
            decoration: BoxDecoration(
              color: const Color(0xFF3C3C43),
              borderRadius: BorderRadius.circular(2),
            ),
          ),
          // Header
          Container(
            padding: const EdgeInsets.symmetric(horizontal: 20, vertical: 16),
            child: Stack(
              children: [
                // Centered title
                Center(
                  child: const Text(
                    'Settings',
                    style: TextStyle(
                      color: Colors.white,
                      fontSize: 18,
                      fontWeight: FontWeight.w600,
                    ),
                  ),
                ),
                // Done button positioned to the right
                Positioned(
                  right: 0,
                  child: GestureDetector(
                    onTap: () => Navigator.pop(context),
                    child: const Text(
                      'Done',
                      style: TextStyle(
                        color: Colors.white,
                        fontSize: 17,
                        fontWeight: FontWeight.w400,
                      ),
                    ),
                  ),
                ),
              ],
            ),
          ),
          const SizedBox(height: 16),
          // Content
          Expanded(
            child: SingleChildScrollView(
              padding: const EdgeInsets.symmetric(horizontal: 20),
              child:
                  widget.mode == SettingsMode.omi ? _buildOmiModeContent(context) : _buildNoDeviceModeContent(context),
            ),
          ),
        ],
      ),
    );
  }
}<|MERGE_RESOLUTION|>--- conflicted
+++ resolved
@@ -106,11 +106,8 @@
     required String title,
     required Widget icon,
     required VoidCallback onTap,
-<<<<<<< HEAD
     bool showBetaTag = false,
-=======
     Widget? trailingChip,
->>>>>>> 2e90dfb5
   }) {
     return GestureDetector(
       onTap: onTap,
