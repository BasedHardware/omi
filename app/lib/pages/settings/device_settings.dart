import 'dart:ui';

import 'package:flutter/material.dart';
import 'package:friend_private/backend/preferences.dart';
import 'package:friend_private/backend/schema/bt_device/bt_device.dart';
import 'package:friend_private/pages/home/firmware_update.dart';
import 'package:friend_private/pages/sdcard/page.dart';
import 'package:friend_private/providers/device_provider.dart';
import 'package:friend_private/providers/onboarding_provider.dart';
import 'package:friend_private/services/services.dart';
import 'package:friend_private/utils/analytics/intercom.dart';
import 'package:friend_private/utils/analytics/mixpanel.dart';
import 'package:friend_private/utils/other/temp.dart';
import 'package:friend_private/widgets/dialog.dart';
import 'package:gradient_borders/gradient_borders.dart';
import 'package:provider/provider.dart';
import 'package:friend_private/services/translation_service.dart';

class DeviceSettings extends StatefulWidget {
  const DeviceSettings({super.key});

  @override
  State<DeviceSettings> createState() => _DeviceSettingsState();
}

class _DeviceSettingsState extends State<DeviceSettings> {
  // TODO: thinh, use connection directly
  Future _bleDisconnectDevice(BtDevice btDevice) async {
    var connection = await ServiceManager.instance().device.ensureConnection(btDevice.id);
    if (connection == null) {
      return Future.value(null);
    }
    return await connection.disconnect();
  }

  @override
  void initState() {
    WidgetsBinding.instance.addPostFrameCallback((_) {
      if (context.read<DeviceProvider>().connectedDevice!.modelNumber == 'Unknown') {
        context.read<DeviceProvider>().getDeviceInfo();
      }
    });
    super.initState();
  }

  @override
  Widget build(BuildContext context) {
    return Consumer<DeviceProvider>(builder: (context, provider, child) {
      return Scaffold(
        backgroundColor: Theme.of(context).colorScheme.primary,
        appBar: AppBar(
          title:  Text(TranslationService.translate( 'Device Settings')),
          backgroundColor: Theme.of(context).colorScheme.primary,
        ),
        body: Padding(
          padding: const EdgeInsets.all(4.0),
          child: ListView(
            children: [
              Stack(
                children: [
                  Column(
                    children: deviceSettingsWidgets(provider.pairedDevice, context),
                  ),
                  if (!provider.isConnected)
                    ClipRRect(
                      child: BackdropFilter(
                        filter: ImageFilter.blur(
                          sigmaX: 3.0,
                          sigmaY: 3.0,
                        ),
                        child: Container(
                          height: 410,
                          width: double.infinity,
                          margin: const EdgeInsets.only(top: 10),
                          decoration: BoxDecoration(
                            boxShadow: [
                              BoxShadow(
                                color: Colors.black.withOpacity(0.1),
                                spreadRadius: 5,
                                blurRadius: 7,
                                offset: const Offset(0, 3),
                              ),
                            ],
                          ),
                          child:  Center(
                            child: Text(
                              TranslationService.translate( 'Connect your device to\naccess these settings'),
                              style: TextStyle(
                                color: Colors.white,
                                fontSize: 18,
                                height: 1.3,
                                fontWeight: FontWeight.w500,
                              ),
                              textAlign: TextAlign.center,
                            ),
                          ),
                        ),
                      ),
                    ),
                ],
              ),
              GestureDetector(
                onTap: () async {
                  await IntercomManager().displayChargingArticle();
                },
                child:  ListTile(
                  title: Text(TranslationService.translate( 'Issues charging the device?')),
                  subtitle: Text(TranslationService.translate( 'Tap to see the guide')),
                ),
              ),
            ],
          ),
        ),
        bottomNavigationBar: provider.isConnected
            ? Padding(
                padding: const EdgeInsets.only(bottom: 70, left: 30, right: 30),
                child: Container(
                  padding: const EdgeInsets.symmetric(horizontal: 16, vertical: 0),
                  decoration: BoxDecoration(
                    border: const GradientBoxBorder(
                      gradient: LinearGradient(colors: [
                        Color.fromARGB(127, 208, 208, 208),
                        Color.fromARGB(127, 188, 99, 121),
                        Color.fromARGB(127, 86, 101, 182),
                        Color.fromARGB(127, 126, 190, 236)
                      ]),
                      width: 2,
                    ),
                    borderRadius: BorderRadius.circular(12),
                  ),
                  child: TextButton(
                    onPressed: () async {
                      await SharedPreferencesUtil()
                          .btDeviceSet(BtDevice(id: '', name: '', type: DeviceType.friend, rssi: 0));
                      SharedPreferencesUtil().deviceName = '';
                      if (provider.connectedDevice != null) {
                        await _bleDisconnectDevice(provider.connectedDevice!);
                      }
                      provider.setIsConnected(false);
                      provider.setConnectedDevice(null);
                      provider.updateConnectingStatus(false);
                      context.read<OnboardingProvider>().stopFindDeviceTimer();
                      Navigator.of(context).pop();
                      Navigator.of(context).pop();
                      ScaffoldMessenger.of(context).showSnackBar(SnackBar(
                        content: Text(
                          TranslationService.translate( 'Your Friend is ${provider.connectedDevice == null ? "unpaired" : "disconnected"}  😔')),
                      ));
                      MixpanelManager().disconnectFriendClicked();
                    },
                    child: Text(
                      provider.connectedDevice == null ? TranslationService.translate( "Unpair") : TranslationService.translate( "Disconnect"),
                      style: const TextStyle(color: Colors.white, fontSize: 16),
                    ),
                  ),
                ),
              )
            : const SizedBox(),
      );
    });
  }
}

List<Widget> deviceSettingsWidgets(BtDevice? device, BuildContext context) {
  return [
    ListTile(
      title:  Text(TranslationService.translate( 'Device Name')),
      subtitle: Text(device?.name ?? 'Friend'),
    ),
    ListTile(
      title:  Text(TranslationService.translate( 'Device ID')),
      subtitle: Text(device?.id ?? '12AB34CD:56EF78GH'),
    ),
    GestureDetector(
      onTap: () {
        routeToPage(context, FirmwareUpdate(device: device));
      },
      child: ListTile(
<<<<<<< HEAD
        title: Text(TranslationService.translate( 'Update Latest Version')),
        subtitle: Text('${TranslationService.translate( 'Current:')} ${deviceInfo?.firmwareRevision ?? '1.0.2'}'),
=======
        title: const Text('Update Latest Version'),
        subtitle: Text('Current: ${device?.firmwareRevision ?? '1.0.2'}'),
>>>>>>> bffbbd33
        trailing: const Icon(
          Icons.arrow_forward_ios,
          size: 16,
        ),
      ),
    ),
  GestureDetector(
    onTap: () {
      if (!SharedPreferencesUtil().deviceIsV2) {
        showDialog(
          context: context,
          builder: (c) => getDialog(
            context,
            () => Navigator.of(context).pop(),
            () => {},
          TranslationService.translate( 'V2 undetected'),
          TranslationService.translate( 'We see that you either have a V1 device or your device is not connected. SD Card functionality is available only for V2 devices.'),
              singleButton: true,
            ),
          );
      }
      else {
            var page = const SdCardCapturePage();
            routeToPage(context, page);
      }
  },
    child: const ListTile(
    title: Text('SD Card Import'),
    subtitle: Text(''),
    trailing: Icon(
      Icons.arrow_forward_ios,
      size: 16,
    ),
  ),
  ),

    ListTile(
<<<<<<< HEAD
      title:  Text(TranslationService.translate( 'Hardware Revision')),
      subtitle: Text(deviceInfo?.hardwareRevision ?? 'XIAO'),
    ),
    ListTile(
      title:  Text(TranslationService.translate( 'Model Number')),
      subtitle: Text(deviceInfo?.modelNumber ?? 'Friend'),
    ),
    ListTile(
      title:  Text(TranslationService.translate( 'Manufacturer Name')),
      subtitle: Text(deviceInfo?.manufacturerName ?? 'Based Hardware'),
=======
      title: const Text('Hardware Revision'),
      subtitle: Text(device?.hardwareRevision ?? 'XIAO'),
    ),
    ListTile(
      title: const Text('Model Number'),
      subtitle: Text(device?.modelNumber ?? 'Friend'),
    ),
    ListTile(
      title: const Text('Manufacturer Name'),
      subtitle: Text(device?.manufacturerName ?? 'Based Hardware'),
>>>>>>> bffbbd33
    ),
  ];
}<|MERGE_RESOLUTION|>--- conflicted
+++ resolved
@@ -14,7 +14,6 @@
 import 'package:friend_private/widgets/dialog.dart';
 import 'package:gradient_borders/gradient_borders.dart';
 import 'package:provider/provider.dart';
-import 'package:friend_private/services/translation_service.dart';
 
 class DeviceSettings extends StatefulWidget {
   const DeviceSettings({super.key});
@@ -49,7 +48,7 @@
       return Scaffold(
         backgroundColor: Theme.of(context).colorScheme.primary,
         appBar: AppBar(
-          title:  Text(TranslationService.translate( 'Device Settings')),
+          title: const Text('Device Settings'),
           backgroundColor: Theme.of(context).colorScheme.primary,
         ),
         body: Padding(
@@ -82,9 +81,9 @@
                               ),
                             ],
                           ),
-                          child:  Center(
+                          child: const Center(
                             child: Text(
-                              TranslationService.translate( 'Connect your device to\naccess these settings'),
+                              'Connect your device to\naccess these settings',
                               style: TextStyle(
                                 color: Colors.white,
                                 fontSize: 18,
@@ -103,9 +102,9 @@
                 onTap: () async {
                   await IntercomManager().displayChargingArticle();
                 },
-                child:  ListTile(
-                  title: Text(TranslationService.translate( 'Issues charging the device?')),
-                  subtitle: Text(TranslationService.translate( 'Tap to see the guide')),
+                child: const ListTile(
+                  title: Text('Issues charging the device?'),
+                  subtitle: Text('Tap to see the guide'),
                 ),
               ),
             ],
@@ -144,12 +143,12 @@
                       Navigator.of(context).pop();
                       ScaffoldMessenger.of(context).showSnackBar(SnackBar(
                         content: Text(
-                          TranslationService.translate( 'Your Friend is ${provider.connectedDevice == null ? "unpaired" : "disconnected"}  😔')),
+                            'Your Friend is ${provider.connectedDevice == null ? "unpaired" : "disconnected"}  😔'),
                       ));
                       MixpanelManager().disconnectFriendClicked();
                     },
                     child: Text(
-                      provider.connectedDevice == null ? TranslationService.translate( "Unpair") : TranslationService.translate( "Disconnect"),
+                      provider.connectedDevice == null ? "Unpair" : "Disconnect",
                       style: const TextStyle(color: Colors.white, fontSize: 16),
                     ),
                   ),
@@ -164,11 +163,11 @@
 List<Widget> deviceSettingsWidgets(BtDevice? device, BuildContext context) {
   return [
     ListTile(
-      title:  Text(TranslationService.translate( 'Device Name')),
+      title: const Text('Device Name'),
       subtitle: Text(device?.name ?? 'Friend'),
     ),
     ListTile(
-      title:  Text(TranslationService.translate( 'Device ID')),
+      title: const Text('Device ID'),
       subtitle: Text(device?.id ?? '12AB34CD:56EF78GH'),
     ),
     GestureDetector(
@@ -176,13 +175,8 @@
         routeToPage(context, FirmwareUpdate(device: device));
       },
       child: ListTile(
-<<<<<<< HEAD
-        title: Text(TranslationService.translate( 'Update Latest Version')),
-        subtitle: Text('${TranslationService.translate( 'Current:')} ${deviceInfo?.firmwareRevision ?? '1.0.2'}'),
-=======
         title: const Text('Update Latest Version'),
         subtitle: Text('Current: ${device?.firmwareRevision ?? '1.0.2'}'),
->>>>>>> bffbbd33
         trailing: const Icon(
           Icons.arrow_forward_ios,
           size: 16,
@@ -198,8 +192,8 @@
             context,
             () => Navigator.of(context).pop(),
             () => {},
-          TranslationService.translate( 'V2 undetected'),
-          TranslationService.translate( 'We see that you either have a V1 device or your device is not connected. SD Card functionality is available only for V2 devices.'),
+            'V2 undetected',
+            'We see that you either have a V1 device or your device is not connected. SD Card functionality is available only for V2 devices.',
               singleButton: true,
             ),
           );
@@ -209,10 +203,10 @@
             routeToPage(context, page);
       }
   },
-    child: const ListTile(
-    title: Text('SD Card Import'),
+    child: ListTile(
+    title: const Text('SD Card Import'),
     subtitle: Text(''),
-    trailing: Icon(
+    trailing: const Icon(
       Icons.arrow_forward_ios,
       size: 16,
     ),
@@ -220,18 +214,6 @@
   ),
 
     ListTile(
-<<<<<<< HEAD
-      title:  Text(TranslationService.translate( 'Hardware Revision')),
-      subtitle: Text(deviceInfo?.hardwareRevision ?? 'XIAO'),
-    ),
-    ListTile(
-      title:  Text(TranslationService.translate( 'Model Number')),
-      subtitle: Text(deviceInfo?.modelNumber ?? 'Friend'),
-    ),
-    ListTile(
-      title:  Text(TranslationService.translate( 'Manufacturer Name')),
-      subtitle: Text(deviceInfo?.manufacturerName ?? 'Based Hardware'),
-=======
       title: const Text('Hardware Revision'),
       subtitle: Text(device?.hardwareRevision ?? 'XIAO'),
     ),
@@ -242,7 +224,6 @@
     ListTile(
       title: const Text('Manufacturer Name'),
       subtitle: Text(device?.manufacturerName ?? 'Based Hardware'),
->>>>>>> bffbbd33
     ),
   ];
 }