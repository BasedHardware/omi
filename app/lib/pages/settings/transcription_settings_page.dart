import 'dart:async';
import 'dart:convert';
import 'package:device_info_plus/device_info_plus.dart';

import 'package:flutter/material.dart';
import 'package:flutter/foundation.dart';
import 'package:flutter/services.dart';
import 'package:url_launcher/url_launcher.dart';
import 'package:omi/backend/preferences.dart';
import 'package:omi/utils/analytics/mixpanel.dart';
import 'package:omi/pages/settings/usage_page.dart';
import 'package:omi/backend/schema/bt_device/bt_device.dart';
import 'package:omi/models/custom_stt_config.dart';
import 'package:omi/models/stt_provider.dart';
import 'package:omi/models/stt_response_schema.dart';
import 'package:omi/providers/capture_provider.dart';
import 'dart:io';
import 'package:http/http.dart' as http;
import 'package:disk_space_2/disk_space_2.dart';
import 'package:path_provider/path_provider.dart';
import 'package:omi/services/services.dart';
import 'package:omi/services/sockets/transcription_service.dart';
import 'package:omi/services/custom_stt_log_service.dart';
import 'package:provider/provider.dart';

class TranscriptionSettingsPage extends StatefulWidget {
  const TranscriptionSettingsPage({super.key});

  @override
  State<TranscriptionSettingsPage> createState() => _TranscriptionSettingsPageState();
}

class _TranscriptionSettingsPageState extends State<TranscriptionSettingsPage> {
  bool _useCustomStt = false;
  SttProvider _selectedProvider = SttProvider.openai;
  bool _showAdvanced = false;
  bool _showLogs = true;
  bool _isSaving = false;
  Timer? _logRefreshTimer;
  String? _validationError;

  // On-device model download state
  static bool _hasShownDebugWarning = false;
  bool _isDownloadingModel = false;
  bool _isModelFilePresent = false;
  double _downloadProgress = 0.0;
  String? _modelDownloadStatus;

  // Device codec compatibility
  BleAudioCodec? _connectedDeviceCodec;
  String? _connectedDeviceName;

  // Store complete config per provider
  final Map<SttProvider, CustomSttConfig> _configsPerProvider = {};

  final TextEditingController _apiKeyController = TextEditingController();
  final TextEditingController _hostController = TextEditingController(text: '127.0.0.1');
  final TextEditingController _portController = TextEditingController(text: '8080');
  final TextEditingController _urlController = TextEditingController(text: '');

  // Store JSON configs per provider (for editing UI)
  final Map<SttProvider, String> _requestJsonPerProvider = {};
  final Map<SttProvider, String> _schemaJsonPerProvider = {};
  final Map<SttProvider, bool> _requestJsonCustomized = {};

  // Version counter to force autocomplete rebuild after JSON edits
  int _configSyncVersion = 0;

  bool _showApiKey = false;

  SttProviderConfig get _currentConfig => SttProviderConfig.get(_selectedProvider);
  CustomSttConfig? get _currentProviderConfig => _configsPerProvider[_selectedProvider];
  String get _currentLanguage => _currentProviderConfig?.language ?? _currentConfig.defaultLanguage;
  String get _currentModel => _currentProviderConfig?.model ?? _currentConfig.defaultModel;
  String get _currentRequestJson => _requestJsonPerProvider[_selectedProvider] ?? '{}';
  String get _currentSchemaJson => _schemaJsonPerProvider[_selectedProvider] ?? '{}';

  @override
  void initState() {
    super.initState();
    _urlController.addListener(_updateModelPresence);
    _loadConfig();
    _checkConnectedDevice();
<<<<<<< HEAD
    // Initial check
    WidgetsBinding.instance.addPostFrameCallback((_) => _updateModelPresence());
  }

  @override
  void dispose() {
    _urlController.removeListener(_updateModelPresence);
    _downloadClient?.close();
    
    // Dispose controllers
    _apiKeyController.dispose();
    _hostController.dispose();
    _portController.dispose();
    _urlController.dispose();
    
    super.dispose();
  }

  void _updateModelPresence() {
    final path = _urlController.text;
    if (path.isEmpty) {
      if (_isModelFilePresent) setState(() => _isModelFilePresent = false);
      return;
    }
    File(path).exists().then((exists) {
      if (mounted && _isModelFilePresent != exists) {
        setState(() => _isModelFilePresent = exists);
=======
    _startLogRefreshTimer();
  }

  void _startLogRefreshTimer() {
    _logRefreshTimer?.cancel();
    _logRefreshTimer = Timer.periodic(const Duration(seconds: 5), (_) {
      if (_showLogs && mounted) {
        setState(() {});
>>>>>>> c8d8c16b
      }
    });
  }

  Future<void> _checkConnectedDevice() async {
    final captureProvider = Provider.of<CaptureProvider>(context, listen: false);
    if (captureProvider.havingRecordingDevice) {
      try {
        final device = captureProvider.recordingDevice;
        if (device != null) {
          final connection = await ServiceManager.instance().device.ensureConnection(device.id);
          if (connection != null && mounted) {
            final codec = await connection.getAudioCodec();
            setState(() {
              _connectedDeviceCodec = codec;
              _connectedDeviceName = device.name;
            });
          }
        }
      } catch (e) {
        debugPrint('Error checking device codec: $e');
      }
    }
  }

  bool get _isCodecCompatible {
    if (_connectedDeviceCodec == null) return true;
    return TranscriptSocketServiceFactory.isCodecSupportedForCustomStt(_connectedDeviceCodec!);
  }

  void _loadConfig() {
    final activeConfig = SharedPreferencesUtil().customSttConfig;
    setState(() {
      _useCustomStt = activeConfig.isEnabled;
      _selectedProvider = activeConfig.provider == SttProvider.omi ? SttProvider.openai : activeConfig.provider;

      // Load all provider configs from preferences
      _loadAllProviderConfigs();

      // If current provider has no saved config but active config matches, use it
      if (_configsPerProvider[_selectedProvider] == null && activeConfig.provider == _selectedProvider) {
        _configsPerProvider[_selectedProvider] = activeConfig;
      }

      // Populate UI from current provider's config
      _populateUIFromConfig(_configsPerProvider[_selectedProvider]);

      // Initialize JSON configs for all providers
      _initializeJsonConfigs();

      // Auto-expand advanced if current provider has modified configs
      if (_requestJsonCustomized[_selectedProvider] == true) {
        _showAdvanced = true;
      }
    });
  }

  void _loadAllProviderConfigs() {
    for (final provider in SttProvider.values) {
      if (provider != SttProvider.omi) {
        final savedConfig = SharedPreferencesUtil().getConfigForProvider(provider);
        if (savedConfig != null) {
          _configsPerProvider[provider] = savedConfig;
        }
      }
    }
  }

  void _populateUIFromConfig(CustomSttConfig? config) {
    final providerDefaults = SttProviderConfig.get(_selectedProvider);

    _apiKeyController.text = config?.apiKey ?? '';
    _hostController.text = config?.host ?? '127.0.0.1';
    _portController.text = (config?.port ?? 8080).toString();
    _urlController.text = config?.url ?? '';

    // Auto-detect model for on-device whisper if not set
    if (_selectedProvider == SttProvider.onDeviceWhisper && _urlController.text.isEmpty) {
      _checkLocalModel();
    }
    
    // Check for debug mode and warn user
    if (kDebugMode && _selectedProvider == SttProvider.onDeviceWhisper && !_hasShownDebugWarning) {
      _hasShownDebugWarning = true;
      WidgetsBinding.instance.addPostFrameCallback((_) {
        if (mounted) {
           ScaffoldMessenger.of(context).showSnackBar(
            SnackBar(
              content: Row(
                children: [
                  const Icon(Icons.warning_amber_rounded, color: Colors.white, size: 28),
                  const SizedBox(width: 12),
                  Expanded(
                    child: Column(
                      mainAxisSize: MainAxisSize.min,
                      crossAxisAlignment: CrossAxisAlignment.start,
                      children: [
                        const Text(
                          'Debug Mode Detected',
                          style: TextStyle(fontWeight: FontWeight.bold, fontSize: 14),
                        ),
                        const SizedBox(height: 2),
                        const Text(
                          'Performance reduced 5-10x. Use Release mode.',
                          style: TextStyle(fontSize: 12),
                        ),
                        const SizedBox(height: 4),
                        TweenAnimationBuilder<double>(
                          tween: Tween(begin: 10.0, end: 0.0),
                          duration: const Duration(seconds: 10),
                          builder: (context, value, child) {
                            return Text(
                              'Auto-closing in ${value.toInt()}s',
                              style: const TextStyle(fontSize: 10, color: Colors.white70),
                            );
                          },
                        ),
                      ],
                    ),
                  ),
                ],
              ),
              backgroundColor: Colors.orange.shade900,
              duration: const Duration(seconds: 10),
              behavior: SnackBarBehavior.floating,
              shape: RoundedRectangleBorder(borderRadius: BorderRadius.circular(10)),
              margin: const EdgeInsets.all(16),
            ),
          );
        }
      });
    }

    // Restore JSON configs if customized
    if (config != null) {
      final hasCustomRequest = config.requestType != null ||
          config.headers != null ||
          config.params != null ||
          config.audioFieldName != null;

      if (hasCustomRequest) {
        final defaults = providerDefaults.buildRequestConfig(
          apiKey: config.apiKey,
          language: config.language ?? providerDefaults.defaultLanguage,
          model: config.model ?? providerDefaults.defaultModel,
        );

        final requestConfig = <String, dynamic>{};
        requestConfig['url'] = config.url ?? defaults['url'];
        requestConfig['request_type'] = config.requestType ?? defaults['request_type'];
        requestConfig['headers'] = config.headers ?? defaults['headers'];
        requestConfig['params'] = config.params ?? defaults['params'];
        if (config.audioFieldName != null || defaults['audio_field_name'] != null) {
          requestConfig['audio_field_name'] = config.audioFieldName ?? defaults['audio_field_name'];
        }

        _requestJsonPerProvider[_selectedProvider] = const JsonEncoder.withIndent('  ').convert(requestConfig);
        _requestJsonCustomized[_selectedProvider] = true;
      }

      if (config.schemaJson != null) {
        _schemaJsonPerProvider[_selectedProvider] = const JsonEncoder.withIndent('  ').convert(config.schemaJson);
      }
    }
  }

  Future<void> _checkLocalModel() async {
    try {
      final appDir = await getApplicationSupportDirectory();
      final modelName = _currentModel.isEmpty ? 'tiny' : _currentModel;
      final filePath = '${appDir.path}/models/ggml-$modelName.bin';
      if (await File(filePath).exists()) {
        if (mounted) {
          setState(() {
            _urlController.text = filePath;
            _updateCurrentProviderConfig(url: filePath);
          });
          
          await _saveCurrentProviderConfig();
          if (_useCustomStt && _selectedProvider == SttProvider.onDeviceWhisper) {
             final config = _buildCurrentConfig();
             await SharedPreferencesUtil().saveCustomSttConfig(config);
             
             if (mounted) {
               await Provider.of<CaptureProvider>(context, listen: false).onTranscriptionSettingsChanged();
             }
          }
        }
      } else {
        // Clear if not found matching current model
        if (mounted && _urlController.text.isNotEmpty) {
           setState(() {
            _urlController.text = '';
          });
        }
      }
    } catch (e, stack) {
      debugPrint('Error checking local model: $e\n$stack');
    }
  }

  void _initializeJsonConfigs() {
    // Initialize JSON configs for all providers
    for (final config in SttProviderConfig.allProviders) {
      // Skip if already loaded as customized (from _populateUIFromConfig)
      if (_requestJsonCustomized[config.provider] != true) {
        _regenerateRequestJson(config.provider);
        _requestJsonCustomized[config.provider] = false;
      }
      // Only set schema if not already set
      if (_schemaJsonPerProvider[config.provider] == null) {
        final template = CustomSttConfig.getFullTemplateJson(config.provider);
        _schemaJsonPerProvider[config.provider] = const JsonEncoder.withIndent('  ').convert(template['response_schema']);
      }
    }
  }

  void _regenerateRequestJson(SttProvider provider) {
    final providerDefaults = SttProviderConfig.get(provider);
    final savedConfig = _configsPerProvider[provider];

    final apiKey = savedConfig?.apiKey ?? _apiKeyController.text;
    final language = savedConfig?.language ?? providerDefaults.defaultLanguage;
    final model = savedConfig?.model ?? providerDefaults.defaultModel;
    final host = savedConfig?.host ?? _hostController.text;
    final port = savedConfig?.port ?? int.tryParse(_portController.text);

    final requestConfig = providerDefaults.buildRequestConfig(
      apiKey: apiKey,
      language: language,
      model: model,
      host: host,
      port: port,
    );
    _requestJsonPerProvider[provider] = const JsonEncoder.withIndent('  ').convert(requestConfig);
  }

  void _onLanguageOrModelChanged(String? newLanguage, String? newModel) {
    // Update the stored config with new language/model
    _updateCurrentProviderConfig(language: newLanguage, model: newModel);

    // Only regenerate JSON if user hasn't customized it
    if (_requestJsonCustomized[_selectedProvider] != true) {
      _regenerateRequestJson(_selectedProvider);
    }
    
    if (_selectedProvider == SttProvider.onDeviceWhisper) {
      _checkLocalModel();
    }
  }

  void _updateCurrentProviderConfig({
    String? apiKey,
    String? language,
    String? model,
    String? url,
    String? host,
    int? port,
  }) {
    final current = _configsPerProvider[_selectedProvider];
    final providerDefaults = SttProviderConfig.get(_selectedProvider);

    _configsPerProvider[_selectedProvider] = CustomSttConfig(
      provider: _selectedProvider,
      apiKey: apiKey ?? current?.apiKey ?? _apiKeyController.text,
      language: language ?? current?.language ?? providerDefaults.defaultLanguage,
      model: model ?? current?.model ?? providerDefaults.defaultModel,
      url: url ?? current?.url ?? _urlController.text,
      host: host ?? current?.host ?? _hostController.text,
      port: port ?? current?.port ?? int.tryParse(_portController.text),
      requestType: current?.requestType,
      headers: current?.headers,
      params: current?.params,
      audioFieldName: current?.audioFieldName,
      schemaJson: current?.schemaJson,
    );
  }

  Future<void> _saveCurrentProviderConfig() async {
    // Build complete config from current UI state
    final config = _buildCurrentConfig();
    _configsPerProvider[_selectedProvider] = config;
    await SharedPreferencesUtil().saveConfigForProvider(_selectedProvider, config);
  }

  CustomSttConfig _buildCurrentConfig() {
    Map<String, dynamic>? requestJson;
    Map<String, dynamic>? schemaJson;

    if (_showAdvanced && _currentRequestJson.isNotEmpty) {
      try {
        requestJson = jsonDecode(_currentRequestJson);
      } catch (_) {}
    }
    if (_showAdvanced && _currentSchemaJson.isNotEmpty) {
      try {
        schemaJson = jsonDecode(_currentSchemaJson);
      } catch (_) {}
    }

    // Extract values from request JSON if customized
    String? url;
    String? requestType;
    Map<String, String>? headers;
    Map<String, String>? params;
    String? audioFieldName;

    if (requestJson != null && _requestJsonCustomized[_selectedProvider] == true) {
      url = requestJson['url'];
      requestType = requestJson['request_type'];
      headers = requestJson['headers'] != null ? Map<String, String>.from(requestJson['headers']) : null;
      params = requestJson['params'] != null ? Map<String, String>.from(requestJson['params']) : null;
      audioFieldName = requestJson['audio_field_name'];
    }

    // Use URL from text field for custom providers
    if (_selectedProvider == SttProvider.custom ||
        _selectedProvider == SttProvider.customLive ||
        _selectedProvider == SttProvider.onDeviceWhisper) {
      url = _urlController.text.isNotEmpty ? _urlController.text : url;
    }

    final current = _configsPerProvider[_selectedProvider];
    final providerDefaults = SttProviderConfig.get(_selectedProvider);

    return CustomSttConfig(
      provider: _selectedProvider,
      apiKey: _apiKeyController.text.isNotEmpty ? _apiKeyController.text : null,
      language: current?.language ?? providerDefaults.defaultLanguage,
      model: current?.model ?? providerDefaults.defaultModel,
      url: url,
      host: _selectedProvider == SttProvider.localWhisper ? _hostController.text : null,
      port: _selectedProvider == SttProvider.localWhisper ? int.tryParse(_portController.text) : null,
      requestType: requestType,
      headers: headers,
      params: params,
      audioFieldName: audioFieldName,
      schemaJson: schemaJson,
    );
  }

  void _validateAndSetError() {
    setState(() {
      if (!_useCustomStt) {
        _validationError = null;
        return;
      }

      if (_selectedProvider == SttProvider.localWhisper) {
        if (_hostController.text.isEmpty) {
          _validationError = 'Host is required';
          return;
        }
        if (_portController.text.isEmpty || int.tryParse(_portController.text) == null) {
          _validationError = 'Valid port is required';
          return;
        }
      } else if (_selectedProvider == SttProvider.customLive) {
        if (_urlController.text.isEmpty || !_urlController.text.startsWith('wss://')) {
          _validationError = 'Valid WebSocket URL is required (wss://)';
          return;
        }
      } else if (_selectedProvider == SttProvider.custom) {
        if (_urlController.text.isEmpty) {
          _validationError = 'API URL is required';
          return;
        }
      } else if (_selectedProvider != SttProvider.custom) {
        if (_currentConfig.requiresApiKey && _apiKeyController.text.isEmpty) {
          _validationError = 'API key is required';
          return;
        }
      }

      if (_showAdvanced) {
        try {
          if (_currentRequestJson.isNotEmpty) {
            jsonDecode(_currentRequestJson);
          }
          if (_currentSchemaJson.isNotEmpty) {
            jsonDecode(_currentSchemaJson);
          }
        } catch (e) {
          _validationError = 'Invalid JSON configuration';
          return;
        }
      }

      _validationError = null;
    });
  }

  Future<void> _launchUrl(String url) async {
    final uri = Uri.parse(url);
    if (await canLaunchUrl(uri)) {
      await launchUrl(uri, mode: LaunchMode.externalApplication);
    }
  }

  Future<void> _saveConfig() async {
    _validateAndSetError();
    if (_validationError != null) {
      ScaffoldMessenger.of(context).showSnackBar(
        SnackBar(content: Text(_validationError!), backgroundColor: Colors.red.shade700),
      );
      return;
    }

    // Validate On-Device model presence
    if (_selectedProvider == SttProvider.onDeviceWhisper) {
      final modelPath = _urlController.text;
      final hasModel = modelPath.isNotEmpty && await File(modelPath).exists();
      if (!hasModel) {
        showDialog(
          context: context,
          builder: (context) => AlertDialog(
            backgroundColor: const Color(0xFF1A1A1A),
            title: const Text('Model Required', style: TextStyle(color: Colors.white)),
            content: const Text(
              'Please download a Whisper model before saving.',
              style: TextStyle(color: Colors.white70),
            ),
            actions: [
              TextButton(
                onPressed: () => Navigator.pop(context),
                child: const Text('OK', style: TextStyle(color: Colors.blue)),
              ),
            ],
          ),
        );
        return;
      }
    }

    setState(() => _isSaving = true);

    try {
      // Save current provider's complete config
      await _saveCurrentProviderConfig();

      // Build the active config (with correct provider based on _useCustomStt)
      final currentConfig = _buildCurrentConfig();
      final activeConfig = _useCustomStt ? currentConfig : CustomSttConfig(provider: SttProvider.omi);

      final previousConfig = SharedPreferencesUtil().customSttConfig;
      final configChanged = previousConfig.sttConfigId != activeConfig.sttConfigId;

      await SharedPreferencesUtil().saveCustomSttConfig(activeConfig);
      debugPrint(SharedPreferencesUtil().customSttConfig.provider.toString());

      if (configChanged && mounted) {
        await Provider.of<CaptureProvider>(context, listen: false).onTranscriptionSettingsChanged();
      }

      if (mounted) {
        Navigator.of(context).pop();
      }
    } catch (e) {
      ScaffoldMessenger.of(context).showSnackBar(
        SnackBar(content: Text('Error saving: $e'), backgroundColor: Colors.red.shade700),
      );
    } finally {
      if (mounted) setState(() => _isSaving = false);
    }
  }

  Future<void> _exportConfig() async {
    final config = _buildCurrentConfig();
    
    // Build exportable config (exclude sensitive API key)
    final exportableConfig = <String, dynamic>{
      'provider': config.provider.name,
      'language': config.language ?? _currentConfig.defaultLanguage,
      'model': config.model ?? _currentConfig.defaultModel,
      if (config.url != null) 'url': config.url,
      if (config.host != null) 'host': config.host,
      if (config.port != null) 'port': config.port,
      if (config.requestType != null) 'request_type': config.requestType,
      if (config.headers != null) 'headers': _sanitizeHeaders(config.headers!),
      if (config.params != null) 'params': config.params,
      if (config.audioFieldName != null) 'audio_field_name': config.audioFieldName,
      if (config.schemaJson != null) 'schema': config.schemaJson,
    };

    final jsonString = const JsonEncoder.withIndent('  ').convert(exportableConfig);
    
    await Clipboard.setData(ClipboardData(text: jsonString));
    if (mounted) {
      ScaffoldMessenger.of(context).showSnackBar(
        const SnackBar(
          content: Text('Configuration copied to clipboard'),
          duration: Duration(seconds: 2),
        ),
      );
    }
  }

  Map<String, String> _sanitizeHeaders(Map<String, String> headers) {
    // Remove or mask sensitive header values
    return headers.map((key, value) {
      final lowerKey = key.toLowerCase();
      if (lowerKey == 'authorization' || lowerKey.contains('api') || lowerKey.contains('key')) {
        return MapEntry(key, '<YOUR_API_KEY>');
      }
      return MapEntry(key, value);
    });
  }

  Future<void> _importConfig() async {
    final controller = TextEditingController();
    
    final result = await showDialog<String>(
      context: context,
      builder: (context) => AlertDialog(
        backgroundColor: const Color(0xFF1A1A1A),
        title: const Text(
          'Import Configuration',
          style: TextStyle(color: Colors.white, fontSize: 18),
        ),
        content: SizedBox(
          width: double.maxFinite,
          child: Column(
            mainAxisSize: MainAxisSize.min,
            crossAxisAlignment: CrossAxisAlignment.start,
            children: [
              Text(
                'Paste your JSON configuration below:',
                style: TextStyle(color: Colors.grey.shade400, fontSize: 14),
              ),
              const SizedBox(height: 12),
              Container(
                height: 200,
                decoration: BoxDecoration(
                  color: const Color(0xFF0D0D0D),
                  borderRadius: BorderRadius.circular(8),
                  border: Border.all(color: Colors.grey.shade800),
                ),
                child: TextField(
                  controller: controller,
                  maxLines: null,
                  expands: true,
                  style: const TextStyle(
                    color: Colors.white,
                    fontFamily: 'monospace',
                    fontSize: 12,
                  ),
                  decoration: InputDecoration(
                    hintText: '{\n  "provider": "deepgramLive",\n  ...\n}',
                    hintStyle: TextStyle(color: Colors.grey.shade700),
                    border: InputBorder.none,
                    contentPadding: const EdgeInsets.all(12),
                  ),
                ),
              ),
              const SizedBox(height: 8),
              Row(
                children: [
                  Icon(Icons.info_outline, size: 14, color: Colors.grey.shade600),
                  const SizedBox(width: 6),
                  Expanded(
                    child: Text(
                      'You\'ll need to add your own API key after importing',
                      style: TextStyle(color: Colors.grey.shade600, fontSize: 11),
                    ),
                  ),
                ],
              ),
            ],
          ),
        ),
        actions: [
          TextButton(
            onPressed: () => Navigator.pop(context),
            child: Text('Cancel', style: TextStyle(color: Colors.grey.shade400)),
          ),
          TextButton(
            onPressed: () async {
              final clipboardData = await Clipboard.getData(Clipboard.kTextPlain);
              if (clipboardData?.text != null) {
                controller.text = clipboardData!.text!;
              }
            },
            child: const Text('Paste', style: TextStyle(color: Colors.white)),
          ),
          TextButton(
            onPressed: () => Navigator.pop(context, controller.text),
            child: const Text('Import', style: TextStyle(color: Colors.white)),
          ),
        ],
      ),
    );

    if (result != null && result.isNotEmpty) {
      _parseAndApplyConfig(result);
    }
  }

  void _parseAndApplyConfig(String jsonString) {
    try {
      final json = jsonDecode(jsonString) as Map<String, dynamic>;
      final config = CustomSttConfig.fromJson(json);
      
      // Validate provider
      if (config.provider == SttProvider.omi) {
        ScaffoldMessenger.of(context).showSnackBar(
          SnackBar(
            content: const Text('Invalid provider in configuration'),
            backgroundColor: Colors.red.shade700,
          ),
        );
        return;
      }

      setState(() {
        _selectedProvider = config.provider;
        _configsPerProvider[_selectedProvider] = config;
        
        // Update UI fields
        _apiKeyController.text = config.apiKey ?? '';
        _urlController.text = config.url ?? '';
        _hostController.text = config.host ?? '127.0.0.1';
        _portController.text = (config.port ?? 8080).toString();
        
        // Update JSON configs
        if (config.requestType != null || config.headers != null || config.params != null) {
          final requestConfig = <String, dynamic>{};
          if (config.url != null) requestConfig['url'] = config.url;
          if (config.requestType != null) requestConfig['request_type'] = config.requestType;
          if (config.headers != null) requestConfig['headers'] = config.headers;
          if (config.params != null) requestConfig['params'] = config.params;
          if (config.audioFieldName != null) requestConfig['audio_field_name'] = config.audioFieldName;
          
          _requestJsonPerProvider[_selectedProvider] = const JsonEncoder.withIndent('  ').convert(requestConfig);
          _requestJsonCustomized[_selectedProvider] = true;
        } else {
          _regenerateRequestJson(_selectedProvider);
          _requestJsonCustomized[_selectedProvider] = false;
        }
        
        if (config.schemaJson != null) {
          _schemaJsonPerProvider[_selectedProvider] = const JsonEncoder.withIndent('  ').convert(config.schemaJson);
        }
        
        _configSyncVersion++;
      });

      ScaffoldMessenger.of(context).showSnackBar(
        SnackBar(
          content: Text('Imported ${SttProviderConfig.get(_selectedProvider).displayName} configuration'),
          duration: const Duration(seconds: 2),
        ),
      );
    } catch (e) {
      ScaffoldMessenger.of(context).showSnackBar(
        SnackBar(
          content: Text('Invalid JSON: ${e.toString().split('\n').first}'),
          backgroundColor: Colors.red.shade700,
        ),
      );
    }
  }

  @override
  Widget build(BuildContext context) {
    return Scaffold(
      backgroundColor: const Color(0xFF0D0D0D),
      appBar: AppBar(
        title: const Text('Transcription', style: TextStyle(fontWeight: FontWeight.w600)),
        backgroundColor: const Color(0xFF0D0D0D),
        elevation: 0,
        leading: IconButton(
          icon: const Icon(Icons.arrow_back_ios, size: 20),
          onPressed: () => Navigator.of(context).pop(),
        ),
        actions: [
          if (_useCustomStt) ...[
            IconButton(
              icon: const Icon(Icons.file_download_outlined, size: 20),
              tooltip: 'Import configuration',
              onPressed: _importConfig,
            ),
            IconButton(
              icon: const Icon(Icons.file_upload_outlined, size: 20),
              tooltip: 'Export configuration',
              onPressed: _exportConfig,
            ),
          ],
        ],
      ),
      body: Column(
        children: [
          Expanded(
            child: SingleChildScrollView(
              padding: const EdgeInsets.symmetric(horizontal: 20, vertical: 8),
              child: Column(
                crossAxisAlignment: CrossAxisAlignment.start,
                children: [
                  _buildSourceSelector(),
                  const SizedBox(height: 24),
                  if (_useCustomStt) ...[
                    _buildProviderSection(),
                    const SizedBox(height: 20),
                    _buildConfigSection(),
                    const SizedBox(height: 10),
                    _buildAdvancedSection(),
                    _buildLogsSection(),
                  ] else ...[
                    _buildOmiFeatures(),
                  ],
                  const SizedBox(height: 100),
                ],
              ),
            ),
          ),
          _buildBottomBar(),
        ],
      ),
    );
  }

  Future<void> _switchToOnDevice() async {
    bool isLowSpec = false;
    String specDetails = '';

      final deviceInfo = DeviceInfoPlugin();
      if (Platform.isAndroid) {
        // Check RAM using /proc/meminfo as reliable fallback
        try {
            final memInfo = await File('/proc/meminfo').readAsString();
            final totalMemLine = memInfo.split('\n').firstWhere((l) => l.startsWith('MemTotal:'), orElse: () => '');
            if (totalMemLine.isNotEmpty) {
                final parts = totalMemLine.split(RegExp(r'\s+'));
                // MemTotal: 123456 kB
                if (parts.length >= 2) {
                    final kb = int.tryParse(parts[1]);
                    if (kb != null) {
                        final gb = kb / 1024 / 1024;
                         // < 3.5 GB
                         if (gb < 3.5) {
                            isLowSpec = true;
                            specDetails = 'Detected RAM: ${gb.toStringAsFixed(1)} GB. Minimum recommended: 4 GB.';
                        }
                    }
                }
            }
        } catch (e) {
            debugPrint('Error reading meminfo: $e');
        }
      } else if (Platform.isIOS) {
        final iosInfo = await deviceInfo.iosInfo;
        final machine = iosInfo.utsname.machine;
        debugPrint('Device Model: $machine');
        
        // Logical check for older iPhones (iPhone X and older are < 11)
        // iPhone11,x = XS/XR (3GB/4GB)
        // iPhone10,x = X/8 (3GB/2GB) -> Block
        if (machine.startsWith('iPhone')) {
          final match = RegExp(r'iPhone(\d+),').firstMatch(machine);
          if (match != null) {
             final version = int.tryParse(match.group(1) ?? '0') ?? 0;
             if (version < 11) {
               isLowSpec = true;
               specDetails = 'Detected Model: $machine (Older than iPhone XS). Minimum recommended: iPhone 11 or newer.';
             }
          }
        }
      }

    if (!mounted) return;

    // 2. Show appropriate dialog
    bool proceed = false;

    if (isLowSpec) {
      // "Not Compatible" Dialog for low-end devices
      proceed = await showDialog<bool>(
        context: context,
        builder: (context) => AlertDialog(
          backgroundColor: const Color(0xFF1A1A1A),
          title: const Row(
            children: [
              Icon(Icons.error_outline, color: Colors.red, size: 24),
              SizedBox(width: 8),
              Text('Device Not Compatible', style: TextStyle(color: Colors.white, fontSize: 18)),
            ],
          ),
          content: Column(
            mainAxisSize: MainAxisSize.min,
            crossAxisAlignment: CrossAxisAlignment.start,
            children: [
              const Text(
                'Your device does not meet the requirements for On-Device transcription.',
                style: TextStyle(color: Colors.white70),
              ),
              const SizedBox(height: 8),
              Text(
                specDetails,
                style: const TextStyle(color: Colors.white38, fontSize: 12),
              ),
              const SizedBox(height: 12),
              const Text(
                'Enabling this will likely cause the app to crash or freeze.',
                style: TextStyle(color: Colors.white70, fontWeight: FontWeight.bold),
              ),
              const SizedBox(height: 8),
              const Text(
                'Transcription will be significantly slower and less accurate.',
                style: TextStyle(color: Colors.white70),
              ),
            ],
          ),
          actions: [
             // Hidden "Proceed Anyway" button
             TextButton(
              onPressed: () => Navigator.pop(context, true),
              child: const Text('Available anyway', style: TextStyle(color: Colors.white12, fontSize: 10)),
            ),
            ElevatedButton(
              onPressed: () => Navigator.pop(context, false), // Close
              style: ElevatedButton.styleFrom(backgroundColor: Colors.red),
              child: const Text('Close', style: TextStyle(color: Colors.white)),
            ),
          ],
          actionsAlignment: MainAxisAlignment.spaceBetween,
        ),
      ) ?? false;
    } else {
      // Standard "High Resource Usage" Warning for capable devices
      proceed = await showDialog<bool>(
        context: context,
        builder: (context) => AlertDialog(
          backgroundColor: const Color(0xFF1A1A1A),
          title: const Row(
            children: [
              Icon(Icons.battery_alert, color: Colors.orange, size: 24),
              SizedBox(width: 8),
              Text('High Resource Usage', style: TextStyle(color: Colors.white, fontSize: 18)),
            ],
          ),
          content: const Column(
            mainAxisSize: MainAxisSize.min,
            crossAxisAlignment: CrossAxisAlignment.start,
            children: [
              Text(
                'On-Device transcription is computationally intensive.',
                style: TextStyle(color: Colors.white70),
              ),
              SizedBox(height: 12),
              Text(
                '• Battery drain will increase significantly.',
                style: TextStyle(color: Colors.white70),
              ),
              Text(
                '• Device may warm up during extended use.',
                style: TextStyle(color: Colors.white70),
              ),
              Text(
                '• Speed and accuracy will be lower than Cloud models.',
                style: TextStyle(color: Colors.white70),
              ),
            ],
          ),
          actions: [
            TextButton(
              onPressed: () => Navigator.pop(context, false),
              child: const Text('Cancel', style: TextStyle(color: Colors.grey)),
            ),
            TextButton(
              onPressed: () => Navigator.pop(context, true),
              child: const Text('I Understand', style: TextStyle(color: Colors.blue, fontWeight: FontWeight.bold)),
            ),
          ],
        ),
      ) ?? false;
    }

    if (!proceed) return;

    setState(() {
      _useCustomStt = true;
      _selectedProvider = SttProvider.onDeviceWhisper;
      _checkLocalModel();
      MixpanelManager().transcriptionSourceSelected(source: 'custom_on_device');
    });
  }

  Widget _buildSourceSelector() {
    // Determine current active tab
    // 0: Omi (default)
    // 1: On-Device
    // 2: BYO Cloud 
    int currentTab = 0;
    if (_useCustomStt) {
      if (_selectedProvider == SttProvider.onDeviceWhisper) {
        currentTab = 1;
      } else {
        currentTab = 2;
      }
    }

    return Column(
      crossAxisAlignment: CrossAxisAlignment.start,
      children: [
        const SizedBox(height: 10),
        Row(
          children: [
            Expanded(
              child: _buildTabOption(
                isSelected: currentTab == 0,
                title: 'Omi',
                onTap: () {
                  setState(() {
                    _useCustomStt = false;
                    MixpanelManager().transcriptionSourceSelected(source: 'omi');
                  });
                },
              ),
            ),
            const SizedBox(width: 8),
            Expanded(
              child: _buildTabOption(
                isSelected: currentTab == 1,
                title: 'On-Device',
                onTap: _switchToOnDevice,
              ),
            ),
            const SizedBox(width: 8),
            Expanded(
              child: _buildTabOption(
                isSelected: currentTab == 2,
                title: 'Cloud Provider',
                onTap: () {
                  setState(() {
                    _useCustomStt = true;
                    // Switch back to a cloud provider if currently valid onDevice
                    if (_selectedProvider == SttProvider.onDeviceWhisper) {
                       _selectedProvider = SttProvider.openai;
                    }
                     
                    // Track source selection
                    MixpanelManager().transcriptionSourceSelected(source: 'custom_cloud');
                  });
                },
              ),
            ),
          ],
        ),
        const SizedBox(height: 12),
        if (currentTab == 0)
          GestureDetector(
            onTap: () => Navigator.of(context).push(
              MaterialPageRoute(builder: (context) => const UsagePage(showUpgradeDialog: true)),
            ),
            child: Text.rich(
              TextSpan(
                children: [
                  TextSpan(
                    text: '1,200 free minutes/month included. Unlimited with ',
                    style: TextStyle(color: Colors.grey.shade600, fontSize: 12),
                  ),
                  TextSpan(
                    text: 'Omi Unlimited',
                    style: TextStyle(
                      color: Colors.grey.shade400,
                      fontSize: 12,
                      decoration: TextDecoration.underline,
                    ),
                  ),
                  TextSpan(
                    text: '.',
                    style: TextStyle(color: Colors.grey.shade600, fontSize: 12),
                  ),
                ],
              ),
            ),
          )
        else if (currentTab == 1)
          Text(
            'Audio is processed locally. Note that this increases battery usage.',
            style: TextStyle(color: Colors.grey.shade600, fontSize: 12),
          )
        else if (currentTab == 2)
          Text(
            'Freely use omi. You only pay your STT provider directly.',
            style: TextStyle(color: Colors.grey.shade600, fontSize: 12),
          ),
      ],
    );
  }

  Widget _buildTabOption({
    required bool isSelected,
    required String title,
    required VoidCallback onTap,
  }) {
    return GestureDetector(
      onTap: onTap,
      child: Container(
        padding: const EdgeInsets.symmetric(vertical: 14),
        decoration: BoxDecoration(
          color: isSelected ? Colors.white : const Color(0xFF1A1A1A),
          borderRadius: BorderRadius.circular(10),
          border: Border.all(
            color: isSelected ? Colors.white : Colors.grey.shade800,
            width: 1,
          ),
        ),
        child: Center(
          child: Row(
            mainAxisAlignment: MainAxisAlignment.center,
            mainAxisSize: MainAxisSize.min,
            children: [
              Text(
                title,
                style: TextStyle(
                  color: isSelected ? Colors.black : Colors.grey.shade400,
                  fontSize: 13, // Slightly smaller to fit 3 tabs
                  fontWeight: FontWeight.w500,
                ),
                maxLines: 1,
                overflow: TextOverflow.ellipsis,
              ),
            ],
          ),
        ),
      ),
    );
  }

  Widget _buildCodecWarning() {
    if (_isCodecCompatible || !_useCustomStt) return const SizedBox.shrink();

    final codecReason = _connectedDeviceCodec?.customSttUnsupportedReason ?? 'unsupported format';
    return Padding(
      padding: const EdgeInsets.only(bottom: 12),
      child: Row(
        children: [
          Icon(Icons.warning_amber_rounded, color: Colors.orange.shade700, size: 14),
          const SizedBox(width: 6),
          Expanded(
            child: Text(
              '${_connectedDeviceName ?? 'Device'} uses $codecReason. Omi will be used.',
              style: TextStyle(color: Colors.grey.shade500, fontSize: 12),
            ),
          ),
        ],
      ),
    );
  }

  Widget _buildProviderSection() {
    // If using On-Device Whisper, hide the provider dropdown completely
    // as the tab selection already determines the provider.
    if (_selectedProvider == SttProvider.onDeviceWhisper) {
      return const SizedBox.shrink();
    }

    return Column(
      crossAxisAlignment: CrossAxisAlignment.start,
      children: [
        _buildCodecWarning(),
        Text(
          'Cloud Provider',
          style: TextStyle(color: Colors.grey.shade500, fontSize: 13),
        ),
        const SizedBox(height: 10),
        Container(
          padding: const EdgeInsets.symmetric(horizontal: 16),
          decoration: BoxDecoration(
            color: const Color(0xFF1A1A1A),
            borderRadius: BorderRadius.circular(10),
            border: Border.all(color: Colors.grey.shade800),
          ),
          child: DropdownButtonHideUnderline(
            child: DropdownButton<SttProvider>(
              value: _selectedProvider,
              isExpanded: true,
              dropdownColor: const Color(0xFF1A1A1A),
              style: const TextStyle(color: Colors.white, fontSize: 15),
              icon: Icon(Icons.keyboard_arrow_down, color: Colors.grey.shade500),
              items: [
                ...SttProviderConfig.allProviders
                    .where((config) => config.provider != SttProvider.onDeviceWhisper)
                    .map((config) {
                  return DropdownMenuItem<SttProvider>(
                    value: config.provider,
                    child: Row(
                      children: [
                        Expanded(child: Text(config.displayName)),
                        if (config.isLive)
                          Container(
                            margin: const EdgeInsets.only(left: 8),
                            padding: const EdgeInsets.symmetric(horizontal: 6, vertical: 2),
                            decoration: BoxDecoration(
                              color: Colors.green.withOpacity(0.2),
                              borderRadius: BorderRadius.circular(4),
                            ),
                            child: const Text(
                              'Live',
                              style: TextStyle(
                                color: Colors.green,
                                fontSize: 10,
                                fontWeight: FontWeight.w600,
                              ),
                            ),
                          ),
                      ],
                    ),
                  );
                }),

              ],
              onChanged: (provider) async {
                if (provider != null) {
                  // Save current provider's complete config before switching
                  await _saveCurrentProviderConfig();

                  setState(() {
                    _selectedProvider = provider;

                    // Load saved config for new provider
                    _populateUIFromConfig(_configsPerProvider[provider]);

                    // Regenerate JSON if not customized
                    if (_requestJsonCustomized[provider] != true) {
                      _regenerateRequestJson(provider);
                    }

                    // Auto-expand advanced if provider has custom config or is custom type
                    if (provider == SttProvider.custom || _requestJsonCustomized[provider] == true) {
                      _showAdvanced = true;
                    }
                  });

                  // Track which provider was selected (name only, no keys/URLs)
                  MixpanelManager().transcriptionProviderSelected(
                    provider: provider.name,
                  );

                  _validateAndSetError();
                }
              },
            ),
          ),
        ),
        const SizedBox(height: 8),
        Row(
          children: [
            Expanded(
              child: Text(
                _currentConfig.description,
                style: TextStyle(color: Colors.grey.shade600, fontSize: 12),
              ),
            ),
            if (_currentConfig.docsUrl != null)
              GestureDetector(
                onTap: () => _launchUrl(_currentConfig.docsUrl!),
                child: Icon(Icons.open_in_new, color: Colors.grey.shade500, size: 14),
              ),
          ],
        ),
      ],
    );
  }

  Widget _buildConfigSection() {
    if (_selectedProvider == SttProvider.localWhisper) {
      return _buildLocalWhisperConfig();
    } else if (_selectedProvider == SttProvider.onDeviceWhisper) {
      return _buildOnDeviceWhisperConfig();
    } else if (_selectedProvider == SttProvider.custom) {
      return _buildCustomPollingConfig();
    } else if (_selectedProvider == SttProvider.customLive) {
      return _buildCustomLiveConfig();
    }
    return Column(
      crossAxisAlignment: CrossAxisAlignment.start,
      children: [
        _buildApiKeyInput(),
        const SizedBox(height: 20),
        _buildLanguageSelector(),
      ],
    );
  }

  Widget _buildLanguageSelector() {
    final languages = _currentConfig.supportedLanguages;
    final suggestions = languages.map((lang) {
      final name = SttLanguages.common[lang];
      return name != null ? '$lang ($name)' : lang;
    }).toList();

    return _buildAutocompleteField(
      label: 'Language',
      hint: 'en (English)',
      value: _formatLanguageDisplay(_currentLanguage),
      suggestions: suggestions,
      onChanged: (value) {
        // Extract language code from "en (English)" format
        final code = value.split(' ').first.trim();
        setState(() {
          _onLanguageOrModelChanged(code, null);
        });
      },
    );
  }

  Widget _buildModelSelector() {
    final models = _currentConfig.supportedModels;

    return _buildAutocompleteField(
      label: 'Model',
      hint: _currentConfig.defaultModel,
      value: _currentModel,
      suggestions: models,
      onChanged: (value) {
        final newModel = value.trim();
        if (_selectedProvider == SttProvider.onDeviceWhisper && 
            ['medium', 'large-v1', 'large-v2'].contains(newModel)) {
             showDialog(
               context: context,
               builder: (context) => AlertDialog(
                 backgroundColor: const Color(0xFF1A1A1A),
                 title: const Text('Performance Warning', style: TextStyle(color: Colors.white)),
                 content: const Text(
                   'This model is large and may crash the app or run very slowly on mobile devices.\n\n"small" or "base" is recommended.',
                   style: TextStyle(color: Colors.white70),
                 ),
                 actions: [
                   TextButton(
                     onPressed: () => Navigator.pop(context),
                     child: const Text('OK', style: TextStyle(color: Colors.blue)),
                   ),
                 ],
               ),
             );
        }
        setState(() {
          _onLanguageOrModelChanged(null, newModel);
        });
      },
    );
  }

  String _formatLanguageDisplay(String code) {
    final name = SttLanguages.common[code];
    return name != null ? '$code ($name)' : code;
  }

  Widget _buildAutocompleteField({
    required String label,
    required String hint,
    required String value,
    required List<String> suggestions,
    required ValueChanged<String> onChanged,
  }) {
    return Column(
      crossAxisAlignment: CrossAxisAlignment.start,
      children: [
        Text(label, style: TextStyle(color: Colors.grey.shade500, fontSize: 13)),
        const SizedBox(height: 10),
        Autocomplete<String>(
          key: ValueKey('${_selectedProvider.name}_${label}_$_configSyncVersion'),
          initialValue: TextEditingValue(text: value),
          optionsBuilder: (TextEditingValue textEditingValue) {
            if (textEditingValue.text.isEmpty) {
              return suggestions;
            }
            return suggestions.where((option) => option.toLowerCase().contains(textEditingValue.text.toLowerCase()));
          },
          optionsViewBuilder: (context, onSelected, options) {
            return Align(
              alignment: Alignment.topLeft,
              child: Material(
                elevation: 4,
                color: const Color(0xFF1A1A1A),
                borderRadius: BorderRadius.circular(10),
                child: ConstrainedBox(
                  constraints: const BoxConstraints(maxHeight: 200, maxWidth: 300),
                  child: ListView.builder(
                    padding: EdgeInsets.zero,
                    shrinkWrap: true,
                    itemCount: options.length,
                    itemBuilder: (context, index) {
                      final option = options.elementAt(index);
                      return ListTile(
                        dense: true,
                        title: Text(option, style: const TextStyle(color: Colors.white, fontSize: 14)),
                        onTap: () => onSelected(option),
                      );
                    },
                  ),
                ),
              ),
            );
          },
          fieldViewBuilder: (context, controller, focusNode, onFieldSubmitted) {
            return TextField(
              controller: controller,
              focusNode: focusNode,
              style: const TextStyle(color: Colors.white, fontSize: 15),
              onChanged: onChanged,
              onSubmitted: (_) => onFieldSubmitted(),
              decoration: InputDecoration(
                hintText: hint,
                hintStyle: TextStyle(color: Colors.grey.shade700),
                filled: true,
                fillColor: const Color(0xFF1A1A1A),
                contentPadding: const EdgeInsets.symmetric(horizontal: 16, vertical: 14),
                border: OutlineInputBorder(
                  borderRadius: BorderRadius.circular(10),
                  borderSide: BorderSide.none,
                ),
                enabledBorder: OutlineInputBorder(
                  borderRadius: BorderRadius.circular(10),
                  borderSide: BorderSide(color: Colors.grey.shade800),
                ),
                focusedBorder: OutlineInputBorder(
                  borderRadius: BorderRadius.circular(10),
                  borderSide: const BorderSide(color: Colors.white),
                ),
              ),
            );
          },
          onSelected: onChanged,
        ),
      ],
    );
  }

  Widget _buildCustomPollingConfig() {
    return Column(
      crossAxisAlignment: CrossAxisAlignment.start,
      children: [
        _buildTextField(
          controller: _urlController,
          label: 'API URL',
          hint: 'https://your-stt-api.com/transcribe',
        ),
        const SizedBox(height: 8),
        Text(
          'Enter your STT HTTP endpoint',
          style: TextStyle(color: Colors.grey.shade600, fontSize: 12),
        ),
      ],
    );
  }

  Widget _buildCustomLiveConfig() {
    return Column(
      crossAxisAlignment: CrossAxisAlignment.start,
      children: [
        _buildTextField(
          controller: _urlController,
          label: 'WebSocket URL',
          hint: 'wss://your-stt-api.com/live',
        ),
        const SizedBox(height: 8),
        Text(
          'Enter your live STT WebSocket endpoint',
          style: TextStyle(color: Colors.grey.shade600, fontSize: 12),
        ),
      ],
    );
  }

  Widget _buildApiKeyInput() {
    return Column(
      crossAxisAlignment: CrossAxisAlignment.start,
      children: [
        Row(
          children: [
            Text(
              'API Key',
              style: TextStyle(color: Colors.grey.shade500, fontSize: 13),
            ),
            const Spacer(),
            if (_currentConfig.apiKeyUrl != null)
              GestureDetector(
                onTap: () => _launchUrl(_currentConfig.apiKeyUrl!),
                child: Icon(Icons.open_in_new, color: Colors.grey.shade500, size: 14),
              ),
          ],
        ),
        const SizedBox(height: 10),
        TextField(
          controller: _apiKeyController,
          obscureText: !_showApiKey,
          style: const TextStyle(color: Colors.white, fontSize: 15),
          onChanged: (_) => _validateAndSetError(),
          decoration: InputDecoration(
            hintText: 'Enter your API key',
            hintStyle: TextStyle(color: Colors.grey.shade700),
            filled: true,
            fillColor: const Color(0xFF1A1A1A),
            contentPadding: const EdgeInsets.symmetric(horizontal: 16, vertical: 14),
            border: OutlineInputBorder(
              borderRadius: BorderRadius.circular(10),
              borderSide: BorderSide.none,
            ),
            enabledBorder: OutlineInputBorder(
              borderRadius: BorderRadius.circular(10),
              borderSide: BorderSide(color: Colors.grey.shade800),
            ),
            focusedBorder: OutlineInputBorder(
              borderRadius: BorderRadius.circular(10),
              borderSide: const BorderSide(color: Colors.white),
            ),
            suffixIcon: IconButton(
              icon: Icon(
                _showApiKey ? Icons.visibility_off : Icons.visibility,
                color: Colors.grey.shade600,
                size: 20,
              ),
              onPressed: () => setState(() => _showApiKey = !_showApiKey),
            ),
          ),
        ),
        const SizedBox(height: 8),
        Text(
          'Stored locally, never shared',
          style: TextStyle(color: Colors.grey.shade600, fontSize: 12),
        ),
      ],
    );
  }

  Widget _buildLocalWhisperConfig() {
    return Column(
      crossAxisAlignment: CrossAxisAlignment.start,
      children: [
        Row(
          children: [
            Expanded(
              flex: 3,
              child: _buildTextField(
                controller: _hostController,
                label: 'Host',
                hint: '127.0.0.1',
              ),
            ),
            const SizedBox(width: 12),
            Expanded(
              flex: 2,
              child: _buildTextField(
                controller: _portController,
                label: 'Port',
                hint: '8080',
                keyboardType: TextInputType.number,
              ),
            ),
          ],
        ),
        const SizedBox(height: 12),
        Text(
          'http://${_hostController.text}:${_portController.text}/inference',
          style: TextStyle(color: Colors.grey.shade600, fontSize: 12, fontFamily: 'monospace'),
        ),
        const SizedBox(height: 20),
        _buildLanguageSelector(),
      ],
    );
  }

  Widget _buildTextField({
    required TextEditingController controller,
    required String label,
    required String hint,
    TextInputType? keyboardType,
  }) {
    return Column(
      crossAxisAlignment: CrossAxisAlignment.start,
      children: [
        Text(label, style: TextStyle(color: Colors.grey.shade500, fontSize: 13)),
        const SizedBox(height: 10),
        TextField(
          controller: controller,
          keyboardType: keyboardType,
          style: const TextStyle(color: Colors.white, fontSize: 15),
          onChanged: (_) => setState(() {}),
          decoration: InputDecoration(
            hintText: hint,
            hintStyle: TextStyle(color: Colors.grey.shade700),
            filled: true,
            fillColor: const Color(0xFF1A1A1A),
            contentPadding: const EdgeInsets.symmetric(horizontal: 16, vertical: 14),
            border: OutlineInputBorder(
              borderRadius: BorderRadius.circular(10),
              borderSide: BorderSide.none,
            ),
            enabledBorder: OutlineInputBorder(
              borderRadius: BorderRadius.circular(10),
              borderSide: BorderSide(color: Colors.grey.shade800),
            ),
            focusedBorder: OutlineInputBorder(
              borderRadius: BorderRadius.circular(10),
              borderSide: const BorderSide(color: Colors.white),
            ),
          ),
        ),
      ],
    );
  }

  /// UI for On-Device Whisper Configuration
  Widget _buildOnDeviceWhisperConfig() {
    final hasModel = _isModelFilePresent;

    return Column(
      crossAxisAlignment: CrossAxisAlignment.start,
      children: [
        if (hasModel && !_isDownloadingModel)
          Container(
            padding: const EdgeInsets.all(12),
            decoration: BoxDecoration(
              color: Colors.green.withOpacity(0.1),
              borderRadius: BorderRadius.circular(8),
              border: Border.all(color: Colors.green.withOpacity(0.3)),
            ),
            child: Row(
              children: [
                const Icon(Icons.check_circle, color: Colors.green, size: 20),
                const SizedBox(width: 12),
                Expanded(
                  child: Text(
                    'Model Ready (ggml-${_currentModel.isEmpty ? 'tiny' : _currentModel}.bin)',
                    style: const TextStyle(color: Colors.white, fontWeight: FontWeight.w500, fontSize: 14),
                  ),
                ),
                TextButton(
                  onPressed: _downloadModel,
                  child: Text('Re-download', style: TextStyle(color: Colors.grey.shade400, fontSize: 12)),
                ),
              ],
            ),
          )
        else if (_isDownloadingModel)
          Column(
            crossAxisAlignment: CrossAxisAlignment.start,
            children: [
              LinearProgressIndicator(
                value: _downloadProgress,
                backgroundColor: Colors.grey.shade800,
                color: Colors.blue,
              ),
              const SizedBox(height: 8),
              Center(
                child: Text(
                  'Please do not close the app.',
                  style: TextStyle(color: Colors.orange.shade300, fontSize: 11),
                ),
              ),
              const SizedBox(height: 8),
              Row(
                mainAxisAlignment: MainAxisAlignment.spaceBetween,
                children: [
                  Text(
                    _modelDownloadStatus ?? 'Downloading...',
                    style: TextStyle(color: Colors.grey.shade500, fontSize: 12),
                  ),
                  TextButton(
                    onPressed: _cancelDownload,
                    style: TextButton.styleFrom(
                      padding: EdgeInsets.zero,
                      minimumSize: const Size(50, 24),
                      tapTargetSize: MaterialTapTargetSize.shrinkWrap,
                    ),
                    child: Text('Cancel', style: TextStyle(color: Colors.red.shade400, fontSize: 12)),
                  ),
                ],
              ),
            ],
          )
        else
          Row(
            children: [
              Expanded(
                child: ElevatedButton.icon(
                  onPressed: _downloadModel,
                  icon: const Icon(Icons.download, size: 16),
                  label: Text('Download Model (ggml-${_currentModel.isEmpty ? 'tiny' : _currentModel}.bin)'),
                  style: ElevatedButton.styleFrom(
                    backgroundColor: Colors.white,
                    foregroundColor: Colors.black,
                    padding: const EdgeInsets.symmetric(vertical: 12),
                    shape: RoundedRectangleBorder(borderRadius: BorderRadius.circular(8)),
                  ),
                ),
              ),
            ],
          ),
          
        const SizedBox(height: 20),
        _buildModelSelector(),
        const SizedBox(height: 20),
        _buildLanguageSelector(),
      ],
    );
  }

  // Add this field to the State class
  http.Client? _downloadClient;

  Future<void> _downloadModel() async {
    final modelName = _currentModel.isEmpty ? 'tiny' : _currentModel;
    
    double estimatedSizeMB = 1500;
    switch(modelName) {
      case 'tiny': estimatedSizeMB = 75; break;
      case 'base': estimatedSizeMB = 142; break;
      case 'small': estimatedSizeMB = 466; break;
      case 'medium': estimatedSizeMB = 1500; break;
      case 'large-v1': 
      case 'large-v2': estimatedSizeMB = 2900; break;
    }

    final appDir = await getApplicationSupportDirectory();
    final modelDir = Directory('${appDir.path}/models');
    
    double? freeSpaceMB = await DiskSpace.getFreeDiskSpaceForPath(appDir.path);
    
    if (!mounted) return;
    final confirmed = await showDialog<bool>(
      context: context,
      builder: (context) => AlertDialog(
        backgroundColor: const Color(0xFF1A1A1A),
        title: const Text('Download Model', style: TextStyle(color: Colors.white)),
        content: Column(
          mainAxisSize: MainAxisSize.min,
          crossAxisAlignment: CrossAxisAlignment.start,
          children: [
            Text(
              'Model: ggml-$modelName.bin',
              style: const TextStyle(color: Colors.white70),
            ),
            const SizedBox(height: 8),
            Text(
              'Estimated Size: ~${estimatedSizeMB.toStringAsFixed(0)} MB',
              style: const TextStyle(color: Colors.white70),
            ),
            const SizedBox(height: 8),
             Text(
              'Available Space: ${freeSpaceMB != null ? '${freeSpaceMB.toStringAsFixed(0)} MB' : 'Unknown'}',
              style: TextStyle(
                color: (freeSpaceMB != null && freeSpaceMB < estimatedSizeMB) ? Colors.red : Colors.white70,
                fontWeight: FontWeight.bold,
              ),
            ),
            if (freeSpaceMB != null && freeSpaceMB < estimatedSizeMB)
              const Padding(
                padding: EdgeInsets.only(top: 10),
                child: Text(
                  'Warning: Not enough space!',
                  style: TextStyle(color: Colors.red),
                ),
              ),
          ],
        ),
        actions: [
          TextButton(
            onPressed: () => Navigator.pop(context, false),
            child: const Text('Cancel', style: TextStyle(color: Colors.grey)),
          ),
          TextButton(
             onPressed: (freeSpaceMB != null && freeSpaceMB < estimatedSizeMB) 
                 ? null 
                 : () => Navigator.pop(context, true),
            child: const Text('Download', style: TextStyle(color: Colors.blue)),
          ),
        ],
      ),
    );

    if (confirmed != true) return;

    setState(() {
      _isDownloadingModel = true;
      _downloadProgress = 0.0;
      _modelDownloadStatus = 'Preparing $modelName...';
    });

    try {
      if (!await modelDir.exists()) {
        await modelDir.create(recursive: true);
      }

      final fileName = 'ggml-$modelName.bin';
      final filePath = '${modelDir.path}/$fileName';
      final url = 'https://huggingface.co/ggerganov/whisper.cpp/resolve/main/$fileName';
      
      _downloadClient = http.Client();
      final request = http.Request('GET', Uri.parse(url));
      final response = await _downloadClient!.send(request);
      
      if (response.statusCode != 200) {
        throw Exception('Download failed: ${response.statusCode}');
      }

      final contentLength = response.contentLength ?? (estimatedSizeMB * 1024 * 1024).toInt();
      int received = 0;
      
      final file = File(filePath);
      final sink = file.openWrite();

      try {
        await response.stream.listen(
          (chunk) {
            sink.add(chunk);
            received += chunk.length;
            if (mounted) {
              setState(() {
                _downloadProgress = received / contentLength;
                _modelDownloadStatus = 'Downloading $modelName: ${(received / 1024 / 1024).toStringAsFixed(1)} / ${(contentLength / 1024 / 1024).toStringAsFixed(1)} MB';
              });
            }
          },
          cancelOnError: true,
        ).asFuture();
      } finally {
        await sink.close();
      }

      if (mounted) {
        setState(() {
          _urlController.text = filePath;
          _isDownloadingModel = false;
          _modelDownloadStatus = 'Done';
        });
      }
      
      _updateCurrentProviderConfig(url: filePath);
      
      await _saveCurrentProviderConfig();
      if (!mounted) return;
      if (_useCustomStt && _selectedProvider == SttProvider.onDeviceWhisper) {
        final config = _buildCurrentConfig();
        await SharedPreferencesUtil().saveCustomSttConfig(config);
        if (!mounted) return;
        await Provider.of<CaptureProvider>(context, listen: false).onTranscriptionSettingsChanged();
      }
      
      // Auto-delete unused models
      try {
        final List<FileSystemEntity> files = modelDir.listSync();
        for (final file in files) {
          if (file is File && file.path.endsWith('.bin') && file.path != filePath) {
            await file.delete();
            debugPrint('Deleted unused model: ${file.path}');
          }
        }
      } catch (e) {
        debugPrint('Error cleaning up models: $e');
      }

    } catch (e) {
      if (e is http.ClientException) {
         if (mounted) {
            setState(() {
              _isDownloadingModel = false;
              _modelDownloadStatus = 'Cancelled';
            });
         }
      } else {
        if (mounted) {
          setState(() {
            _isDownloadingModel = false;
            _modelDownloadStatus = 'Error: $e';
          });
          ScaffoldMessenger.of(context).showSnackBar(
            SnackBar(content: Text('Download error: $e'), backgroundColor: Colors.red),
          );
        }
      }
    } finally {
      _downloadClient?.close();
      _downloadClient = null;
    }
  }

  void _cancelDownload() {
    _downloadClient?.close();
    setState(() {
      _isDownloadingModel = false;
      _modelDownloadStatus = 'Cancelled';
    });
  }

  Widget _buildAdvancedSection() {
    // Show advanced section for all providers except Omi
    if (_selectedProvider == SttProvider.omi) return const SizedBox.shrink();

    return Column(
      crossAxisAlignment: CrossAxisAlignment.start,
      children: [
        GestureDetector(
          behavior: HitTestBehavior.opaque,
          onTap: () => setState(() => _showAdvanced = !_showAdvanced),
          child: Padding(
            padding: const EdgeInsets.symmetric(vertical: 12),
            child: Row(
              children: [
                Text(
                  'Advanced',
                  style: TextStyle(color: Colors.grey.shade500, fontSize: 13),
                ),
                const SizedBox(width: 8),
                Icon(
                  _showAdvanced ? Icons.keyboard_arrow_up : Icons.keyboard_arrow_down,
                  color: Colors.grey.shade500,
                  size: 18,
                ),
                const Spacer(),
              ],
            ),
          ),
        ),
        if (_showAdvanced) ...[
          const SizedBox(height: 4),
          // Hide generic model selector for OnDeviceWhisper as it has a specific UI
          if (_currentConfig.supportedModels.isNotEmpty && _selectedProvider != SttProvider.onDeviceWhisper) ...[
            _buildModelSelector(),
            const SizedBox(height: 16),
          ],
          _buildJsonEditors(),
          if (_requestJsonCustomized[_selectedProvider] == true) ...[
            const SizedBox(height: 12),
            _buildResetToDefaultButton(),
          ],
        ],
      ],
    );
  }

  Widget _buildJsonEditors() {
    return Column(
      crossAxisAlignment: CrossAxisAlignment.start,
      children: [
        Text(
          'Configuration',
          style: TextStyle(color: Colors.grey.shade500, fontSize: 13),
        ),
        const SizedBox(height: 10),
        _buildJsonEditorButton(
          title: 'Request Configuration',
          jsonContent: _currentRequestJson,
          isCustomized: _requestJsonCustomized[_selectedProvider] == true,
          onTap: () => _openJsonEditor(
            title: 'Request Configuration',
            jsonContent: _currentRequestJson,
            isRequest: true,
          ),
        ),
        const SizedBox(height: 12),
        _buildJsonEditorButton(
          title: 'Response Schema',
          jsonContent: _currentSchemaJson,
          onTap: () => _openJsonEditor(
            title: 'Response Schema',
            jsonContent: _currentSchemaJson,
            isRequest: false,
          ),
        ),
      ],
    );
  }

  Widget _buildResetToDefaultButton() {
    return GestureDetector(
      onTap: () {
        setState(() {
          _requestJsonCustomized[_selectedProvider] = false;
          // Clear customized request fields from stored config
          final current = _configsPerProvider[_selectedProvider];
          if (current != null) {
            _configsPerProvider[_selectedProvider] = CustomSttConfig(
              provider: _selectedProvider,
              apiKey: current.apiKey,
              language: current.language,
              model: current.model,
              url: current.url,
              host: current.host,
              port: current.port,
              // Clear the customized fields
              requestType: null,
              headers: null,
              params: null,
              audioFieldName: null,
              schemaJson: current.schemaJson,
            );
          }
          _regenerateRequestJson(_selectedProvider);
        });
      },
      child: Row(
        children: [
          Icon(Icons.refresh, color: Colors.grey.shade500, size: 16),
          const SizedBox(width: 6),
          Text(
            'Reset request config to default',
            style: TextStyle(color: Colors.grey.shade500, fontSize: 12),
          ),
        ],
      ),
    );
  }

  Widget _buildJsonEditorButton({
    required String title,
    required String jsonContent,
    required VoidCallback onTap,
    bool isCustomized = false,
  }) {
    String preview = '';
    try {
      final parsed = jsonDecode(jsonContent);
      if (parsed is Map) {
        preview = parsed.keys.take(3).join(', ');
        if (parsed.keys.length > 3) preview += '...';
      }
    } catch (_) {
      preview = 'Invalid JSON';
    }

    return GestureDetector(
      onTap: onTap,
      child: Container(
        padding: const EdgeInsets.all(16),
        decoration: BoxDecoration(
          color: const Color(0xFF1A1A1A),
          borderRadius: BorderRadius.circular(10),
          border: Border.all(color: isCustomized ? Colors.white : Colors.grey.shade800),
        ),
        child: Row(
          children: [
            Expanded(
              child: Column(
                crossAxisAlignment: CrossAxisAlignment.start,
                children: [
                  Row(
                    children: [
                      Text(
                        title,
                        style: const TextStyle(color: Colors.white, fontSize: 15, fontWeight: FontWeight.w500),
                      ),
                      if (isCustomized) ...[
                        const SizedBox(width: 8),
                        Container(
                          padding: const EdgeInsets.symmetric(horizontal: 6, vertical: 2),
                          decoration: BoxDecoration(
                            color: Colors.white.withOpacity(0.15),
                            borderRadius: BorderRadius.circular(4),
                          ),
                          child: const Text(
                            'Modified',
                            style: TextStyle(color: Colors.white, fontSize: 10),
                          ),
                        ),
                      ],
                    ],
                  ),
                  const SizedBox(height: 4),
                  Text(
                    preview,
                    style: TextStyle(color: Colors.grey.shade600, fontSize: 12, fontFamily: 'monospace'),
                    maxLines: 1,
                    overflow: TextOverflow.ellipsis,
                  ),
                ],
              ),
            ),
            Icon(Icons.chevron_right, color: Colors.grey.shade600),
          ],
        ),
      ),
    );
  }

  Future<void> _openJsonEditor({
    required String title,
    required String jsonContent,
    bool isRequest = false,
  }) async {
    final result = await Navigator.of(context).push<String>(
      MaterialPageRoute(
        builder: (context) => _JsonEditorPage(
          title: title,
          initialJson: jsonContent,
          provider: _selectedProvider,
          isResponseSchema: !isRequest,
          onReset: () {
            if (isRequest) {
              final providerDefaults = SttProviderConfig.get(_selectedProvider);
              final savedConfig = _configsPerProvider[_selectedProvider];
              return providerDefaults.buildRequestConfig(
                apiKey: savedConfig?.apiKey ?? _apiKeyController.text,
                language: savedConfig?.language ?? providerDefaults.defaultLanguage,
                model: savedConfig?.model ?? providerDefaults.defaultModel,
              );
            }
            return CustomSttConfig.getFullTemplateJson(_selectedProvider)['response_schema'];
          },
        ),
      ),
    );

    if (result != null) {
      setState(() {
        if (isRequest) {
          _requestJsonPerProvider[_selectedProvider] = result;

          // Sync UI fields from edited JSON
          String? newLanguage;
          String? newModel;
          try {
            final parsed = jsonDecode(result) as Map<String, dynamic>;
            if (parsed['url'] != null) _urlController.text = parsed['url'].toString();
            if (parsed['params'] is Map) {
              final params = parsed['params'] as Map;
              if (params['language'] != null) newLanguage = params['language'].toString();
              if (params['model'] != null) newModel = params['model'].toString();
            }
          } catch (_) {}

          // Update stored config with values from JSON and force UI sync
          if (newLanguage != null || newModel != null) {
            _updateCurrentProviderConfig(language: newLanguage, model: newModel);
            // Increment version to force autocomplete widgets to rebuild with new values
            _configSyncVersion++;
          }

          // Mark as customized if it differs from auto-generated
          final providerDefaults = SttProviderConfig.get(_selectedProvider);
          final savedConfig = _configsPerProvider[_selectedProvider];
          final autoGenerated = providerDefaults.buildRequestConfig(
            apiKey: savedConfig?.apiKey ?? _apiKeyController.text,
            language: savedConfig?.language ?? providerDefaults.defaultLanguage,
            model: savedConfig?.model ?? providerDefaults.defaultModel,
          );
          final autoGeneratedJson = const JsonEncoder.withIndent('  ').convert(autoGenerated);
          _requestJsonCustomized[_selectedProvider] = result != autoGeneratedJson;
        } else {
          _schemaJsonPerProvider[_selectedProvider] = result;
          // Update stored config with schema
          final current = _configsPerProvider[_selectedProvider];
          if (current != null) {
            try {
              final schemaJson = jsonDecode(result);
              _configsPerProvider[_selectedProvider] = CustomSttConfig(
                provider: current.provider,
                apiKey: current.apiKey,
                language: current.language,
                model: current.model,
                url: current.url,
                host: current.host,
                port: current.port,
                requestType: current.requestType,
                headers: current.headers,
                params: current.params,
                audioFieldName: current.audioFieldName,
                schemaJson: schemaJson,
              );
            } catch (_) {}
          }
        }
      });
      _validateAndSetError();
    }
  }

  Widget _buildLogsSection() {
    final logService = CustomSttLogService.instance;
    final logs = logService.logs;

    return Column(
      crossAxisAlignment: CrossAxisAlignment.start,
      children: [
        GestureDetector(
          behavior: HitTestBehavior.opaque,
          onTap: () => setState(() => _showLogs = !_showLogs),
          child: Padding(
            padding: const EdgeInsets.symmetric(vertical: 12),
            child: Row(
              children: [
                Text(
                  'Logs',
                  style: TextStyle(color: Colors.grey.shade500, fontSize: 13),
                ),
                const SizedBox(width: 8),
                Icon(
                  _showLogs ? Icons.keyboard_arrow_up : Icons.keyboard_arrow_down,
                  color: Colors.grey.shade500,
                  size: 18,
                ),
                const Spacer(),
                if (_showLogs && logs.isNotEmpty) ...[
                  GestureDetector(
                    onTap: () {
                      Clipboard.setData(ClipboardData(text: logService.logsAsText));
                      ScaffoldMessenger.of(context).showSnackBar(
                        const SnackBar(content: Text('Logs copied'), duration: Duration(seconds: 1)),
                      );
                    },
                    child: Icon(Icons.copy, color: Colors.grey.shade500, size: 16),
                  ),
                ],
              ],
            ),
          ),
        ),
        if (_showLogs)
          Container(
            constraints: const BoxConstraints(maxHeight: 200),
            decoration: BoxDecoration(
              color: const Color(0xFF1A1A1A),
              borderRadius: BorderRadius.circular(10),
              border: Border.all(color: Colors.grey.shade800),
            ),
            child: logs.isEmpty
                ? Padding(
                    padding: const EdgeInsets.all(16),
                    child: Center(
                      child: Text(
                        'No logs yet. Start recording to see custom STT activity.',
                        style: TextStyle(color: Colors.grey.shade600, fontSize: 12),
                        textAlign: TextAlign.center,
                      ),
                    ),
                  )
                : ListView.builder(
                    shrinkWrap: true,
                    padding: const EdgeInsets.all(8),
                    itemCount: logs.length,
                    itemBuilder: (context, index) {
                      final log = logs[index];
                      final isError = log.level == CustomSttLogLevel.error;
                      final isWarning = log.level == CustomSttLogLevel.warning;
                      return Padding(
                        padding: const EdgeInsets.symmetric(vertical: 2),
                        child: Row(
                          crossAxisAlignment: CrossAxisAlignment.start,
                          children: [
                            Text(
                              log.formattedTime,
                              style: TextStyle(
                                color: Colors.grey.shade600,
                                fontSize: 10,
                                fontFamily: 'monospace',
                              ),
                            ),
                            const SizedBox(width: 6),
                            Icon(
                              isError
                                  ? Icons.error_outline
                                  : isWarning
                                      ? Icons.warning_amber_outlined
                                      : Icons.info_outline,
                              size: 12,
                              color: isError
                                  ? Colors.red.shade400
                                  : isWarning
                                      ? Colors.orange.shade400
                                      : Colors.grey.shade500,
                            ),
                            const SizedBox(width: 6),
                            Expanded(
                              child: Text(
                                '[${log.source}] ${log.message}',
                                style: TextStyle(
                                  color: isError
                                      ? Colors.red.shade300
                                      : isWarning
                                          ? Colors.orange.shade300
                                          : Colors.grey.shade400,
                                  fontSize: 11,
                                  fontFamily: 'monospace',
                                ),
                              ),
                            ),
                          ],
                        ),
                      );
                    },
                  ),
          ),
      ],
    );
  }

  Widget _buildOmiFeatures() {
    return Column(
      crossAxisAlignment: CrossAxisAlignment.start,
      children: [
        Text(
          'Omi\'s built-in live transcription is optimized for real-time conversations with automatic speaker detection and diarization.',
          style: TextStyle(color: Colors.grey.shade500, fontSize: 14, height: 1.5),
        ),
      ],
    );
  }

  Widget _buildBottomBar() {
    return Container(
      padding: EdgeInsets.only(
        left: 20,
        right: 20,
        top: 16,
        bottom: MediaQuery.of(context).padding.bottom + 16,
      ),
      decoration: BoxDecoration(
        color: const Color(0xFF0D0D0D),
        border: Border(top: BorderSide(color: Colors.grey.shade900)),
      ),
      child: SafeArea(
        top: false,
        child: SizedBox(
          width: double.infinity,
          height: 50,
          child: ElevatedButton(
            onPressed: _isSaving ? null : _saveConfig,
            style: ElevatedButton.styleFrom(
              backgroundColor: Colors.white,
              disabledBackgroundColor: Colors.grey.shade800,
              shape: RoundedRectangleBorder(borderRadius: BorderRadius.circular(10)),
              elevation: 0,
            ),
            child: _isSaving
                ? const SizedBox(
                    width: 20,
                    height: 20,
                    child: CircularProgressIndicator(strokeWidth: 2, color: Colors.black),
                  )
                : const Text(
                    'Save',
                    style: TextStyle(color: Colors.black, fontSize: 16, fontWeight: FontWeight.w600),
                  ),
          ),
        ),
      ),
    );
  }

<<<<<<< HEAD

=======
  @override
  void dispose() {
    _logRefreshTimer?.cancel();
    _apiKeyController.dispose();
    _hostController.dispose();
    _portController.dispose();
    _urlController.dispose();
    super.dispose();
  }
>>>>>>> c8d8c16b
}

class _JsonEditorPage extends StatefulWidget {
  final String title;
  final String initialJson;
  final SttProvider provider;
  final Map<String, dynamic> Function() onReset;
  final bool isResponseSchema;

  const _JsonEditorPage({
    required this.title,
    required this.initialJson,
    required this.provider,
    required this.onReset,
    this.isResponseSchema = false,
  });

  @override
  State<_JsonEditorPage> createState() => _JsonEditorPageState();
}

class _JsonEditorPageState extends State<_JsonEditorPage> {
  late TextEditingController _controller;
  String? _parseError;

  @override
  void initState() {
    super.initState();
    _controller = TextEditingController(text: widget.initialJson);
    _parseJson();
  }

  void _parseJson() {
    try {
      jsonDecode(_controller.text);
      _parseError = null;
    } catch (e) {
      _parseError = e.toString();
    }
    setState(() {});
  }

  void _resetToTemplate() {
    final template = widget.onReset();
    _controller.text = const JsonEncoder.withIndent('  ').convert(template);
    _parseJson();
  }

  void _applySchemaTemplate(String templateName) {
    final schema = SttResponseSchema.templates[templateName];
    if (schema != null) {
      _controller.text = const JsonEncoder.withIndent('  ').convert(schema.toJson());
      _parseJson();
    }
  }

  void _applyRequestTemplate(String templateName) {
    final template = SttProviderConfig.requestTemplates[templateName];
    if (template != null) {
      _controller.text = const JsonEncoder.withIndent('  ').convert(template);
      _parseJson();
    }
  }

  bool get _showTemplateSelector => widget.provider == SttProvider.custom || widget.provider == SttProvider.customLive;

  @override
  Widget build(BuildContext context) {
    return Scaffold(
      backgroundColor: const Color(0xFF0D0D0D),
      appBar: AppBar(
        title: Text(widget.title, style: const TextStyle(fontWeight: FontWeight.w600)),
        backgroundColor: const Color(0xFF0D0D0D),
        elevation: 0,
        leading: IconButton(
          icon: const Icon(Icons.arrow_back_ios, size: 20),
          onPressed: () => Navigator.of(context).pop(),
        ),
        actions: [
          TextButton(
            onPressed: _resetToTemplate,
            child: Text('Reset', style: TextStyle(color: Colors.grey.shade400)),
          ),
        ],
      ),
      body: Column(
        children: [
          Expanded(child: _buildEditorTab()),
          _buildBottomBar(),
        ],
      ),
    );
  }

  Widget _buildTemplateSelector() {
    final isResponseSchema = widget.isResponseSchema;
    final templates =
        isResponseSchema ? SttResponseSchema.templates.keys.toList() : SttProviderConfig.requestTemplates.keys.toList();
    final description = isResponseSchema
        ? 'Quickly populate with a known provider\'s response format'
        : 'Quickly populate with a known provider\'s request format';

    return Column(
      crossAxisAlignment: CrossAxisAlignment.start,
      children: [
        Text(
          'Use template from',
          style: TextStyle(color: Colors.grey.shade500, fontSize: 13),
        ),
        const SizedBox(height: 8),
        Container(
          padding: const EdgeInsets.symmetric(horizontal: 16),
          decoration: BoxDecoration(
            color: const Color(0xFF1A1A1A),
            borderRadius: BorderRadius.circular(10),
            border: Border.all(color: Colors.grey.shade800),
          ),
          child: DropdownButtonHideUnderline(
            child: DropdownButton<String>(
              value: null,
              hint: Text(
                'Select a provider template...',
                style: TextStyle(color: Colors.grey.shade600, fontSize: 14),
              ),
              isExpanded: true,
              dropdownColor: const Color(0xFF1A1A1A),
              style: const TextStyle(color: Colors.white, fontSize: 14),
              icon: Icon(Icons.keyboard_arrow_down, color: Colors.grey.shade500),
              items: templates.map((name) {
                final isLive = isResponseSchema
                    ? SttResponseSchema.liveTemplates.contains(name)
                    : SttProviderConfig.liveRequestTemplates.contains(name);
                return DropdownMenuItem<String>(
                  value: name,
                  child: Row(
                    children: [
                      Expanded(child: Text(name)),
                      if (isLive)
                        Container(
                          margin: const EdgeInsets.only(left: 8),
                          padding: const EdgeInsets.symmetric(horizontal: 6, vertical: 2),
                          decoration: BoxDecoration(
                            color: Colors.green.withOpacity(0.2),
                            borderRadius: BorderRadius.circular(4),
                          ),
                          child: const Text(
                            'Live',
                            style: TextStyle(
                              color: Colors.green,
                              fontSize: 10,
                              fontWeight: FontWeight.w600,
                            ),
                          ),
                        ),
                    ],
                  ),
                );
              }).toList(),
              onChanged: (templateName) {
                if (templateName != null) {
                  if (isResponseSchema) {
                    _applySchemaTemplate(templateName);
                  } else {
                    _applyRequestTemplate(templateName);
                  }
                }
              },
            ),
          ),
        ),
        const SizedBox(height: 4),
        Text(
          description,
          style: TextStyle(color: Colors.grey.shade700, fontSize: 11),
        ),
      ],
    );
  }

  Widget _buildEditorTab() {
    return Padding(
      padding: const EdgeInsets.all(16),
      child: Column(
        crossAxisAlignment: CrossAxisAlignment.start,
        children: [
          if (_showTemplateSelector) ...[
            _buildTemplateSelector(),
            const SizedBox(height: 16),
          ],
          if (_parseError != null)
            Container(
              margin: const EdgeInsets.only(bottom: 12),
              padding: const EdgeInsets.all(12),
              decoration: BoxDecoration(
                color: Colors.red.shade900.withOpacity(0.3),
                borderRadius: BorderRadius.circular(8),
                border: Border.all(color: Colors.red.shade700),
              ),
              child: Row(
                children: [
                  Icon(Icons.error_outline, color: Colors.red.shade400, size: 18),
                  const SizedBox(width: 8),
                  Expanded(
                    child: Text(
                      'Invalid JSON',
                      style: TextStyle(color: Colors.red.shade400, fontSize: 13),
                    ),
                  ),
                ],
              ),
            ),
          Expanded(
            child: Container(
              decoration: BoxDecoration(
                color: const Color(0xFF1A1A1A),
                borderRadius: BorderRadius.circular(10),
                border: Border.all(color: Colors.grey.shade800),
              ),
              child: TextField(
                controller: _controller,
                maxLines: null,
                expands: true,
                style: const TextStyle(color: Colors.white, fontFamily: 'monospace', fontSize: 13),
                onChanged: (_) => _parseJson(),
                decoration: const InputDecoration(
                  border: InputBorder.none,
                  contentPadding: EdgeInsets.all(16),
                ),
              ),
            ),
          ),
        ],
      ),
    );
  }

  Widget _buildBottomBar() {
    return Container(
      padding: EdgeInsets.only(
        left: 20,
        right: 20,
        top: 16,
        bottom: MediaQuery.of(context).padding.bottom + 16,
      ),
      decoration: BoxDecoration(
        color: const Color(0xFF0D0D0D),
        border: Border(top: BorderSide(color: Colors.grey.shade900)),
      ),
      child: SafeArea(
        top: false,
        child: SizedBox(
          width: double.infinity,
          height: 50,
          child: ElevatedButton(
            onPressed: _parseError != null ? null : () => Navigator.of(context).pop(_controller.text),
            style: ElevatedButton.styleFrom(
              backgroundColor: Colors.white,
              disabledBackgroundColor: Colors.grey.shade800,
              shape: RoundedRectangleBorder(borderRadius: BorderRadius.circular(10)),
              elevation: 0,
            ),
            child: const Text(
              'Save',
              style: TextStyle(color: Colors.black, fontSize: 16, fontWeight: FontWeight.w600),
            ),
          ),
        ),
      ),
    );
  }

  @override
  void dispose() {
    _controller.dispose();
    super.dispose();
  }
}<|MERGE_RESOLUTION|>--- conflicted
+++ resolved
@@ -81,7 +81,6 @@
     _urlController.addListener(_updateModelPresence);
     _loadConfig();
     _checkConnectedDevice();
-<<<<<<< HEAD
     // Initial check
     WidgetsBinding.instance.addPostFrameCallback((_) => _updateModelPresence());
   }
@@ -109,16 +108,6 @@
     File(path).exists().then((exists) {
       if (mounted && _isModelFilePresent != exists) {
         setState(() => _isModelFilePresent = exists);
-=======
-    _startLogRefreshTimer();
-  }
-
-  void _startLogRefreshTimer() {
-    _logRefreshTimer?.cancel();
-    _logRefreshTimer = Timer.periodic(const Duration(seconds: 5), (_) {
-      if (_showLogs && mounted) {
-        setState(() {});
->>>>>>> c8d8c16b
       }
     });
   }
@@ -2360,19 +2349,7 @@
     );
   }
 
-<<<<<<< HEAD
-
-=======
-  @override
-  void dispose() {
-    _logRefreshTimer?.cancel();
-    _apiKeyController.dispose();
-    _hostController.dispose();
-    _portController.dispose();
-    _urlController.dispose();
-    super.dispose();
-  }
->>>>>>> c8d8c16b
+
 }
 
 class _JsonEditorPage extends StatefulWidget {
