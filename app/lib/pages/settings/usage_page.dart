import 'dart:async';
import 'dart:io';
import 'dart:ui' as ui;

import 'package:fl_chart/fl_chart.dart';
import 'package:flutter/material.dart';
import 'package:flutter/rendering.dart';
import 'package:flutter/services.dart';
import 'package:font_awesome_flutter/font_awesome_flutter.dart';
import 'package:intl/intl.dart';
import 'package:omi/utils/analytics/mixpanel.dart';
import 'package:omi/backend/preferences.dart';
import 'package:omi/gen/assets.gen.dart';
import 'package:omi/models/subscription.dart';
import 'package:omi/models/user_usage.dart';
import 'package:omi/providers/usage_provider.dart';

import 'package:omi/pages/settings/widgets/plans_sheet.dart';
import 'package:path_provider/path_provider.dart';
import 'package:provider/provider.dart';
import 'package:share_plus/share_plus.dart';

class UsagePage extends StatefulWidget {
  final bool showUpgradeDialog;
  const UsagePage({super.key, this.showUpgradeDialog = false});

  @override
  State<UsagePage> createState() => _UsagePageState();
}

class _UsagePageState extends State<UsagePage> with TickerProviderStateMixin {
  late TabController _tabController;
  final List<GlobalKey> _screenshotKeys = List.generate(4, (_) => GlobalKey());
  final List<bool> _isMetricVisible = [true, true, true, true];
  bool _isUpgrading = false;
  bool _isCancelling = false;
  bool _isSubscriptionExpanded = false;
  late AnimationController _waveController;
  late AnimationController _notesController;
  late AnimationController _arrowController;
  late Animation<double> _arrowAnimation;
  String selectedPlan = 'yearly'; // 'yearly' or 'monthly'

  Future<void> _loadAvailablePlans() async {
    final provider = context.read<UsageProvider>();
    await provider.loadAvailablePlans();
  }


<<<<<<< HEAD
=======
    MixpanelManager().upgradePlanSelected(plan: selectedPlan, source: 'Usage Page Plan Sheet');
    await _handleUpgrade(priceId);
  }
>>>>>>> c486ed3d




<<<<<<< HEAD
=======
        if (result == true) {
          AppSnackbar.showSnackbar('Upgrade successful! Your plan will update shortly.');
          context.read<UsageProvider>().fetchSubscription();
          MixpanelManager().upgradeSucceeded();
        } else {
          MixpanelManager().upgradeCancelled();
          // Optional: handle cancellation or failure
        }
      } else {
        AppSnackbar.showSnackbarError('Could not launch upgrade page. Please try again.');
      }
    } catch (e) {
      AppSnackbar.showSnackbarError('An error occurred. Please try again.');
    } finally {
      if (mounted) setState(() => _isUpgrading = false);
    }
  }
>>>>>>> c486ed3d

  Future<void> _shareUsage() async {
    final RenderRepaintBoundary boundary =
        _screenshotKeys[_tabController.index].currentContext!.findRenderObject() as RenderRepaintBoundary;
    final ui.Image image = await boundary.toImage(pixelRatio: 3.0);

    // Load logo
    final ByteData logoData = await rootBundle.load('assets/images/herologo.png');
    final ui.Codec codec = await ui.instantiateImageCodec(logoData.buffer.asUint8List());
    final ui.FrameInfo fi = await codec.getNextFrame();
    final ui.Image logoImage = fi.image;

    final recorder = ui.PictureRecorder();
    final canvas = Canvas(recorder);

    // Draw the original image
    canvas.drawImage(image, Offset.zero, Paint());

    // Prepare the watermark text
    final textPainter = TextPainter(
      text: TextSpan(
        text: 'omi.me',
        style: TextStyle(
          color: Colors.white.withOpacity(0.8),
          fontSize: 14 * 3.0, // Scale font size with pixelRatio
          fontWeight: FontWeight.w600,
        ),
      ),
      textDirection: ui.TextDirection.ltr,
    );
    textPainter.layout();

    // Define sizes and padding
    const double logoHeight = 20 * 3.0; // Scaled logo height
    final double logoWidth = (logoImage.width / logoImage.height) * logoHeight;
    const double padding = 4 * 3.0;
    final double totalWatermarkWidth = logoWidth + padding + textPainter.width;
    final double totalWatermarkHeight = logoHeight > textPainter.height ? logoHeight : textPainter.height;

    // Position and draw the watermark at the bottom right
    final double xPos = image.width - totalWatermarkWidth - (16 * 3.0);
    final double yPos = image.height - totalWatermarkHeight - (16 * 3.0);

    // Draw logo
    final logoRect = Rect.fromLTWH(xPos, yPos + (totalWatermarkHeight - logoHeight) / 2, logoWidth, logoHeight);
    canvas.drawImageRect(
        logoImage, Rect.fromLTWH(0, 0, logoImage.width.toDouble(), logoImage.height.toDouble()), logoRect, Paint());

    // Draw text
    textPainter.paint(
        canvas, Offset(xPos + logoWidth + padding, yPos + (totalWatermarkHeight - textPainter.height) / 2));

    // Convert the canvas to a new image and then to bytes
    final watermarkedImage = await recorder.endRecording().toImage(image.width, image.height);
    final ByteData? byteData = await watermarkedImage.toByteData(format: ui.ImageByteFormat.png);
    final Uint8List pngBytes = byteData!.buffer.asUint8List();

    final tempDir = await getTemporaryDirectory();
    final file = await File('${tempDir.path}/omi_usage.png').create();
    await file.writeAsBytes(pngBytes);

    final provider = context.read<UsageProvider>();
    final period = _getPeriodForIndex(_tabController.index);
    UsageStats? stats;
    String periodTitle = 'Today';
    switch (period) {
      case 'today':
        stats = provider.todayUsage;
        periodTitle = 'Today';
        break;
      case 'monthly':
        stats = provider.monthlyUsage;
        periodTitle = 'This Month';
        break;
      case 'yearly':
        stats = provider.yearlyUsage;
        periodTitle = 'This Year';
        break;
      case 'all_time':
        stats = provider.allTimeUsage;
        periodTitle = 'All Time';
        break;
    }

    final numberFormatter = NumberFormat.decimalPattern('en_US');

    String shareText;
    const baseText = 'Sharing my Omi stats! (omi.me - your always-on AI assistant)';

    if (stats != null) {
      final transcriptionMinutes = (stats.transcriptionSeconds / 60).round();
      final List<String> funStats = [];

      if (transcriptionMinutes > 0) {
        funStats.add('🎧 Listened for ${numberFormatter.format(transcriptionMinutes)} minutes');
      }
      if (stats.wordsTranscribed > 0) {
        funStats.add('🧠 Understood ${numberFormatter.format(stats.wordsTranscribed)} words');
      }
      if (stats.insightsGained > 0) {
        funStats.add('✨ Provided ${numberFormatter.format(stats.insightsGained)} insights');
      }
      if (stats.memoriesCreated > 0) {
        funStats.add('📚 Remembered ${numberFormatter.format(stats.memoriesCreated)} memories');
      }

      if (funStats.isNotEmpty) {
        String periodText;
        switch (periodTitle) {
          case 'Today':
            periodText = 'Today, omi has:';
            break;
          case 'This Month':
            periodText = 'This month, omi has:';
            break;
          case 'This Year':
            periodText = 'This year, omi has:';
            break;
          case 'All Time':
            periodText = 'So far, omi has:';
            break;
          default:
            periodText = 'Omi has:';
        }
        shareText = '$baseText\n\n$periodText\n${funStats.join('\n')}';
      } else {
        shareText = baseText;
      }
    } else {
      shareText = baseText;
    }

    await Share.shareXFiles(
      [XFile(file.path)],
      text: shareText,
    );
  }

  String _getPeriodForIndex(int index) {
    switch (index) {
      case 0:
        return 'today';
      case 1:
        return 'monthly';
      case 2:
        return 'yearly';
      case 3:
        return 'all_time';
      default:
        return 'today';
    }
  }

  void _handleTabSelection() {
    if (_tabController.indexIsChanging) {
      return;
    }
    String period = _getPeriodForIndex(_tabController.index);

    final provider = context.read<UsageProvider>();
    bool shouldFetch = false;
    switch (period) {
      case 'today':
        if (provider.todayUsage == null) shouldFetch = true;
        break;
      case 'monthly':
        if (provider.monthlyUsage == null) shouldFetch = true;
        break;
      case 'yearly':
        if (provider.yearlyUsage == null) shouldFetch = true;
        break;
      case 'all_time':
        if (provider.allTimeUsage == null) shouldFetch = true;
        break;
    }

    if (shouldFetch) {
      provider.fetchUsageStats(period: period);
    }
  }

  @override
  void initState() {
    super.initState();
    _tabController = TabController(length: 4, vsync: this);
    _tabController.addListener(_handleTabSelection);
    _waveController = AnimationController(
      duration: const Duration(milliseconds: 18000),
      vsync: this,
    )..repeat();
    _notesController = AnimationController(
      duration: const Duration(milliseconds: 36000),
      vsync: this,
    )..repeat();

    _arrowController = AnimationController(
      duration: const Duration(milliseconds: 600),
      vsync: this,
    )..repeat(reverse: true);

    _arrowAnimation = Tween<double>(
      begin: 0,
      end: 4,
    ).animate(CurvedAnimation(
      parent: _arrowController,
      curve: Curves.easeInOut,
    ));

    WidgetsBinding.instance.addPostFrameCallback((_) {
      context.read<UsageProvider>().fetchUsageStats(period: 'today');
      context.read<UsageProvider>().fetchSubscription();
      if (widget.showUpgradeDialog) {
        _showPlansSheet();
      }
    });

    // Load available plans
    _loadAvailablePlans();
  }

  @override
  void dispose() {
    _tabController.removeListener(_handleTabSelection);
    _tabController.dispose();
    _waveController.dispose();
    _notesController.dispose();
    _arrowController.dispose();
    super.dispose();
  }

  @override
  Widget build(BuildContext context) {
    return Scaffold(
      backgroundColor: Colors.black,
      appBar: AppBar(
        backgroundColor: Colors.black,
        title: const Text('Your Omi Insights'),
        centerTitle: true,
        elevation: 0,
        leading: IconButton(
          icon: const Icon(Icons.arrow_back_ios_new),
          onPressed: () => Navigator.of(context).pop(),
        ),
        actions: [
          IconButton(
            icon: const FaIcon(FontAwesomeIcons.solidShareFromSquare),
            onPressed: _shareUsage,
          ),
        ],
        bottom: TabBar(
          controller: _tabController,
          indicatorColor: Colors.deepPurple,
          isScrollable: true,
          indicatorWeight: 3,
          labelStyle: const TextStyle(fontSize: 16, fontWeight: FontWeight.bold),
          unselectedLabelStyle: const TextStyle(fontSize: 16),
          tabs: const [
            Tab(text: 'Today'),
            Tab(text: 'This Month'),
            Tab(text: 'This Year'),
            Tab(text: 'All Time'),
          ],
        ),
      ),
      body: Consumer<UsageProvider>(
        builder: (context, provider, child) {
          final hasAnyData = provider.todayUsage != null ||
              provider.monthlyUsage != null ||
              provider.yearlyUsage != null ||
              provider.allTimeUsage != null;

          if (provider.isLoading && !hasAnyData) {
            return const Center(child: CircularProgressIndicator(color: Colors.deepPurple));
          }

          if (provider.error != null && !hasAnyData) {
            return Center(
              child: Padding(
                padding: const EdgeInsets.all(24.0),
                child: Text(
                  provider.error!,
                  textAlign: TextAlign.center,
                  style: TextStyle(color: Colors.grey.shade400, fontSize: 16),
                ),
              ),
            );
          }

          if (!provider.isLoading && !hasAnyData && provider.error == null) {
            return _buildEmptyState();
          }

          return Column(
            children: [
              _buildSubscriptionInfo(context, provider),
              Expanded(
                child: TabBarView(
                  controller: _tabController,
                  children: [
                    _buildUsageListView(
                        provider.todayUsage, provider.todayHistory, 'today', _screenshotKeys[0], provider),
                    _buildUsageListView(
                        provider.monthlyUsage, provider.monthlyHistory, 'monthly', _screenshotKeys[1], provider),
                    _buildUsageListView(
                        provider.yearlyUsage, provider.yearlyHistory, 'yearly', _screenshotKeys[2], provider),
                    _buildUsageListView(
                        provider.allTimeUsage, provider.allTimeHistory, 'all_time', _screenshotKeys[3], provider),
                  ],
                ),
              ),
            ],
          );
        },
      ),
    );
  }

  IconData _getIconForFeature(String featureText) {
    final text = featureText.toLowerCase();
    if (text.contains('unlimited') || text.contains('infinity')) {
      return FontAwesomeIcons.infinity;
    }
    if (text.contains('ask omi') || text.contains('anything')) {
      return FontAwesomeIcons.solidComments;
    }
    if (text.contains('memory')) {
      return FontAwesomeIcons.brain;
    }
    if (text.contains('share')) {
      return FontAwesomeIcons.solidShareFromSquare;
    }
    return FontAwesomeIcons.check;
  }

  Widget _buildExpandedFeatureItem(String featureText) {
    return Padding(
      padding: const EdgeInsets.only(bottom: 12.0),
      child: Row(
        crossAxisAlignment: CrossAxisAlignment.start,
        children: [
          Padding(
            padding: const EdgeInsets.only(top: 2.0),
            child: FaIcon(_getIconForFeature(featureText), color: Colors.deepPurple.shade200, size: 16),
          ),
          const SizedBox(width: 12),
          Expanded(
            child: Text(
              featureText,
              style: TextStyle(fontSize: 14, color: Colors.grey.shade300, height: 1.4),
            ),
          ),
        ],
      ),
    );
  }

  Widget _buildSubscriptionInfo(BuildContext context, UsageProvider provider) {
    if (provider.isLoading && provider.subscription == null) {
      return const SizedBox.shrink();
    }

    if (provider.subscription?.showSubscriptionUi == false) {
      return const SizedBox.shrink();
    }

    if (provider.subscription == null) {
      return const SizedBox.shrink();
    }

    final isUnlimited = provider.subscription!.subscription.plan == PlanType.unlimited;

    Widget collapsedBody;
    Widget expandedBody;

    if (isUnlimited) {
      final sub = provider.subscription!.subscription;
      final isCancelled = sub.cancelAtPeriodEnd;
      String renewalDate = 'N/A';
      if (sub.currentPeriodEnd != null) {
        final date = DateTime.fromMillisecondsSinceEpoch(sub.currentPeriodEnd! * 1000);
        renewalDate = DateFormat.yMMMd().format(date);
      }
      collapsedBody = Row(
        mainAxisAlignment: MainAxisAlignment.spaceBetween,
        children: [
          const Text('Unlimited Plan', style: TextStyle(fontSize: 16, fontWeight: FontWeight.bold)),
          FaIcon(_isSubscriptionExpanded ? FontAwesomeIcons.chevronUp : FontAwesomeIcons.chevronDown,
              size: 16, color: Colors.grey),
        ],
      );

      expandedBody = Column(
        crossAxisAlignment: CrossAxisAlignment.start,
        children: [
          Row(
            mainAxisAlignment: MainAxisAlignment.spaceBetween,
            children: [
              const Text('Unlimited Plan', style: TextStyle(fontSize: 16, fontWeight: FontWeight.bold)),
              ElevatedButton(
                onPressed: _isCancelling || _isUpgrading ? null : _showPlansSheet,
                style: ElevatedButton.styleFrom(
                  backgroundColor: Colors.deepPurple,
                  padding: const EdgeInsets.symmetric(horizontal: 16, vertical: 8),
                  shape: RoundedRectangleBorder(borderRadius: BorderRadius.circular(20)),
                ),
                child: _isCancelling
                    ? const SizedBox(
                        height: 20,
                        width: 20,
                        child: CircularProgressIndicator(strokeWidth: 2, color: Colors.white),
                      )
                    : _isUpgrading
                        ? const SizedBox(
                            height: 20,
                            width: 20,
                            child: CircularProgressIndicator(strokeWidth: 2, color: Colors.white),
                          )
                        : const Text('Manage Plan', style: TextStyle(color: Colors.white)),
              ),
            ],
          ),
          const SizedBox(height: 12),
          Text(
            isCancelled ? 'Your plan will cancel on $renewalDate.' : 'Your plan renews on $renewalDate.',
            style: TextStyle(fontSize: 14, color: Colors.grey.shade400),
          ),
          if (sub.features.isNotEmpty) ...[
            const SizedBox(height: 16),
            ...sub.features.map((feature) => _buildExpandedFeatureItem(feature)),
          ],
        ],
      );
    } else {
      final sub = provider.subscription!;
      final minutesUsed = (sub.transcriptionSecondsUsed / 60).round();
      final minutesLimit = (sub.transcriptionSecondsLimit / 60).round();
      final percentage = (sub.transcriptionSecondsLimit > 0)
          ? (sub.transcriptionSecondsUsed / sub.transcriptionSecondsLimit).clamp(0.0, 1.0)
          : 0.0;

      collapsedBody = Row(
        mainAxisAlignment: MainAxisAlignment.spaceBetween,
        children: [
          Expanded(
            child: Row(
              children: [
                const Text('Basic Plan', style: TextStyle(fontSize: 16, fontWeight: FontWeight.bold)),
                if (minutesLimit > 0) ...[
                  const SizedBox(width: 8),
                  Flexible(
                    child: Text(
                      '${NumberFormat.decimalPattern('en_US').format(minutesUsed)} of $minutesLimit mins used',
                      style: TextStyle(fontSize: 14, color: Colors.grey.shade400),
                      overflow: TextOverflow.ellipsis,
                    ),
                  ),
                ],
              ],
            ),
          ),
          FaIcon(_isSubscriptionExpanded ? FontAwesomeIcons.chevronUp : FontAwesomeIcons.chevronDown,
              size: 16, color: Colors.grey),
        ],
      );

      expandedBody = Column(
        crossAxisAlignment: CrossAxisAlignment.start,
        children: [
          Row(
            mainAxisAlignment: MainAxisAlignment.spaceBetween,
            children: [
              const Text('Basic Plan', style: TextStyle(fontSize: 16, fontWeight: FontWeight.bold)),
              ElevatedButton(
                onPressed: _isUpgrading ? null : _showPlansSheet,
                style: ElevatedButton.styleFrom(
                  backgroundColor: Colors.deepPurple,
                  padding: const EdgeInsets.symmetric(horizontal: 16, vertical: 8),
                  shape: RoundedRectangleBorder(borderRadius: BorderRadius.circular(20)),
                ),
                child: _isUpgrading
                    ? const SizedBox(
                        height: 20, width: 20, child: CircularProgressIndicator(strokeWidth: 2, color: Colors.white))
                    : const Text('Upgrade to Unlimited', style: TextStyle(color: Colors.white)),
              ),
            ],
          ),
          if (minutesLimit > 0) ...[
            const SizedBox(height: 12),
            Text(
              'Your plan includes $minutesLimit free minutes per month. Upgrade to go unlimited.',
              style: TextStyle(fontSize: 14, color: Colors.grey.shade400),
            ),
            const SizedBox(height: 12),
            LinearProgressIndicator(
              value: percentage,
              backgroundColor: Colors.grey.shade700,
              valueColor: const AlwaysStoppedAnimation<Color>(Colors.deepPurple),
              minHeight: 6,
              borderRadius: BorderRadius.circular(3),
            ),
          ],
          if (sub.subscription.features.isNotEmpty) ...[
            const SizedBox(height: 16),
            ...sub.subscription.features.map((feature) => _buildExpandedFeatureItem(feature)),
          ]
        ],
      );
    }

    return Material(
      color: Colors.transparent,
      child: InkWell(
        onTap: () {
          setState(() {
            _isSubscriptionExpanded = !_isSubscriptionExpanded;
          });
        },
        borderRadius: BorderRadius.circular(16),
        child: Container(
          margin: const EdgeInsets.fromLTRB(16, 24, 16, 0),
          padding: const EdgeInsets.all(16),
          decoration: BoxDecoration(
            color: const Color(0xFF1F1F25),
            borderRadius: BorderRadius.circular(16),
            border: Border.all(color: Colors.white.withOpacity(0.1)),
          ),
          child: AnimatedSize(
            duration: const Duration(milliseconds: 300),
            curve: Curves.fastOutSlowIn,
            alignment: Alignment.topCenter,
            child: _isSubscriptionExpanded ? expandedBody : collapsedBody,
          ),
        ),
      ),
    );
  }

  void _showPlansSheet() {
    showModalBottomSheet(
      context: context,
      isScrollControlled: true,
      backgroundColor: Colors.black,
      builder: (context) {
        return StatefulBuilder(
          builder: (BuildContext context, StateSetter setModalState) {
            return PlansSheet(waveController: _waveController, notesController: _notesController, arrowController: _arrowController, arrowAnimation: _arrowAnimation);
          },
        );
      },
    );
  }




  Widget _buildEmptyState() {
    return Center(
      child: Column(
        mainAxisAlignment: MainAxisAlignment.center,
        children: [
          const Text(
            'No Activity Yet',
            style: TextStyle(fontSize: 22, fontWeight: FontWeight.bold),
          ),
          const SizedBox(height: 8),
          Text(
            'Start a conversation with Omi\nto see your usage insights here.',
            textAlign: TextAlign.center,
            style: TextStyle(fontSize: 16, color: Colors.grey.shade400),
          ),
        ],
      ),
    );
  }

  Widget _buildUsageListView(
      UsageStats? stats, List<UsageHistoryPoint>? history, String period, GlobalKey key, UsageProvider provider) {
    final onRefresh = () async {
      // Using Future.wait to run both fetches concurrently
      await Future.wait([
        provider.fetchUsageStats(period: period),
        provider.fetchSubscription(),
      ]);
    };

    if (stats == null) {
      return const Center(child: CircularProgressIndicator(color: Colors.deepPurple));
    }

    if (stats.transcriptionSeconds == 0 &&
        stats.wordsTranscribed == 0 &&
        stats.insightsGained == 0 &&
        stats.memoriesCreated == 0) {
      return RefreshIndicator(
        onRefresh: onRefresh,
        color: Colors.deepPurple,
        child: RepaintBoundary(
          key: key,
          child: Container(
            color: Colors.black,
            child: LayoutBuilder(builder: (context, constraints) {
              return SingleChildScrollView(
                physics: const AlwaysScrollableScrollPhysics(),
                child: SizedBox(
                  height: constraints.maxHeight,
                  child: _buildEmptyState(),
                ),
              );
            }),
          ),
        ),
      );
    }
    final numberFormatter = NumberFormat.decimalPattern('en_US');
    final transcriptionMinutes = (stats.transcriptionSeconds / 60).round();
    final transcriptionValue = '${numberFormatter.format(transcriptionMinutes)} minutes';

    return RefreshIndicator(
      onRefresh: onRefresh,
      color: Colors.deepPurple,
      child: RepaintBoundary(
        key: key,
        child: Container(
          color: Colors.black,
          child: ListView(
            padding: const EdgeInsets.fromLTRB(16, 24, 16, 16),
            children: [
              if (history != null && history.isNotEmpty) ...[
                _buildChart(history, period),
                const SizedBox(height: 24),
              ],
              _buildUsageCard(
                context,
                icon: FontAwesomeIcons.microphone,
                title: 'Listening',
                value: transcriptionValue,
                subtitle: 'Total time Omi has actively listened.',
                color: Colors.blue.shade300,
                subscription: provider.subscription,
              ),
              const SizedBox(height: 16),
              _buildUsageCard(
                context,
                icon: FontAwesomeIcons.comments,
                title: 'Understanding',
                value: '${numberFormatter.format(stats.wordsTranscribed)} words',
                subtitle: 'Words understood from your conversations.',
                color: Colors.green.shade300,
                subscription: provider.subscription,
              ),
              const SizedBox(height: 16),
              _buildUsageCard(
                context,
                icon: FontAwesomeIcons.wandMagicSparkles,
                title: 'Providing',
                value: '${numberFormatter.format(stats.insightsGained)} insights',
                subtitle: 'Action items, and notes automatically captured.',
                color: Colors.orange.shade300,
                subscription: provider.subscription,
              ),
              const SizedBox(height: 16),
              _buildUsageCard(
                context,
                icon: FontAwesomeIcons.brain,
                title: 'Remembering',
                value: '${numberFormatter.format(stats.memoriesCreated)} memories',
                subtitle: 'Facts and details remembered for you.',
                color: Colors.purple.shade300,
                subscription: provider.subscription,
              ),
            ],
          ),
        ),
      ),
    );
  }

  Widget _buildChart(List<UsageHistoryPoint> history, String period) {
    List<UsageHistoryPoint> processedHistory;
    final now = DateTime.now();

    switch (period) {
      case 'today':
        final hourlyMap = {for (var p in history) DateTime.parse(p.date).toLocal().hour: p};
        processedHistory = List.generate(24, (hour) {
          if (hourlyMap.containsKey(hour)) {
            return hourlyMap[hour]!;
          }
          final date = DateTime(now.year, now.month, now.day, hour);
          return UsageHistoryPoint(
              date: date.toIso8601String(),
              transcriptionSeconds: 0,
              wordsTranscribed: 0,
              insightsGained: 0,
              memoriesCreated: 0);
        });
        break;
      case 'monthly':
        final dailyMap = {for (var p in history) DateTime.parse(p.date).toLocal().day: p};
        final daysInMonth = DateTime(now.year, now.month + 1, 0).day;
        processedHistory = List.generate(daysInMonth, (i) {
          final day = i + 1;
          if (dailyMap.containsKey(day)) {
            return dailyMap[day]!;
          }
          final date = DateTime(now.year, now.month, day);
          return UsageHistoryPoint(
              date: date.toIso8601String(),
              transcriptionSeconds: 0,
              wordsTranscribed: 0,
              insightsGained: 0,
              memoriesCreated: 0);
        });
        break;
      case 'yearly':
        final monthlyMap = {for (var p in history) DateTime.parse(p.date).toLocal().month: p};
        processedHistory = List.generate(12, (i) {
          final month = i + 1;
          if (monthlyMap.containsKey(month)) {
            return monthlyMap[month]!;
          }
          final date = DateTime(now.year, month, 1);
          return UsageHistoryPoint(
              date: date.toIso8601String(),
              transcriptionSeconds: 0,
              wordsTranscribed: 0,
              insightsGained: 0,
              memoriesCreated: 0);
        });
        break;
      case 'all_time':
        final yearlyMap = {for (var p in history) DateTime.parse(p.date).toLocal().year: p};
        var minYear = history.map((p) => DateTime.parse(p.date).toLocal().year).reduce((a, b) => a < b ? a : b);
        var maxYear = history.map((p) => DateTime.parse(p.date).toLocal().year).reduce((a, b) => a > b ? a : b);
        minYear--;
        maxYear++;

        final years = List.generate(maxYear - minYear + 1, (i) => minYear + i);
        processedHistory = years.map((year) {
          if (yearlyMap.containsKey(year)) {
            return yearlyMap[year]!;
          }
          final date = DateTime(year, 1, 1);
          return UsageHistoryPoint(
              date: date.toIso8601String(),
              transcriptionSeconds: 0,
              wordsTranscribed: 0,
              insightsGained: 0,
              memoriesCreated: 0);
        }).toList();
        break;
      default:
        processedHistory = List.from(history);
    }

    final metricColors = [
      Colors.blue.shade300,
      Colors.green.shade300,
      Colors.orange.shade300,
      Colors.purple.shade300,
    ];

    double maxY = 0;
    for (var point in processedHistory) {
      if (_isMetricVisible[0]) {
        final secondsInMinutes = point.transcriptionSeconds / 60.0;
        if (secondsInMinutes > maxY) maxY = secondsInMinutes;
      }
      if (_isMetricVisible[1]) {
        if (point.wordsTranscribed.toDouble() > maxY) maxY = point.wordsTranscribed.toDouble();
      }
      if (_isMetricVisible[2]) {
        if (point.insightsGained.toDouble() > maxY) maxY = point.insightsGained.toDouble();
      }
      if (_isMetricVisible[3]) {
        if (point.memoriesCreated.toDouble() > maxY) maxY = point.memoriesCreated.toDouble();
      }
    }
    maxY = maxY * 1.2;
    if (maxY == 0) maxY = 1;

    final List<List<FlSpot>> allSpots = List.generate(4, (_) => []);
    for (var i = 0; i < processedHistory.length; i++) {
      final point = processedHistory[i];
      allSpots[0].add(FlSpot(i.toDouble(), point.transcriptionSeconds / 60.0));
      allSpots[1].add(FlSpot(i.toDouble(), point.wordsTranscribed.toDouble()));
      allSpots[2].add(FlSpot(i.toDouble(), point.insightsGained.toDouble()));
      allSpots[3].add(FlSpot(i.toDouble(), point.memoriesCreated.toDouble()));
    }

    List<LineChartBarData> lineBarsData = [];
    for (var i = 0; i < allSpots.length; i++) {
      if (_isMetricVisible[i]) {
        lineBarsData.add(LineChartBarData(
          spots: allSpots[i],
          isCurved: true,
          color: metricColors[i],
          barWidth: 3,
          isStrokeCapRound: true,
          dotData: const FlDotData(show: false),
          belowBarData: BarAreaData(
            show: true,
            gradient: LinearGradient(
              colors: [
                metricColors[i].withOpacity(0.3),
                metricColors[i].withOpacity(0.0),
              ],
              begin: Alignment.topCenter,
              end: Alignment.bottomCenter,
            ),
          ),
        ));
      }
    }

    final lineChartData = LineChartData(
      minX: 0,
      maxX: (processedHistory.length - 1).toDouble(),
      minY: 0,
      maxY: maxY,
      gridData: const FlGridData(show: false),
      borderData: FlBorderData(
        show: true,
        border: Border(
          bottom: BorderSide(color: Colors.white.withOpacity(0.2), width: 1),
        ),
      ),
      lineTouchData: LineTouchData(
        handleBuiltInTouches: true,
        touchTooltipData: LineTouchTooltipData(
          getTooltipColor: (touchedSpot) => Colors.grey.shade800,
          getTooltipItems: (List<LineBarSpot> touchedBarSpots) {
            return touchedBarSpots
                .map((barSpot) {
                  final flSpot = barSpot;
                  final metricNames = ['Listening (mins)', 'Understanding (words)', 'Insights', 'Memories'];
                  final originalIndex = metricColors.indexOf(flSpot.bar.color!);
                  if (originalIndex == -1) return null;

                  return LineTooltipItem(
                    '${metricNames[originalIndex]}\n',
                    TextStyle(
                      color: metricColors[originalIndex],
                      fontWeight: FontWeight.bold,
                    ),
                    children: [
                      TextSpan(
                        text: NumberFormat.compact(locale: 'en_US').format(flSpot.y),
                        style: const TextStyle(
                          color: Colors.white,
                          fontSize: 12,
                        ),
                      ),
                    ],
                  );
                })
                .whereType<LineTooltipItem>()
                .toList();
          },
        ),
      ),
      titlesData: FlTitlesData(
        leftTitles: AxisTitles(
          sideTitles: SideTitles(
            showTitles: true,
            reservedSize: 40,
            interval: maxY > 1 ? ((maxY / 4).roundToDouble() > 0 ? (maxY / 4).roundToDouble() : 1.0) : 0.25,
            getTitlesWidget: (value, meta) {
              if (value == meta.max) return const SizedBox();
              return SideTitleWidget(
                axisSide: meta.axisSide,
                space: 8,
                child: Text(
                  NumberFormat.compact(locale: 'en_US').format(value),
                  style: const TextStyle(color: Colors.grey, fontSize: 10),
                ),
              );
            },
          ),
        ),
        topTitles: const AxisTitles(sideTitles: SideTitles(showTitles: false)),
        rightTitles: const AxisTitles(sideTitles: SideTitles(showTitles: false)),
        bottomTitles: AxisTitles(
          sideTitles: SideTitles(
            showTitles: true,
            interval: 1,
            getTitlesWidget: (double value, TitleMeta meta) {
              final index = value.toInt();
              if (index >= processedHistory.length) return const SizedBox();
              final point = processedHistory[index];
              final dateTime = DateTime.parse(point.date).toLocal();
              String text;

              switch (period) {
                case 'today':
                  int interval = 1;
                  if (processedHistory.length > 12) {
                    interval = 4;
                  } else if (processedHistory.length > 6) {
                    interval = 2;
                  }
                  if (index % interval == 0) {
                    text = DateFormat.Hm().format(dateTime);
                  } else {
                    return const SizedBox();
                  }
                  break;
                case 'monthly':
                  if (index % 7 == 0) {
                    text = DateFormat('d').format(dateTime);
                  } else {
                    return const SizedBox();
                  }
                  break;
                case 'yearly':
                  text = DateFormat('MMM').format(dateTime);
                  break;
                case 'all_time':
                  text = DateFormat.y().format(dateTime).substring(2);
                  break;
                default:
                  return const SizedBox();
              }

              return SideTitleWidget(
                axisSide: meta.axisSide,
                child: Text(text, style: const TextStyle(color: Colors.grey, fontSize: 10)),
              );
            },
            reservedSize: 20,
          ),
        ),
      ),
      lineBarsData: lineBarsData,
    );

    return Column(
      children: [
        Container(
          height: 200,
          padding: const EdgeInsets.only(top: 16, right: 16),
          decoration: BoxDecoration(
            color: const Color(0xFF1F1F25),
            borderRadius: BorderRadius.circular(16),
            border: Border.all(color: Colors.white.withOpacity(0.1)),
          ),
          child: LineChart(
            lineChartData,
            duration: const Duration(milliseconds: 250),
          ),
        ),
        const SizedBox(height: 16),
        _buildLegend(),
      ],
    );
  }

  Widget _buildLegend() {
    final legendItems = [
      {'color': Colors.blue.shade300, 'text': 'Listening (mins)'},
      {'color': Colors.green.shade300, 'text': 'Understanding (words)'},
      {'color': Colors.orange.shade300, 'text': 'Insights'},
      {'color': Colors.purple.shade300, 'text': 'Memories'},
    ];

    return Wrap(
      spacing: 16,
      runSpacing: 8,
      alignment: WrapAlignment.center,
      children: List.generate(legendItems.length, (index) {
        return _buildLegendItem(
          legendItems[index]['color'] as Color,
          legendItems[index]['text'] as String,
          _isMetricVisible[index],
          () {
            setState(() {
              _isMetricVisible[index] = !_isMetricVisible[index];
            });
          },
        );
      }),
    );
  }

  Widget _buildLegendItem(Color color, String text, bool isVisible, VoidCallback onTap) {
    return GestureDetector(
      onTap: onTap,
      child: Opacity(
        opacity: isVisible ? 1.0 : 0.5,
        child: Row(
          mainAxisSize: MainAxisSize.min,
          children: [
            Container(width: 10, height: 10, color: color),
            const SizedBox(width: 6),
            Text(text, style: TextStyle(fontSize: 12, color: Colors.grey.shade400)),
          ],
        ),
      ),
    );
  }

  Widget _buildUsageCard(BuildContext context,
      {required IconData icon,
      required String title,
      required String value,
      required String subtitle,
      required Color color,
      UserSubscriptionResponse? subscription}) {
    final numberFormatter = NumberFormat.decimalPattern('en_US');
    return Container(
      decoration: BoxDecoration(
        gradient: const LinearGradient(
          colors: [
            Color(0xFF2A2A2E),
            Color(0xFF1F1F25),
          ],
          begin: Alignment.topLeft,
          end: Alignment.bottomRight,
        ),
        borderRadius: BorderRadius.circular(16),
        border: Border.all(color: Colors.white.withOpacity(0.1)),
        boxShadow: [
          BoxShadow(
            color: color.withOpacity(0.1),
            blurRadius: 10,
            spreadRadius: 1,
            offset: const Offset(0, 2),
          ),
        ],
      ),
      child: Padding(
        padding: const EdgeInsets.all(20.0),
        child: Column(
          crossAxisAlignment: CrossAxisAlignment.start,
          children: [
            Text(
              value,
              style: TextStyle(fontSize: 36, fontWeight: FontWeight.bold, color: color, height: 1.1),
            ),
            const SizedBox(height: 12),
            Row(
              children: [
                FaIcon(icon, color: color, size: 16),
                const SizedBox(width: 8),
                Text(
                  title,
                  style: const TextStyle(fontSize: 16, fontWeight: FontWeight.w500),
                ),
              ],
            ),
            const SizedBox(height: 8),
            Text(
              subtitle,
              style: TextStyle(fontSize: 14, color: Colors.grey.shade400, height: 1.4),
            ),
            if (title == 'Listening' &&
                subscription != null &&
                subscription.subscription.plan == PlanType.basic &&
                subscription.transcriptionSecondsLimit > 0) ...[
              const SizedBox(height: 16),
              Builder(builder: (context) {
                final minutesUsed = (subscription.transcriptionSecondsUsed / 60).round();
                final minutesLimit = (subscription.transcriptionSecondsLimit / 60).round();
                final percentage =
                    (subscription.transcriptionSecondsUsed / subscription.transcriptionSecondsLimit).clamp(0.0, 1.0);
                return Column(
                  crossAxisAlignment: CrossAxisAlignment.start,
                  children: [
                    Text(
                      '${numberFormatter.format(minutesUsed)} of $minutesLimit min used this month',
                      style: TextStyle(fontSize: 12, color: Colors.grey.shade400),
                    ),
                    const SizedBox(height: 8),
                    LinearProgressIndicator(
                      value: percentage,
                      backgroundColor: Colors.grey.shade700,
                      valueColor: AlwaysStoppedAnimation<Color>(color),
                      minHeight: 4,
                      borderRadius: BorderRadius.circular(2),
                    ),
                  ],
                );
              })
            ],
            if (title == 'Understanding' &&
                subscription != null &&
                subscription.subscription.plan == PlanType.basic &&
                subscription.wordsTranscribedLimit > 0) ...[
              const SizedBox(height: 16),
              Builder(builder: (context) {
                final used = subscription.wordsTranscribedUsed;
                final limit = subscription.wordsTranscribedLimit;
                final percentage = (limit > 0) ? (used / limit).clamp(0.0, 1.0) : 0.0;
                return Column(
                  crossAxisAlignment: CrossAxisAlignment.start,
                  children: [
                    Text(
                      '${numberFormatter.format(used)} of ${numberFormatter.format(limit)} words used this month',
                      style: TextStyle(fontSize: 12, color: Colors.grey.shade400),
                    ),
                    const SizedBox(height: 8),
                    LinearProgressIndicator(
                      value: percentage,
                      backgroundColor: Colors.grey.shade700,
                      valueColor: AlwaysStoppedAnimation<Color>(color),
                      minHeight: 4,
                      borderRadius: BorderRadius.circular(2),
                    ),
                  ],
                );
              })
            ],
            if (title == 'Providing' &&
                subscription != null &&
                subscription.subscription.plan == PlanType.basic &&
                subscription.insightsGainedLimit > 0) ...[
              const SizedBox(height: 16),
              Builder(builder: (context) {
                final used = subscription.insightsGainedUsed;
                final limit = subscription.insightsGainedLimit;
                final percentage = (limit > 0) ? (used / limit).clamp(0.0, 1.0) : 0.0;
                return Column(
                  crossAxisAlignment: CrossAxisAlignment.start,
                  children: [
                    Text(
                      '${numberFormatter.format(used)} of ${numberFormatter.format(limit)} insights gained this month',
                      style: TextStyle(fontSize: 12, color: Colors.grey.shade400),
                    ),
                    const SizedBox(height: 8),
                    LinearProgressIndicator(
                      value: percentage,
                      backgroundColor: Colors.grey.shade700,
                      valueColor: AlwaysStoppedAnimation<Color>(color),
                      minHeight: 4,
                      borderRadius: BorderRadius.circular(2),
                    ),
                  ],
                );
              })
            ],
            if (title == 'Remembering' &&
                subscription != null &&
                subscription.subscription.plan == PlanType.basic &&
                subscription.memoriesCreatedLimit > 0) ...[
              const SizedBox(height: 16),
              Builder(builder: (context) {
                final used = subscription.memoriesCreatedUsed;
                final limit = subscription.memoriesCreatedLimit;
                final percentage = (limit > 0) ? (used / limit).clamp(0.0, 1.0) : 0.0;
                return Column(
                  crossAxisAlignment: CrossAxisAlignment.start,
                  children: [
                    Text(
                      '${numberFormatter.format(used)} of ${numberFormatter.format(limit)} memories created this month',
                      style: TextStyle(fontSize: 12, color: Colors.grey.shade400),
                    ),
                    const SizedBox(height: 8),
                    LinearProgressIndicator(
                      value: percentage,
                      backgroundColor: Colors.grey.shade700,
                      valueColor: AlwaysStoppedAnimation<Color>(color),
                      minHeight: 4,
                      borderRadius: BorderRadius.circular(2),
                    ),
                  ],
                );
              })
            ]
          ],
        ),
      ),
    );
  }
}<|MERGE_RESOLUTION|>--- conflicted
+++ resolved
@@ -45,38 +45,6 @@
     final provider = context.read<UsageProvider>();
     await provider.loadAvailablePlans();
   }
-
-
-<<<<<<< HEAD
-=======
-    MixpanelManager().upgradePlanSelected(plan: selectedPlan, source: 'Usage Page Plan Sheet');
-    await _handleUpgrade(priceId);
-  }
->>>>>>> c486ed3d
-
-
-
-
-<<<<<<< HEAD
-=======
-        if (result == true) {
-          AppSnackbar.showSnackbar('Upgrade successful! Your plan will update shortly.');
-          context.read<UsageProvider>().fetchSubscription();
-          MixpanelManager().upgradeSucceeded();
-        } else {
-          MixpanelManager().upgradeCancelled();
-          // Optional: handle cancellation or failure
-        }
-      } else {
-        AppSnackbar.showSnackbarError('Could not launch upgrade page. Please try again.');
-      }
-    } catch (e) {
-      AppSnackbar.showSnackbarError('An error occurred. Please try again.');
-    } finally {
-      if (mounted) setState(() => _isUpgrading = false);
-    }
-  }
->>>>>>> c486ed3d
 
   Future<void> _shareUsage() async {
     final RenderRepaintBoundary boundary =
