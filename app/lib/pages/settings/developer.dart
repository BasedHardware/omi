import 'dart:convert';
import 'dart:io';

import 'package:flutter/material.dart';
import 'package:flutter/services.dart';
import 'package:font_awesome_flutter/font_awesome_flutter.dart';
import 'package:omi/backend/http/api/conversations.dart';
import 'package:omi/backend/preferences.dart';
import 'package:omi/backend/schema/conversation.dart';
import 'package:omi/env/env.dart';
import 'package:omi/pages/settings/widgets/create_mcp_api_key_dialog.dart';
import 'package:omi/pages/settings/widgets/mcp_api_key_list_item.dart';
import 'package:omi/pages/settings/widgets/developer_api_keys_section.dart';
import 'package:omi/models/stt_provider.dart';
import 'package:omi/pages/settings/transcription_settings_page.dart';
import 'package:omi/providers/developer_mode_provider.dart';
import 'package:omi/providers/dev_api_key_provider.dart';
import 'package:omi/providers/mcp_provider.dart';
import 'package:omi/utils/alerts/app_snackbar.dart';
import 'package:omi/utils/analytics/mixpanel.dart';
import 'package:omi/utils/debug_log_manager.dart';
import 'package:path_provider/path_provider.dart';
import 'package:provider/provider.dart';
import 'package:share_plus/share_plus.dart';
import 'package:url_launcher/url_launcher.dart';
import 'package:omi/pages/persona/persona_profile.dart';
import 'package:omi/pages/settings/conversation_timeout_dialog.dart';
import 'package:omi/pages/settings/import_history_page.dart';

class DeveloperSettingsPage extends StatefulWidget {
  const DeveloperSettingsPage({super.key});

  @override
  State<DeveloperSettingsPage> createState() => _DeveloperSettingsPageState();
}

class _DeveloperSettingsPageState extends State<DeveloperSettingsPage> {
  late final DevApiKeyProvider _devApiKeyProvider;

  @override
  void initState() {
    super.initState();
    _devApiKeyProvider = DevApiKeyProvider();
    WidgetsBinding.instance.addPostFrameCallback((_) async {
      await Provider.of<DeveloperModeProvider>(context, listen: false).initialize();
      context.read<McpProvider>().fetchKeys();
      _devApiKeyProvider.fetchKeys();
    });
  }

  Widget _buildSectionContainer({required List<Widget> children}) {
    return Container(
      decoration: BoxDecoration(
        color: const Color(0xFF1C1C1E),
        borderRadius: BorderRadius.circular(12),
      ),
      child: Column(
        children: children,
      ),
    );
  }

  Widget _buildSectionHeader(String title, {String? subtitle, Widget? trailing}) {
    return Padding(
      padding: const EdgeInsets.only(left: 4, right: 4, bottom: 12),
      child: Column(
        crossAxisAlignment: CrossAxisAlignment.start,
        children: [
          Row(
            mainAxisAlignment: MainAxisAlignment.spaceBetween,
            children: [
              Text(
                title,
                style: const TextStyle(
                  color: Colors.white,
                  fontSize: 20,
                  fontWeight: FontWeight.w600,
                ),
              ),
              if (trailing != null) trailing,
            ],
          ),
          if (subtitle != null) ...[
            const SizedBox(height: 6),
            Text(
              subtitle,
              style: TextStyle(
                color: Colors.grey.shade400,
                fontSize: 14,
              ),
            ),
          ],
        ],
      ),
    );
  }

  Widget _buildSttChip() {
    final useCustom = SharedPreferencesUtil().useCustomStt;
    final config = SharedPreferencesUtil().customSttConfig;
    final label = useCustom ? SttProviderConfig.get(config.provider).displayName : 'Omi';

    return Container(
      padding: const EdgeInsets.symmetric(horizontal: 8, vertical: 4),
      decoration: BoxDecoration(
        color: Colors.grey.shade800,
        borderRadius: BorderRadius.circular(8),
      ),
      child: Text(
        label,
        style: const TextStyle(
          color: Colors.grey,
          fontSize: 11,
          fontWeight: FontWeight.w500,
        ),
      ),
    );
  }

  Widget _buildExperimentalItem({
    required String title,
    required String description,
    required IconData icon,
    required bool value,
    required ValueChanged<bool>? onChanged,
  }) {
    return Row(
      children: [
        Container(
          width: 40,
          height: 40,
          decoration: BoxDecoration(
            color: const Color(0xFF2A2A2E),
            borderRadius: BorderRadius.circular(10),
          ),
          child: Center(
            child: FaIcon(icon, color: Colors.grey.shade400, size: 16),
          ),
        ),
        const SizedBox(width: 14),
        Expanded(
          child: Column(
            crossAxisAlignment: CrossAxisAlignment.start,
            children: [
              Text(
                title,
                style: const TextStyle(
                  color: Colors.white,
                  fontSize: 16,
                  fontWeight: FontWeight.w500,
                ),
              ),
              const SizedBox(height: 2),
              Text(
                description,
                style: TextStyle(
                  color: Colors.grey.shade500,
                  fontSize: 12,
                ),
              ),
            ],
          ),
        ),
        Switch(
          value: value,
          onChanged: onChanged,
          activeColor: const Color(0xFF22C55E),
        ),
      ],
    );
  }

  Widget _buildWebhookItem({
    required String title,
    required String description,
    required IconData icon,
    required bool isEnabled,
    required ValueChanged<bool> onToggle,
    required TextEditingController controller,
    Widget? extraField,
  }) {
    return Column(
      children: [
        Row(
          children: [
            Container(
              width: 40,
              height: 40,
              decoration: BoxDecoration(
                color: const Color(0xFF2A2A2E),
                borderRadius: BorderRadius.circular(10),
              ),
              child: Center(
                child: FaIcon(icon, color: Colors.grey.shade400, size: 16),
              ),
            ),
            const SizedBox(width: 14),
            Expanded(
              child: Column(
                crossAxisAlignment: CrossAxisAlignment.start,
                children: [
                  Text(
                    title,
                    style: const TextStyle(
                      color: Colors.white,
                      fontSize: 16,
                      fontWeight: FontWeight.w500,
                    ),
                  ),
                  const SizedBox(height: 2),
                  Text(
                    description,
                    style: TextStyle(
                      color: Colors.grey.shade500,
                      fontSize: 12,
                    ),
                  ),
                ],
              ),
            ),
            Switch(
              value: isEnabled,
              onChanged: onToggle,
              activeColor: const Color(0xFF22C55E),
            ),
          ],
        ),
        if (isEnabled) ...[
          const SizedBox(height: 12),
          _buildTextField(controller: controller, label: 'Endpoint URL'),
          if (extraField != null) ...[
            const SizedBox(height: 8),
            extraField,
          ],
        ],
      ],
    );
  }

  Widget _buildTextField({
    required TextEditingController controller,
    required String label,
    String? hint,
    TextInputType? keyboardType,
  }) {
    return Container(
      decoration: BoxDecoration(
        color: const Color(0xFF2C2C2E),
        borderRadius: BorderRadius.circular(10),
      ),
      child: TextField(
        controller: controller,
        keyboardType: keyboardType,
        style: const TextStyle(color: Colors.white, fontSize: 15),
        decoration: InputDecoration(
          labelText: label,
          hintText: hint,
          labelStyle: TextStyle(color: Colors.grey.shade400, fontSize: 14),
          hintStyle: TextStyle(color: Colors.grey.shade600, fontSize: 14),
          contentPadding: const EdgeInsets.symmetric(horizontal: 16, vertical: 14),
          border: InputBorder.none,
          enabledBorder: InputBorder.none,
          focusedBorder: OutlineInputBorder(
            borderRadius: BorderRadius.circular(10),
            borderSide: const BorderSide(color: Colors.white24, width: 1),
          ),
        ),
      ),
    );
  }

  Widget _buildMcpConfigRow(String label, String value) {
    return GestureDetector(
      onTap: () {
        Clipboard.setData(ClipboardData(text: value));
        AppSnackbar.showSnackbar('$label copied');
      },
      child: Row(
        children: [
          Expanded(
            flex: 2,
            child: Text(
              label,
              style: TextStyle(color: Colors.grey.shade500, fontSize: 13),
            ),
          ),
          Expanded(
            flex: 3,
            child: Container(
              padding: const EdgeInsets.symmetric(horizontal: 10, vertical: 8),
              decoration: BoxDecoration(
                color: const Color(0xFF0D0D0D),
                borderRadius: BorderRadius.circular(6),
              ),
              child: Row(
                children: [
                  Expanded(
                    child: Text(
                      value,
                      style: const TextStyle(
                        color: Colors.white,
                        fontFamily: 'Ubuntu Mono',
                        fontSize: 13,
                      ),
                    ),
                  ),
                  FaIcon(FontAwesomeIcons.copy, color: Colors.grey.shade600, size: 11),
                ],
              ),
            ),
          ),
        ],
      ),
    );
  }

  Widget _buildApiKeysList(BuildContext context) {
    return Consumer<McpProvider>(
      builder: (context, provider, child) {
        if (provider.isLoading && provider.keys.isEmpty) {
          return Container(
            padding: const EdgeInsets.all(24),
            decoration: BoxDecoration(
              color: const Color(0xFF1C1C1E),
              borderRadius: BorderRadius.circular(12),
            ),
            child: const Center(
              child: CircularProgressIndicator(strokeWidth: 2, color: Colors.white),
            ),
          );
        }
        if (provider.error != null) {
          return Container(
            padding: const EdgeInsets.all(24),
            decoration: BoxDecoration(
              color: const Color(0xFF1C1C1E),
              borderRadius: BorderRadius.circular(12),
            ),
            child: Center(
              child: Text(
                'Error: ${provider.error}',
                style: TextStyle(color: Colors.red.shade300),
              ),
            ),
          );
        }
        if (provider.keys.isEmpty) {
          return Container(
            padding: const EdgeInsets.all(24),
            decoration: BoxDecoration(
              color: const Color(0xFF1C1C1E),
              borderRadius: BorderRadius.circular(12),
            ),
            child: Column(
              children: [
                FaIcon(FontAwesomeIcons.key, color: Colors.grey.shade600, size: 28),
                const SizedBox(height: 12),
                Text(
                  'No API keys yet',
                  style: TextStyle(color: Colors.grey.shade400, fontSize: 15),
                ),
                const SizedBox(height: 4),
                Text(
                  'Create a key to get started',
                  style: TextStyle(color: Colors.grey.shade600, fontSize: 13),
                ),
              ],
            ),
          );
        }
        return _buildSectionContainer(
          children: provider.keys.asMap().entries.map((entry) {
            final index = entry.key;
            final key = entry.value;
            return Column(
              children: [
                McpApiKeyListItem(apiKey: key),
                if (index < provider.keys.length - 1) const Divider(height: 1, color: Color(0xFF3C3C43)),
              ],
            );
          }).toList(),
        );
      },
    );
  }

  Widget _buildDocsButton(String url, String label) {
    return Material(
      color: Colors.white,
      borderRadius: BorderRadius.circular(20),
      child: InkWell(
        onTap: () {
          launchUrl(Uri.parse(url));
          MixpanelManager().pageOpened('$label Docs');
        },
        borderRadius: BorderRadius.circular(20),
        child: const Padding(
          padding: EdgeInsets.symmetric(horizontal: 12, vertical: 6),
          child: Text(
            'Docs',
            style: TextStyle(
              color: Colors.black,
              fontWeight: FontWeight.w600,
              fontSize: 12,
            ),
          ),
        ),
      ),
    );
  }

  Widget _buildCreateKeyButton(VoidCallback onTap) {
    return GestureDetector(
      onTap: onTap,
      child: Container(
        padding: const EdgeInsets.symmetric(horizontal: 12, vertical: 6),
        decoration: BoxDecoration(
          color: Colors.white.withOpacity(0.1),
          borderRadius: BorderRadius.circular(20),
        ),
        child: Row(
          mainAxisSize: MainAxisSize.min,
          children: [
            const FaIcon(FontAwesomeIcons.plus, color: Colors.white, size: 10),
            const SizedBox(width: 6),
            const Text(
              'Create Key',
              style: TextStyle(
                color: Colors.white,
                fontSize: 12,
                fontWeight: FontWeight.w500,
              ),
            ),
          ],
        ),
      ),
    );
  }

  @override
  Widget build(BuildContext context) {
<<<<<<< HEAD
    return ChangeNotifierProvider.value(
      value: _devApiKeyProvider,
      child: GestureDetector(
        onTap: () => FocusScope.of(context).unfocus(),
        child: Consumer<DeveloperModeProvider>(
          builder: (context, provider, child) {
            return Scaffold(
              backgroundColor: Theme.of(context).colorScheme.primary,
              appBar: AppBarWithBanner(
                appBar: AppBar(
                  backgroundColor: Theme.of(context).colorScheme.primary,
                  title: const Text('Developer Settings'),
                  actions: [
                    TextButton(
                      onPressed: provider.savingSettingsLoading ? null : provider.saveSettings,
                      child: const Padding(
                        padding: EdgeInsets.symmetric(horizontal: 4.0),
                        child: Text(
                          'Save',
                          style: TextStyle(color: Colors.white, fontWeight: FontWeight.w500, fontSize: 16),
                        ),
                      ),
                    )
                  ],
                ),
                showAppBar: provider.savingSettingsLoading,
                child: Container(
                  color: Colors.green,
                  child: const Center(
                    child: Text(
                      'Syncing Developer Settings...',
                      style: TextStyle(color: Colors.white, fontSize: 12),
                    ),
                  ),
                ),
              ),
              body: Padding(
                padding: const EdgeInsets.symmetric(horizontal: 24),
                child: ListView(
                  shrinkWrap: true,
                  children: [
                    const SizedBox(height: 24),
                    const Text(
                      'Debug Logs',
                      style: TextStyle(color: Colors.white, fontSize: 18, fontWeight: FontWeight.w500),
                    ),
                    const SizedBox(height: 10),
                    Text(
                      'Helps diagnose issues. Auto-deletes after 3 days.',
                      style: TextStyle(color: Colors.grey.shade400, fontSize: 14),
                    ),
                    const SizedBox(height: 16),
                    Container(
                      padding: const EdgeInsets.all(16),
                      decoration: BoxDecoration(
                        color: const Color(0xFF1A1A1A),
                        borderRadius: BorderRadius.circular(12),
                        border: Border.all(color: const Color(0xFF2C2C2E), width: 1),
                      ),
                      child: Column(
                        crossAxisAlignment: CrossAxisAlignment.start,
                        children: [
                          Row(
                            mainAxisAlignment: MainAxisAlignment.spaceBetween,
                            children: [
                              const Text(
                                'Enable Debug Logs',
                                style: TextStyle(color: Colors.white, fontSize: 15, fontWeight: FontWeight.w600),
                              ),
                              Switch(
                                value: SharedPreferencesUtil().devLogsToFileEnabled,
                                onChanged: (v) async {
                                  await DebugLogManager.setEnabled(v);
                                  setState(() {});
                                },
                                activeColor: const Color(0xFF8B5CF6),
                              ),
                            ],
                          ),
                          const SizedBox(height: 16),
                          Row(
                            children: [
                              Expanded(
                                child: GestureDetector(
                                  onTap: () async {
                                    final files = await DebugLogManager.listLogFiles();
                                    if (files.isEmpty) {
                                      AppSnackbar.showSnackbarError('No log files found.');
                                      return;
                                    }
                                    if (files.length == 1) {
                                      final result =
                                          await Share.shareXFiles([XFile(files.first.path)], text: 'Omi debug log');
                                      if (result.status == ShareResultStatus.success) {
                                        debugPrint('Log shared');
                                      }
                                      return;
                                    }

                                    if (!mounted) return;
                                    final selected = await showModalBottomSheet<File>(
                                      context: context,
                                      backgroundColor: Theme.of(context).colorScheme.primary,
                                      shape: const RoundedRectangleBorder(
                                        borderRadius: BorderRadius.vertical(top: Radius.circular(16)),
                                      ),
                                      builder: (ctx) {
                                        return SafeArea(
                                          child: ListView.separated(
                                            shrinkWrap: true,
                                            itemCount: files.length,
                                            separatorBuilder: (_, __) =>
                                                Divider(color: Colors.grey.shade800, height: 1),
                                            itemBuilder: (ctx, i) {
                                              final f = files[i];
                                              final name = f.uri.pathSegments.last;
                                              return ListTile(
                                                title: Text(name, style: const TextStyle(color: Colors.white)),
                                                trailing: const Icon(Icons.chevron_right, color: Colors.white70),
                                                onTap: () => Navigator.of(ctx).pop(f),
                                              );
                                            },
                                          ),
                                        );
                                      },
                                    );

                                    if (selected != null) {
                                      final result =
                                          await Share.shareXFiles([XFile(selected.path)], text: 'Omi debug log');
                                      if (result.status == ShareResultStatus.success) {
                                        debugPrint('Log shared');
                                      }
                                    }
                                  },
                                  child: Container(
                                    padding: const EdgeInsets.symmetric(horizontal: 16, vertical: 12),
                                    decoration: BoxDecoration(
                                      gradient: const LinearGradient(
                                        colors: [Color(0xFF8B5CF6), Color(0xFF7C3AED)],
                                      ),
                                      borderRadius: BorderRadius.circular(8),
                                    ),
                                    child: const Row(
                                      mainAxisAlignment: MainAxisAlignment.center,
                                      children: [
                                        Icon(Icons.upload_file, color: Colors.white, size: 18),
                                        SizedBox(width: 8),
                                        Text(
                                          'Share Logs',
                                          style: TextStyle(
                                            color: Colors.white,
                                            fontSize: 14,
                                            fontWeight: FontWeight.w600,
                                          ),
                                        ),
                                      ],
                                    ),
                                  ),
                                ),
                              ),
                              const SizedBox(width: 12),
                              GestureDetector(
                                onTap: () async {
                                  await DebugLogManager.clear();
                                  AppSnackbar.showSnackbar('Debug log cleared');
                                },
                                child: Container(
                                  padding: const EdgeInsets.all(12),
                                  decoration: BoxDecoration(
                                    color: const Color(0xFFEF4444).withValues(alpha: 0.1),
                                    borderRadius: BorderRadius.circular(8),
                                  ),
                                  child: const Icon(
                                    Icons.delete_outline,
                                    color: Color(0xFFEF4444),
                                    size: 20,
                                  ),
                                ),
                              ),
                            ],
                          ),
                        ],
                      ),
                    ),
                    const SizedBox(height: 24),
                    //TODO: Model selection commented out because Soniox model is no longer being used
                    // const SizedBox(height: 32),
                    // const Padding(
                    //   padding: EdgeInsets.symmetric(horizontal: 0),
                    //   child: Align(
                    //     alignment: Alignment.centerLeft,
                    //     child: Text(
                    //       'Transcription Model',
                    //       style: TextStyle(color: Colors.white, fontSize: 16, fontWeight: FontWeight.w500),
                    //     ),
                    //   ),
                    // ),
                    // const SizedBox(height: 14),
                    // Center(
                    //   child: Container(
                    //     height: 60,
                    //     decoration: BoxDecoration(
                    //       border: Border.all(color: Colors.white),
                    //       borderRadius: BorderRadius.circular(14),
                    //     ),
                    //     padding: const EdgeInsets.only(left: 16, right: 12, top: 8, bottom: 10),
                    //     child: DropdownButton<String>(
                    //       menuMaxHeight: 350,
                    //       value: SharedPreferencesUtil().transcriptionModel,
                    //       onChanged: (newValue) {
                    //         if (newValue == null) return;
                    //         if (newValue == SharedPreferencesUtil().transcriptionModel) return;
                    //         setState(() => SharedPreferencesUtil().transcriptionModel = newValue);
                    //         if (newValue == 'soniox') {
                    //           showDialog(
                    //             context: context,
                    //             barrierDismissible: false,
                    //             builder: (c) => getDialog(
                    //               context,
                    //               () => Navigator.of(context).pop(),
                    //               () => {},
                    //               'Model Limitations',
                    //               'Soniox model is only available for English, and with devices with latest firmware version 1.0.4. '
                    //                   'If you use a different configuration, it will fallback to deepgram.',
                    //               singleButton: true,
                    //             ),
                    //           );
                    //         }
                    //       },
                    //       dropdownColor: Colors.black,
                    //       style: const TextStyle(color: Colors.white, fontSize: 16),
                    //       underline: Container(height: 0, color: Colors.white),
                    //       isExpanded: true,
                    //       itemHeight: 48,
                    //       items: ['deepgram', 'soniox'].map<DropdownMenuItem<String>>((String value) {
                    //         // 'speechmatics'
                    //         return DropdownMenuItem<String>(
                    //           value: value,
                    //           child: Text(
                    //             value == 'deepgram'
                    //                 ? 'Deepgram (faster)'
                    //                 : value == 'speechmatics'
                    //                     ? 'Speechmatics (Experimental)'
                    //                     : 'Soniox (better quality)',
                    //             style: const TextStyle(color: Colors.white, fontWeight: FontWeight.w500, fontSize: 16),
                    //           ),
                    //         );
                    //       }).toList(),
                    //     ),
                    //   ),
                    // ),
                    const SizedBox(height: 32.0),
                    ListTile(
                      contentPadding: EdgeInsets.zero,
                      title: const Text('Export Conversations'),
                      subtitle: const Text('Export all your conversations to a JSON file.'),
                      trailing: provider.loadingExportMemories
                          ? const SizedBox(
                              height: 16,
                              width: 16,
                              child: CircularProgressIndicator(
                                color: Colors.white,
                                strokeWidth: 1,
                              ),
                            )
                          : const Icon(Icons.upload),
                      onTap: provider.loadingExportMemories
                          ? null
                          : () async {
                              if (provider.loadingExportMemories) return;
                              setState(() => provider.loadingExportMemories = true);
                              ScaffoldMessenger.of(context).showSnackBar(
                                const SnackBar(
                                  content:
                                      Text('Conversations Export Started. This may take a few seconds, please wait.'),
                                  duration: Duration(seconds: 3),
                                ),
                              );
                              List<ServerConversation> memories =
                                  await getConversations(limit: 10000, offset: 0); // 10k for now
                              String json = const JsonEncoder.withIndent("     ").convert(memories);
                              final directory = await getApplicationDocumentsDirectory();
                              final file = File('${directory.path}/conversations.json');
                              await file.writeAsString(json);

                              final result =
                                  await Share.shareXFiles([XFile(file.path)], text: 'Exported Conversations from Omi');
                              if (result.status == ShareResultStatus.success) {
                                debugPrint('Thank you for sharing the picture!');
                              }
                              MixpanelManager().exportMemories();
                              setState(() => provider.loadingExportMemories = false);
                            },
                    ),
                    // KEEP ME?
                    // ListTile(
                    //   title: const Text('Import Memories'),
                    //   subtitle: const Text('Use with caution. All memories in the JSON file will be imported.'),
                    //   contentPadding: EdgeInsets.zero,
                    //   trailing: provider.loadingImportMemories
                    //       ? const SizedBox(
                    //           height: 16,
                    //           width: 16,
                    //           child: CircularProgressIndicator(
                    //             color: Colors.white,
                    //             strokeWidth: 2,
                    //           ),
                    //         )
                    //       : const Icon(Icons.download),
                    //   onTap: () async {
                    //     if (provider.loadingImportMemories) return;
                    //     setState(() => provider.loadingImportMemories = true);
                    //     // open file picker
                    //     var file = await FilePicker.platform.pickFiles(
                    //       type: FileType.custom,
                    //       allowedExtensions: ['json'],
                    //     );
                    //     MixpanelManager().importMemories();
                    //     if (file == null) {
                    //       setState(() => provider.loadingImportMemories = false);
                    //       return;
                    //     }
                    //     var xFile = file.files.first.xFile;
                    //     try {
                    //       var content = (await xFile.readAsString());
                    //       var decoded = jsonDecode(content);
                    //       // Export uses [ServerMemory] structure
                    //       List<ServerMemory> memories =
                    //           decoded.map<ServerMemory>((e) => ServerMemory.fromJson(e)).toList();
                    //       debugPrint('Memories: $memories');
                    //       var memoriesJson = memories.map((m) => m.toJson()).toList();
                    //       bool result = await migrateMemoriesToBackend(memoriesJson);
                    //       if (!result) {
                    //         SharedPreferencesUtil().scriptMigrateMemoriesToBack = false;
                    //         _snackBar('Failed to import memories. Make sure the file is a valid JSON file.', seconds: 3);
                    //       }
                    //       _snackBar('Memories imported, restart the app to see the changes. 🎉', seconds: 3);
                    //       MixpanelManager().importedMemories();
                    //       SharedPreferencesUtil().scriptMigrateMemoriesToBack = true;
                    //     } catch (e) {
                    //       debugPrint(e.toString());
                    //       _snackBar('Make sure the file is a valid JSON file.');
                    //     }
                    //     setState(() => provider.loadingImportMemories = false);
                    //   },
                    // ),
                    const SizedBox(height: 16),
                    Divider(color: Colors.grey.shade500),
                    const SizedBox(height: 16),
                    const DeveloperApiKeysSection(),
                    const SizedBox(height: 16),
                    Divider(color: Colors.grey.shade500),
                    const SizedBox(height: 16),
                    Row(
                      mainAxisAlignment: MainAxisAlignment.spaceBetween,
                      children: [
                        const Text(
                          'MCP',
                          style: TextStyle(color: Colors.white, fontSize: 18, fontWeight: FontWeight.w500),
                        ),
                        GestureDetector(
                          onTap: () {
                            launchUrl(Uri.parse('https://docs.omi.me/doc/developer/MCP'));
                            MixpanelManager().pageOpened('MCP Docs');
                          },
                          child: const Padding(
                            padding: EdgeInsets.all(8.0),
                            child: Text(
                              'Docs',
                              style: TextStyle(
                                color: Colors.white,
                                fontSize: 16,
                                decoration: TextDecoration.underline,
                              ),
                            ),
                          ),
                        ),
                      ],
                    ),
                    const SizedBox(height: 10),
                    Text(
                      'To connect Omi with other applications to read, search, and manage your memories and conversations. Create a key to get started.',
                      style: TextStyle(color: Colors.grey.shade400, fontSize: 14),
                    ),
                    const SizedBox(height: 16),
                    Row(
                      mainAxisAlignment: MainAxisAlignment.spaceBetween,
                      children: [
                        const Text(
                          'API Keys',
                          style: TextStyle(color: Colors.white, fontSize: 16, fontWeight: FontWeight.w500),
                        ),
                        GestureDetector(
                          onTap: () => showDialog(
                            context: context,
                            builder: (context) => const CreateMcpApiKeyDialog(),
                          ),
                          child: Container(
                            padding: const EdgeInsets.symmetric(horizontal: 14, vertical: 8),
                            decoration: BoxDecoration(
                              gradient: const LinearGradient(
                                colors: [Color(0xFF8B5CF6), Color(0xFF7C3AED)],
                              ),
                              borderRadius: BorderRadius.circular(20),
                            ),
                            child: const Row(
                              mainAxisSize: MainAxisSize.min,
                              children: [
                                Icon(Icons.add, color: Colors.white, size: 16),
                                SizedBox(width: 6),
                                Text(
                                  'Create',
                                  style: TextStyle(
                                    color: Colors.white,
                                    fontSize: 13,
                                    fontWeight: FontWeight.w600,
                                  ),
                                ),
                              ],
                            ),
                          ),
                        ),
                      ],
                    ),
                    const SizedBox(height: 16),
                    Consumer<McpProvider>(
                      builder: (context, provider, child) {
                        if (provider.isLoading && provider.keys.isEmpty) {
                          return const Padding(
                            padding: EdgeInsets.all(32.0),
                            child: Center(
                              child: CircularProgressIndicator(
                                strokeWidth: 2,
                                valueColor: AlwaysStoppedAnimation<Color>(Color(0xFF8B5CF6)),
                              ),
                            ),
                          );
                        }
                        if (provider.error != null) {
                          return Center(
                            child: Padding(
                              padding: const EdgeInsets.all(16.0),
                              child: Text(
                                'Error: ${provider.error}',
                                style: const TextStyle(color: Color(0xFFEF4444)),
                              ),
                            ),
                          );
                        }
                        if (provider.keys.isEmpty) {
                          return Container(
                            width: double.infinity,
                            padding: const EdgeInsets.all(32),
                            decoration: BoxDecoration(
                              color: const Color(0xFF1A1A1A),
                              borderRadius: BorderRadius.circular(16),
                              border: Border.all(color: const Color(0xFF2C2C2E)),
                            ),
                            child: Column(
                              mainAxisSize: MainAxisSize.min,
                              mainAxisAlignment: MainAxisAlignment.center,
                              crossAxisAlignment: CrossAxisAlignment.center,
                              children: [
                                Container(
                                  padding: const EdgeInsets.all(16),
                                  decoration: BoxDecoration(
                                    color: const Color(0xFF252525),
                                    borderRadius: BorderRadius.circular(12),
                                  ),
                                  child: const Icon(
                                    Icons.key_off,
                                    color: Color(0xFF6C6C70),
                                    size: 32,
                                  ),
                                ),
                                const SizedBox(height: 16),
                                const Text(
                                  'No API keys yet',
                                  style: TextStyle(
                                    color: Colors.white,
                                    fontSize: 16,
                                    fontWeight: FontWeight.w500,
                                  ),
                                  textAlign: TextAlign.center,
                                ),
                                const SizedBox(height: 6),
                                const Text(
                                  'Create your first key to get started',
                                  style: TextStyle(
                                    color: Color(0xFF8E8E93),
                                    fontSize: 13,
                                  ),
                                  textAlign: TextAlign.center,
                                ),
                              ],
                            ),
                          );
                        }
                        return Column(
                          children: provider.keys.map((key) => McpApiKeyListItem(apiKey: key)).toList(),
                        );
                      },
                    ),
                    const SizedBox(height: 16),
                    const Text(
                      'Claude Desktop Integration',
                      style: TextStyle(color: Colors.white, fontSize: 16, fontWeight: FontWeight.w500),
                    ),
                    const SizedBox(height: 8),
                    Text(
                      'Add the following to your claude_desktop_config.json file. Remember to replace "your_api_key_here" with a valid key.',
                      style: TextStyle(color: Colors.grey.shade400, fontSize: 14),
                    ),
                    const SizedBox(height: 16),
                    GestureDetector(
                      onTap: () {
                        const config = '''{
=======
    return GestureDetector(
      onTap: () => FocusScope.of(context).unfocus(),
      child: Consumer<DeveloperModeProvider>(
        builder: (context, provider, child) {
          return Scaffold(
            backgroundColor: const Color(0xFF0D0D0D),
            appBar: AppBar(
              backgroundColor: const Color(0xFF0D0D0D),
              elevation: 0,
              leading: IconButton(
                icon: const FaIcon(FontAwesomeIcons.chevronLeft, size: 18),
                onPressed: () => Navigator.of(context).pop(),
              ),
              title: const Text(
                'Developer Settings',
                style: TextStyle(fontWeight: FontWeight.w600, fontSize: 18),
              ),
              centerTitle: true,
              actions: [
                TextButton(
                  onPressed: provider.savingSettingsLoading ? null : provider.saveSettings,
                  child: Text(
                    provider.savingSettingsLoading ? 'Saving...' : 'Save',
                    style: TextStyle(
                      color: provider.savingSettingsLoading ? Colors.grey : Colors.white,
                      fontWeight: FontWeight.w500,
                      fontSize: 16,
                    ),
                  ),
                ),
              ],
            ),
            body: SingleChildScrollView(
              padding: const EdgeInsets.symmetric(horizontal: 20, vertical: 8),
              child: Column(
                crossAxisAlignment: CrossAxisAlignment.start,
                children: [
                  // Persona Section
                  GestureDetector(
                    onTap: () {
                      Navigator.of(context).push(
                        MaterialPageRoute(
                          builder: (context) => const PersonaProfilePage(),
                          settings: const RouteSettings(
                            arguments: 'from_settings',
                          ),
                        ),
                      );
                      MixpanelManager().pageOpened('Developer Persona Settings');
                    },
                    child: Container(
                      padding: const EdgeInsets.all(16),
                      decoration: BoxDecoration(
                        color: const Color(0xFF1C1C1E),
                        borderRadius: BorderRadius.circular(14),
                      ),
                      child: Row(
                        children: [
                          Container(
                            width: 40,
                            height: 40,
                            decoration: BoxDecoration(
                              color: const Color(0xFF2A2A2E),
                              borderRadius: BorderRadius.circular(10),
                            ),
                            child: Center(
                              child: FaIcon(
                                FontAwesomeIcons.solidCircleUser,
                                color: Colors.grey.shade400,
                                size: 16,
                              ),
                            ),
                          ),
                          const SizedBox(width: 14),
                          Expanded(
                            child: Column(
                              crossAxisAlignment: CrossAxisAlignment.start,
                              children: [
                                Row(
                                  children: [
                                    const Text(
                                      'Persona',
                                      style: TextStyle(
                                        color: Colors.white,
                                        fontSize: 16,
                                        fontWeight: FontWeight.w500,
                                      ),
                                    ),
                                    const SizedBox(width: 8),
                                    Container(
                                      padding: const EdgeInsets.symmetric(horizontal: 6, vertical: 4),
                                      decoration: BoxDecoration(
                                        color: Colors.orange.withOpacity(0.2),
                                        borderRadius: BorderRadius.circular(10),
                                      ),
                                      child: const Text(
                                        'BETA',
                                        style: TextStyle(
                                          color: Colors.orange,
                                          fontSize: 10,
                                          fontWeight: FontWeight.w600,
                                          letterSpacing: 0.5,
                                        ),
                                      ),
                                    ),
                                  ],
                                ),
                                const SizedBox(height: 2),
                                Text(
                                  'Configure your AI persona',
                                  style: TextStyle(
                                    color: Colors.grey.shade500,
                                    fontSize: 13,
                                  ),
                                ),
                              ],
                            ),
                          ),
                          FaIcon(
                            FontAwesomeIcons.chevronRight,
                            color: Colors.grey.shade600,
                            size: 14,
                          ),
                        ],
                      ),
                    ),
                  ),
                  const SizedBox(height: 12),

                  // Transcription Section
                  GestureDetector(
                    onTap: () {
                      Navigator.of(context).push(
                        MaterialPageRoute(
                          builder: (context) => const TranscriptionSettingsPage(),
                        ),
                      );
                    },
                    child: Container(
                      padding: const EdgeInsets.all(16),
                      decoration: BoxDecoration(
                        color: const Color(0xFF1C1C1E),
                        borderRadius: BorderRadius.circular(14),
                      ),
                      child: Row(
                        children: [
                          Container(
                            width: 40,
                            height: 40,
                            decoration: BoxDecoration(
                              color: const Color(0xFF2A2A2E),
                              borderRadius: BorderRadius.circular(10),
                            ),
                            child: Center(
                              child: FaIcon(
                                FontAwesomeIcons.microphone,
                                color: Colors.grey.shade400,
                                size: 16,
                              ),
                            ),
                          ),
                          const SizedBox(width: 14),
                          Expanded(
                            child: Column(
                              crossAxisAlignment: CrossAxisAlignment.start,
                              children: [
                                const Text(
                                  'Transcription',
                                  style: TextStyle(
                                    color: Colors.white,
                                    fontSize: 16,
                                    fontWeight: FontWeight.w500,
                                  ),
                                ),
                                const SizedBox(height: 2),
                                Text(
                                  'Configure STT provider',
                                  style: TextStyle(
                                    color: Colors.grey.shade500,
                                    fontSize: 13,
                                  ),
                                ),
                              ],
                            ),
                          ),
                          _buildSttChip(),
                          const SizedBox(width: 8),
                          FaIcon(
                            FontAwesomeIcons.chevronRight,
                            color: Colors.grey.shade600,
                            size: 14,
                          ),
                        ],
                      ),
                    ),
                  ),
                  const SizedBox(height: 12),

                  // Conversation Timeout Section
                  GestureDetector(
                    onTap: () {
                      ConversationTimeoutDialog.show(context);
                    },
                    child: Container(
                      padding: const EdgeInsets.all(16),
                      decoration: BoxDecoration(
                        color: const Color(0xFF1C1C1E),
                        borderRadius: BorderRadius.circular(14),
                      ),
                      child: Row(
                        children: [
                          Container(
                            width: 40,
                            height: 40,
                            decoration: BoxDecoration(
                              color: const Color(0xFF2A2A2E),
                              borderRadius: BorderRadius.circular(10),
                            ),
                            child: Center(
                              child: FaIcon(
                                FontAwesomeIcons.clock,
                                color: Colors.grey.shade400,
                                size: 16,
                              ),
                            ),
                          ),
                          const SizedBox(width: 14),
                          Expanded(
                            child: Column(
                              crossAxisAlignment: CrossAxisAlignment.start,
                              children: [
                                const Text(
                                  'Conversation Timeout',
                                  style: TextStyle(
                                    color: Colors.white,
                                    fontSize: 16,
                                    fontWeight: FontWeight.w500,
                                  ),
                                ),
                                const SizedBox(height: 2),
                                Text(
                                  'Set when conversations auto-end',
                                  style: TextStyle(
                                    color: Colors.grey.shade500,
                                    fontSize: 13,
                                  ),
                                ),
                              ],
                            ),
                          ),
                          FaIcon(
                            FontAwesomeIcons.chevronRight,
                            color: Colors.grey.shade600,
                            size: 14,
                          ),
                        ],
                      ),
                    ),
                  ),
                  const SizedBox(height: 12),

                  // Import Data Section
                  GestureDetector(
                    onTap: () {
                      Navigator.of(context).push(
                        MaterialPageRoute(
                          builder: (context) => const ImportHistoryPage(),
                        ),
                      );
                    },
                    child: Container(
                      padding: const EdgeInsets.all(16),
                      decoration: BoxDecoration(
                        color: const Color(0xFF1C1C1E),
                        borderRadius: BorderRadius.circular(14),
                      ),
                      child: Row(
                        children: [
                          Container(
                            width: 40,
                            height: 40,
                            decoration: BoxDecoration(
                              color: const Color(0xFF2A2A2E),
                              borderRadius: BorderRadius.circular(10),
                            ),
                            child: Center(
                              child: FaIcon(
                                FontAwesomeIcons.fileImport,
                                color: Colors.grey.shade400,
                                size: 16,
                              ),
                            ),
                          ),
                          const SizedBox(width: 14),
                          Expanded(
                            child: Column(
                              crossAxisAlignment: CrossAxisAlignment.start,
                              children: [
                                const Text(
                                  'Import Data',
                                  style: TextStyle(
                                    color: Colors.white,
                                    fontSize: 16,
                                    fontWeight: FontWeight.w500,
                                  ),
                                ),
                                const SizedBox(height: 2),
                                Text(
                                  'Import data from other sources',
                                  style: TextStyle(
                                    color: Colors.grey.shade500,
                                    fontSize: 13,
                                  ),
                                ),
                              ],
                            ),
                          ),
                          FaIcon(
                            FontAwesomeIcons.chevronRight,
                            color: Colors.grey.shade600,
                            size: 14,
                          ),
                        ],
                      ),
                    ),
                  ),
                  const SizedBox(height: 32),

                  // Debug Logs Section
                  _buildSectionHeader('Debug & Diagnostics'),
                  Container(
                    padding: const EdgeInsets.all(16),
                    decoration: BoxDecoration(
                      color: const Color(0xFF1C1C1E),
                      borderRadius: BorderRadius.circular(14),
                    ),
                    child: Column(
                      children: [
                        // Debug Logs toggle
                        Row(
                          children: [
                            Container(
                              width: 40,
                              height: 40,
                              decoration: BoxDecoration(
                                color: const Color(0xFF2A2A2E),
                                borderRadius: BorderRadius.circular(10),
                              ),
                              child: Center(
                                child: FaIcon(
                                  FontAwesomeIcons.bug,
                                  color: Colors.grey.shade400,
                                  size: 16,
                                ),
                              ),
                            ),
                            const SizedBox(width: 14),
                            Expanded(
                              child: Column(
                                crossAxisAlignment: CrossAxisAlignment.start,
                                children: [
                                  const Text(
                                    'Debug Logs',
                                    style: TextStyle(
                                      color: Colors.white,
                                      fontSize: 16,
                                      fontWeight: FontWeight.w500,
                                    ),
                                  ),
                                  const SizedBox(height: 2),
                                  Text(
                                    SharedPreferencesUtil().devLogsToFileEnabled
                                        ? 'Auto-deletes after 3 days.'
                                        : 'Helps diagnose issues',
                                    style: TextStyle(
                                      color: Colors.grey.shade500,
                                      fontSize: 13,
                                    ),
                                  ),
                                ],
                              ),
                            ),
                            Switch(
                              value: SharedPreferencesUtil().devLogsToFileEnabled,
                              onChanged: (v) async {
                                await DebugLogManager.setEnabled(v);
                                setState(() {});
                              },
                              activeColor: const Color(0xFF22C55E),
                            ),
                          ],
                        ),

                        // Action buttons when enabled
                        if (SharedPreferencesUtil().devLogsToFileEnabled) ...[
                          const SizedBox(height: 16),
                          Row(
                            children: [
                              Expanded(
                                child: GestureDetector(
                                  onTap: () async {
                                    final files = await DebugLogManager.listLogFiles();
                                    if (files.isEmpty) {
                                      AppSnackbar.showSnackbarError('No log files found.');
                                      return;
                                    }
                                    if (files.length == 1) {
                                      final result =
                                          await Share.shareXFiles([XFile(files.first.path)], text: 'Omi debug log');
                                      if (result.status == ShareResultStatus.success) {
                                        debugPrint('Log shared');
                                      }
                                      return;
                                    }

                                    if (!mounted) return;
                                    final selected = await showModalBottomSheet<File>(
                                      context: context,
                                      backgroundColor: const Color(0xFF1C1C1E),
                                      shape: const RoundedRectangleBorder(
                                        borderRadius: BorderRadius.vertical(top: Radius.circular(16)),
                                      ),
                                      builder: (ctx) {
                                        return SafeArea(
                                          child: Column(
                                            mainAxisSize: MainAxisSize.min,
                                            children: [
                                              Container(
                                                margin: const EdgeInsets.only(top: 8),
                                                height: 4,
                                                width: 36,
                                                decoration: BoxDecoration(
                                                  color: const Color(0xFF3C3C43),
                                                  borderRadius: BorderRadius.circular(2),
                                                ),
                                              ),
                                              const Padding(
                                                padding: EdgeInsets.all(16),
                                                child: Text(
                                                  'Select Log File',
                                                  style: TextStyle(
                                                    color: Colors.white,
                                                    fontSize: 18,
                                                    fontWeight: FontWeight.w600,
                                                  ),
                                                ),
                                              ),
                                              Flexible(
                                                child: ListView.separated(
                                                  shrinkWrap: true,
                                                  itemCount: files.length,
                                                  separatorBuilder: (_, __) =>
                                                      const Divider(height: 1, color: Color(0xFF3C3C43)),
                                                  itemBuilder: (ctx, i) {
                                                    final f = files[i];
                                                    final name = f.uri.pathSegments.last;
                                                    return ListTile(
                                                      title: Text(name, style: const TextStyle(color: Colors.white)),
                                                      trailing: const FaIcon(FontAwesomeIcons.chevronRight,
                                                          color: Color(0xFF3C3C43), size: 14),
                                                      onTap: () => Navigator.of(ctx).pop(f),
                                                    );
                                                  },
                                                ),
                                              ),
                                            ],
                                          ),
                                        );
                                      },
                                    );

                                    if (selected != null) {
                                      final result =
                                          await Share.shareXFiles([XFile(selected.path)], text: 'Omi debug log');
                                      if (result.status == ShareResultStatus.success) {
                                        debugPrint('Log shared');
                                      }
                                    }
                                  },
                                  child: Container(
                                    padding: const EdgeInsets.symmetric(vertical: 12),
                                    decoration: BoxDecoration(
                                      color: const Color(0xFF2A2A2E),
                                      borderRadius: BorderRadius.circular(10),
                                    ),
                                    child: Row(
                                      mainAxisAlignment: MainAxisAlignment.center,
                                      children: [
                                        FaIcon(FontAwesomeIcons.fileArrowUp, color: Colors.grey.shade300, size: 16),
                                        const SizedBox(width: 8),
                                        Text(
                                          'Share Logs',
                                          style: TextStyle(
                                            color: Colors.grey.shade300,
                                            fontSize: 14,
                                            fontWeight: FontWeight.w500,
                                          ),
                                        ),
                                      ],
                                    ),
                                  ),
                                ),
                              ),
                              const SizedBox(width: 12),
                              GestureDetector(
                                onTap: () async {
                                  await DebugLogManager.clear();
                                  AppSnackbar.showSnackbar('Debug log cleared');
                                },
                                child: Container(
                                  padding: const EdgeInsets.symmetric(vertical: 12, horizontal: 16),
                                  decoration: BoxDecoration(
                                    color: Colors.red.withOpacity(0.15),
                                    borderRadius: BorderRadius.circular(10),
                                  ),
                                  child: Row(
                                    children: [
                                      const FaIcon(FontAwesomeIcons.trash, color: Colors.redAccent, size: 14),
                                      const SizedBox(width: 6),
                                      const Text(
                                        'Clear',
                                        style: TextStyle(
                                          color: Colors.redAccent,
                                          fontSize: 14,
                                          fontWeight: FontWeight.w500,
                                        ),
                                      ),
                                    ],
                                  ),
                                ),
                              ),
                            ],
                          ),
                        ],
                      ],
                    ),
                  ),
                  const SizedBox(height: 12),
                  GestureDetector(
                    onTap: provider.loadingExportMemories
                        ? null
                        : () async {
                            if (provider.loadingExportMemories) return;
                            setState(() => provider.loadingExportMemories = true);
                            ScaffoldMessenger.of(context).showSnackBar(
                              const SnackBar(
                                content: Text('Export started. This may take a few seconds...'),
                                duration: Duration(seconds: 3),
                              ),
                            );
                            List<ServerConversation> memories = await getConversations(limit: 10000, offset: 0);
                            String json = const JsonEncoder.withIndent("     ").convert(memories);
                            final directory = await getApplicationDocumentsDirectory();
                            final file = File('${directory.path}/conversations.json');
                            await file.writeAsString(json);

                            final result =
                                await Share.shareXFiles([XFile(file.path)], text: 'Exported Conversations from Omi');
                            if (result.status == ShareResultStatus.success) {
                              debugPrint('Export shared');
                            }
                            MixpanelManager().exportMemories();
                            setState(() => provider.loadingExportMemories = false);
                          },
                    child: Container(
                      padding: const EdgeInsets.all(16),
                      decoration: BoxDecoration(
                        color: const Color(0xFF1C1C1E),
                        borderRadius: BorderRadius.circular(14),
                      ),
                      child: Row(
                        children: [
                          Container(
                            width: 40,
                            height: 40,
                            decoration: BoxDecoration(
                              color: const Color(0xFF2A2A2E),
                              borderRadius: BorderRadius.circular(10),
                            ),
                            child: Center(
                              child: FaIcon(
                                FontAwesomeIcons.fileExport,
                                color: Colors.grey.shade400,
                                size: 16,
                              ),
                            ),
                          ),
                          const SizedBox(width: 14),
                          Expanded(
                            child: Column(
                              crossAxisAlignment: CrossAxisAlignment.start,
                              children: [
                                const Text(
                                  'Export All Data',
                                  style: TextStyle(
                                    color: Colors.white,
                                    fontSize: 16,
                                    fontWeight: FontWeight.w500,
                                  ),
                                ),
                                const SizedBox(height: 2),
                                Text(
                                  'Export conversations to a JSON file',
                                  style: TextStyle(
                                    color: Colors.grey.shade500,
                                    fontSize: 13,
                                  ),
                                ),
                              ],
                            ),
                          ),
                          if (provider.loadingExportMemories)
                            const SizedBox(
                              width: 20,
                              height: 20,
                              child: CircularProgressIndicator(
                                strokeWidth: 2,
                                color: Colors.white,
                              ),
                            )
                          else
                            FaIcon(
                              FontAwesomeIcons.chevronRight,
                              color: Colors.grey.shade400,
                              size: 16,
                            ),
                        ],
                      ),
                    ),
                  ),

                  const SizedBox(height: 32),

                  // Developer API Keys Section
                  const DeveloperApiKeysSection(),

                  const SizedBox(height: 32),

                  // MCP Section
                  Padding(
                    padding: const EdgeInsets.only(left: 4, right: 4, bottom: 12),
                    child: Row(
                      children: [
                        const Text(
                          'MCP',
                          style: TextStyle(
                            color: Colors.white,
                            fontSize: 20,
                            fontWeight: FontWeight.w600,
                          ),
                        ),
                        const Spacer(),
                        _buildDocsButton('https://docs.omi.me/doc/developer/MCP', 'MCP'),
                        const SizedBox(width: 8),
                        _buildCreateKeyButton(() => showDialog(
                              context: context,
                              builder: (context) => const CreateMcpApiKeyDialog(),
                            )),
                      ],
                    ),
                  ),
                  _buildApiKeysList(context),

                  const SizedBox(height: 24),

                  // Claude Desktop Integration
                  Container(
                    padding: const EdgeInsets.all(16),
                    decoration: BoxDecoration(
                      color: const Color(0xFF1C1C1E),
                      borderRadius: BorderRadius.circular(14),
                    ),
                    child: Column(
                      crossAxisAlignment: CrossAxisAlignment.start,
                      children: [
                        Row(
                          children: [
                            Container(
                              width: 40,
                              height: 40,
                              decoration: BoxDecoration(
                                color: const Color(0xFF2A2A2E),
                                borderRadius: BorderRadius.circular(10),
                              ),
                              child: Center(
                                child: FaIcon(FontAwesomeIcons.desktop, color: Colors.grey.shade400, size: 16),
                              ),
                            ),
                            const SizedBox(width: 14),
                            Expanded(
                              child: Column(
                                crossAxisAlignment: CrossAxisAlignment.start,
                                children: [
                                  const Text(
                                    'Claude Desktop',
                                    style: TextStyle(
                                      color: Colors.white,
                                      fontSize: 16,
                                      fontWeight: FontWeight.w500,
                                    ),
                                  ),
                                  const SizedBox(height: 2),
                                  Text(
                                    'Add to claude_desktop_config.json',
                                    style: TextStyle(
                                      color: Colors.grey.shade500,
                                      fontSize: 13,
                                    ),
                                  ),
                                ],
                              ),
                            ),
                          ],
                        ),
                        const SizedBox(height: 16),
                        // Code block with JSON syntax highlighting
                        Container(
                          width: double.infinity,
                          padding: const EdgeInsets.all(14),
                          decoration: BoxDecoration(
                            color: const Color(0xFF0D0D0D),
                            borderRadius: BorderRadius.circular(10),
                            border: Border.all(color: const Color(0xFF2A2A2E), width: 1),
                          ),
                          child: RichText(
                            text: TextSpan(
                              style: const TextStyle(
                                fontFamily: 'Ubuntu Mono',
                                fontSize: 11,
                                height: 1.6,
                              ),
                              children: [
                                const TextSpan(text: '{\n', style: TextStyle(color: Colors.white)),
                                const TextSpan(text: '  ', style: TextStyle(color: Colors.white)),
                                TextSpan(text: '"mcpServers"', style: TextStyle(color: Colors.cyan.shade300)),
                                const TextSpan(text: ': {\n', style: TextStyle(color: Colors.white)),
                                const TextSpan(text: '    ', style: TextStyle(color: Colors.white)),
                                TextSpan(text: '"omi"', style: TextStyle(color: Colors.cyan.shade300)),
                                const TextSpan(text: ': {\n', style: TextStyle(color: Colors.white)),
                                const TextSpan(text: '      ', style: TextStyle(color: Colors.white)),
                                TextSpan(text: '"command"', style: TextStyle(color: Colors.cyan.shade300)),
                                const TextSpan(text: ': ', style: TextStyle(color: Colors.white)),
                                TextSpan(text: '"docker"', style: TextStyle(color: Colors.orange.shade300)),
                                const TextSpan(text: ',\n', style: TextStyle(color: Colors.white)),
                                const TextSpan(text: '      ', style: TextStyle(color: Colors.white)),
                                TextSpan(text: '"args"', style: TextStyle(color: Colors.cyan.shade300)),
                                const TextSpan(text: ': [\n', style: TextStyle(color: Colors.white)),
                                const TextSpan(text: '        ', style: TextStyle(color: Colors.white)),
                                TextSpan(text: '"run"', style: TextStyle(color: Colors.orange.shade300)),
                                const TextSpan(text: ', ', style: TextStyle(color: Colors.white)),
                                TextSpan(text: '"--rm"', style: TextStyle(color: Colors.orange.shade300)),
                                const TextSpan(text: ', ', style: TextStyle(color: Colors.white)),
                                TextSpan(text: '"-i"', style: TextStyle(color: Colors.orange.shade300)),
                                const TextSpan(text: ', ', style: TextStyle(color: Colors.white)),
                                TextSpan(text: '"-e"', style: TextStyle(color: Colors.orange.shade300)),
                                const TextSpan(text: ',\n', style: TextStyle(color: Colors.white)),
                                const TextSpan(text: '        ', style: TextStyle(color: Colors.white)),
                                TextSpan(
                                    text: '"OMI_API_KEY=<your_key>"', style: TextStyle(color: Colors.orange.shade300)),
                                const TextSpan(text: ',\n', style: TextStyle(color: Colors.white)),
                                const TextSpan(text: '        ', style: TextStyle(color: Colors.white)),
                                TextSpan(
                                    text: '"omiai/mcp-server:latest"', style: TextStyle(color: Colors.orange.shade300)),
                                const TextSpan(text: '\n      ]\n    }\n  }\n}', style: TextStyle(color: Colors.white)),
                              ],
                            ),
                          ),
                        ),
                        const SizedBox(height: 12),
                        GestureDetector(
                          onTap: () {
                            const config = '''{
>>>>>>> 94f16e1c
  "mcpServers": {
    "omi": {
      "command": "docker",
      "args": ["run", "--rm", "-i", "-e", "OMI_API_KEY=your_api_key_here", "omiai/mcp-server:latest"]
    }
  }
}''';
<<<<<<< HEAD
                        Clipboard.setData(const ClipboardData(text: config));
                        AppSnackbar.showSnackbar('Claude config copied to clipboard.');
                      },
                      child: Container(
                        padding: const EdgeInsets.symmetric(horizontal: 16, vertical: 12),
                        decoration: BoxDecoration(
                          gradient: const LinearGradient(
                            colors: [Color(0xFF8B5CF6), Color(0xFF7C3AED)],
                          ),
                          borderRadius: BorderRadius.circular(8),
                        ),
                        child: const Row(
                          mainAxisAlignment: MainAxisAlignment.center,
                          children: [
                            Icon(Icons.copy, color: Colors.white, size: 18),
                            SizedBox(width: 8),
                            Text(
                              'Copy Config',
                              style: TextStyle(
                                color: Colors.white,
                                fontSize: 14,
                                fontWeight: FontWeight.w600,
                              ),
                            ),
                          ],
                        ),
                      ),
                    ),
                    const SizedBox(height: 16),
                    Divider(color: Colors.grey.shade500),
                    const SizedBox(height: 16),
                    Row(
                      mainAxisAlignment: MainAxisAlignment.spaceBetween,
                      children: [
                        const Text(
                          'Webhooks',
                          style: TextStyle(color: Colors.white, fontSize: 18, fontWeight: FontWeight.w500),
                        ),
                        GestureDetector(
                          onTap: () {
                            launchUrl(Uri.parse('https://docs.omi.me/doc/developer/apps/Introduction'));
                            MixpanelManager().pageOpened('Advanced Mode Docs');
                          },
                          child: const Padding(
                            padding: EdgeInsets.all(8.0),
                            child: Text(
                              'Docs',
                              style: TextStyle(
                                color: Colors.white,
                                fontSize: 16,
                                decoration: TextDecoration.underline,
                              ),
                            ),
                          ),
                        ),
                      ],
                    ),
                    const SizedBox(height: 10),
                    Text(
                      'Configure webhooks to receive real-time notifications about conversations, transcripts, and audio data.',
                      style: TextStyle(color: Colors.grey.shade400, fontSize: 14),
                    ),
                    const SizedBox(height: 16),
                    ToggleSectionWidget(
                      isSectionEnabled: provider.conversationEventsToggled,
                      sectionTitle: 'Conversation Events',
                      sectionDescription: 'Triggers when a new conversation is created.',
                      options: [
                        Container(
                          padding: const EdgeInsets.symmetric(horizontal: 12, vertical: 4),
                          decoration: BoxDecoration(
                            color: const Color(0xFF252525),
                            borderRadius: BorderRadius.circular(8),
                            border: Border.all(color: const Color(0xFF2C2C2E), width: 1),
                          ),
                          child: TextField(
                            controller: provider.webhookOnConversationCreated,
                            obscureText: false,
                            autocorrect: false,
                            enabled: true,
                            enableSuggestions: false,
                            decoration: const InputDecoration(
                              hintText: 'Endpoint URL',
                              hintStyle: TextStyle(color: Color(0xFF6C6C70), fontSize: 14),
                              border: InputBorder.none,
                              contentPadding: EdgeInsets.symmetric(vertical: 12),
                            ),
                            style: const TextStyle(color: Colors.white, fontSize: 14),
                          ),
                        ),
                        const SizedBox(height: 16),
                      ],
                      onSectionEnabledChanged: provider.onConversationEventsToggled,
                    ),
                    ToggleSectionWidget(
                        isSectionEnabled: provider.transcriptsToggled,
                        sectionTitle: 'Real-time Transcript',
                        sectionDescription: 'Triggers when a new transcript is received.',
                        options: [
                          Container(
                            padding: const EdgeInsets.symmetric(horizontal: 12, vertical: 4),
                            decoration: BoxDecoration(
                              color: const Color(0xFF252525),
                              borderRadius: BorderRadius.circular(8),
                              border: Border.all(color: const Color(0xFF2C2C2E), width: 1),
                            ),
                            child: TextField(
                              controller: provider.webhookOnTranscriptReceived,
                              obscureText: false,
                              autocorrect: false,
                              enabled: true,
                              enableSuggestions: false,
                              decoration: const InputDecoration(
                                hintText: 'Endpoint URL',
                                hintStyle: TextStyle(color: Color(0xFF6C6C70), fontSize: 14),
                                border: InputBorder.none,
                                contentPadding: EdgeInsets.symmetric(vertical: 12),
                              ),
                              style: const TextStyle(color: Colors.white, fontSize: 14),
                            ),
                          ),
                          const SizedBox(height: 16),
                        ],
                        onSectionEnabledChanged: provider.onTranscriptsToggled),
                    ToggleSectionWidget(
                        isSectionEnabled: provider.audioBytesToggled,
                        sectionTitle: 'Realtime Audio Bytes',
                        sectionDescription: 'Triggers when audio bytes are received.',
                        options: [
                          Container(
                            padding: const EdgeInsets.symmetric(horizontal: 12, vertical: 4),
                            decoration: BoxDecoration(
                              color: const Color(0xFF252525),
                              borderRadius: BorderRadius.circular(8),
                              border: Border.all(color: const Color(0xFF2C2C2E), width: 1),
                            ),
                            child: TextField(
                              controller: provider.webhookAudioBytes,
                              obscureText: false,
                              autocorrect: false,
                              enabled: true,
                              enableSuggestions: false,
                              decoration: const InputDecoration(
                                hintText: 'Endpoint URL',
                                hintStyle: TextStyle(color: Color(0xFF6C6C70), fontSize: 14),
                                border: InputBorder.none,
                                contentPadding: EdgeInsets.symmetric(vertical: 12),
                              ),
                              style: const TextStyle(color: Colors.white, fontSize: 14),
                            ),
                          ),
                          const SizedBox(height: 12),
                          Container(
                            padding: const EdgeInsets.symmetric(horizontal: 12, vertical: 4),
                            decoration: BoxDecoration(
                              color: const Color(0xFF252525),
                              borderRadius: BorderRadius.circular(8),
                              border: Border.all(color: const Color(0xFF2C2C2E), width: 1),
                            ),
                            child: TextField(
                              controller: provider.webhookAudioBytesDelay,
                              obscureText: false,
                              autocorrect: false,
                              enabled: true,
                              enableSuggestions: false,
                              keyboardType: TextInputType.number,
                              decoration: const InputDecoration(
                                hintText: 'Every x seconds',
                                hintStyle: TextStyle(color: Color(0xFF6C6C70), fontSize: 14),
                                border: InputBorder.none,
                                contentPadding: EdgeInsets.symmetric(vertical: 12),
                              ),
                              style: const TextStyle(color: Colors.white, fontSize: 14),
                            ),
                          ),
                          const SizedBox(height: 16),
                        ],
                        onSectionEnabledChanged: provider.onAudioBytesToggled),
                    ToggleSectionWidget(
                      isSectionEnabled: provider.daySummaryToggled,
                      sectionTitle: 'Day Summary',
                      sectionDescription: 'Triggers when day summary is generated.',
                      options: [
                        Container(
                          padding: const EdgeInsets.symmetric(horizontal: 12, vertical: 4),
                          decoration: BoxDecoration(
                            color: const Color(0xFF252525),
                            borderRadius: BorderRadius.circular(8),
                            border: Border.all(color: const Color(0xFF2C2C2E), width: 1),
                          ),
                          child: TextField(
                            controller: provider.webhookDaySummary,
                            obscureText: false,
                            autocorrect: false,
                            enabled: true,
                            enableSuggestions: false,
                            decoration: const InputDecoration(
                              hintText: 'Endpoint URL',
                              hintStyle: TextStyle(color: Color(0xFF6C6C70), fontSize: 14),
                              border: InputBorder.none,
                              contentPadding: EdgeInsets.symmetric(vertical: 12),
                            ),
                            style: const TextStyle(color: Colors.white, fontSize: 14),
                          ),
=======
                            Clipboard.setData(const ClipboardData(text: config));
                            AppSnackbar.showSnackbar('Config copied to clipboard');
                          },
                          child: Container(
                            width: double.infinity,
                            padding: const EdgeInsets.symmetric(vertical: 12),
                            decoration: BoxDecoration(
                              color: const Color(0xFF2A2A2E),
                              borderRadius: BorderRadius.circular(10),
                            ),
                            child: Row(
                              mainAxisAlignment: MainAxisAlignment.center,
                              children: [
                                FaIcon(FontAwesomeIcons.copy, color: Colors.grey.shade300, size: 14),
                                const SizedBox(width: 8),
                                Text(
                                  'Copy Config',
                                  style: TextStyle(
                                    color: Colors.grey.shade300,
                                    fontSize: 14,
                                    fontWeight: FontWeight.w500,
                                  ),
                                ),
                              ],
                            ),
                          ),
                        ),
                      ],
                    ),
                  ),

                  const SizedBox(height: 24),

                  // MCP Server Section
                  Container(
                    padding: const EdgeInsets.all(16),
                    decoration: BoxDecoration(
                      color: const Color(0xFF1C1C1E),
                      borderRadius: BorderRadius.circular(14),
                    ),
                    child: Column(
                      crossAxisAlignment: CrossAxisAlignment.start,
                      children: [
                        Row(
                          children: [
                            Container(
                              width: 40,
                              height: 40,
                              decoration: BoxDecoration(
                                color: const Color(0xFF2A2A2E),
                                borderRadius: BorderRadius.circular(10),
                              ),
                              child: Center(
                                child: FaIcon(FontAwesomeIcons.server, color: Colors.grey.shade400, size: 16),
                              ),
                            ),
                            const SizedBox(width: 14),
                            Expanded(
                              child: Column(
                                crossAxisAlignment: CrossAxisAlignment.start,
                                children: [
                                  const Text(
                                    'MCP Server',
                                    style: TextStyle(
                                      color: Colors.white,
                                      fontSize: 16,
                                      fontWeight: FontWeight.w500,
                                    ),
                                  ),
                                  const SizedBox(height: 2),
                                  Text(
                                    'Connect AI assistants to your data',
                                    style: TextStyle(
                                      color: Colors.grey.shade500,
                                      fontSize: 13,
                                    ),
                                  ),
                                ],
                              ),
                            ),
                          ],
                        ),
                        const SizedBox(height: 20),

                        // Server URL
                        Text(
                          'Server URL',
                          style: TextStyle(color: Colors.grey.shade400, fontSize: 12, fontWeight: FontWeight.w600),
                        ),
                        const SizedBox(height: 8),
                        Builder(
                          builder: (context) {
                            final mcpUrl = '${Env.apiBaseUrl}v1/mcp/sse';
                            return GestureDetector(
                              onTap: () {
                                Clipboard.setData(ClipboardData(text: mcpUrl));
                                AppSnackbar.showSnackbar('URL copied');
                              },
                              child: Container(
                                width: double.infinity,
                                padding: const EdgeInsets.symmetric(horizontal: 14, vertical: 12),
                                decoration: BoxDecoration(
                                  color: const Color(0xFF0D0D0D),
                                  borderRadius: BorderRadius.circular(10),
                                  border: Border.all(color: const Color(0xFF2A2A2E), width: 1),
                                ),
                                child: Row(
                                  children: [
                                    Expanded(
                                      child: Text(
                                        mcpUrl,
                                        style: const TextStyle(
                                          color: Colors.white,
                                          fontFamily: 'Ubuntu Mono',
                                          fontSize: 13,
                                        ),
                                      ),
                                    ),
                                    const SizedBox(width: 8),
                                    FaIcon(FontAwesomeIcons.copy, color: Colors.grey.shade500, size: 14),
                                  ],
                                ),
                              ),
                            );
                          },
                        ),

                        const SizedBox(height: 20),
                        Divider(color: Colors.grey.shade800, height: 1),
                        const SizedBox(height: 20),

                        // API Key Auth Section
                        Text(
                          'API Key Auth',
                          style: TextStyle(color: Colors.grey.shade400, fontSize: 12, fontWeight: FontWeight.w600),
                        ),
                        const SizedBox(height: 12),
                        Row(
                          children: [
                            Expanded(
                              flex: 2,
                              child: Text(
                                'Header',
                                style: TextStyle(color: Colors.grey.shade500, fontSize: 13),
                              ),
                            ),
                            Expanded(
                              flex: 3,
                              child: Text(
                                'Authorization: Bearer <key>',
                                style: TextStyle(
                                  color: Colors.grey.shade600,
                                  fontSize: 12,
                                  fontFamily: 'Ubuntu Mono',
                                ),
                              ),
                            ),
                          ],
                        ),

                        const SizedBox(height: 20),
                        Divider(color: Colors.grey.shade800, height: 1),
                        const SizedBox(height: 20),

                        // OAuth Section
                        Text(
                          'OAuth',
                          style: TextStyle(color: Colors.grey.shade400, fontSize: 12, fontWeight: FontWeight.w600),
                        ),
                        const SizedBox(height: 12),

                        // Client ID
                        _buildMcpConfigRow('Client ID', 'omi'),
                        const SizedBox(height: 8),

                        // Client Secret hint
                        Row(
                          children: [
                            Expanded(
                              flex: 2,
                              child: Text(
                                'Client Secret',
                                style: TextStyle(color: Colors.grey.shade500, fontSize: 13),
                              ),
                            ),
                            Expanded(
                              flex: 3,
                              child: Text(
                                'Use your MCP API key',
                                style: TextStyle(
                                  color: Colors.grey.shade600,
                                  fontSize: 13,
                                  fontStyle: FontStyle.italic,
                                ),
                              ),
                            ),
                          ],
                        ),
                      ],
                    ),
                  ),

                  const SizedBox(height: 32),

                  // Webhooks Section
                  Padding(
                    padding: const EdgeInsets.only(left: 4, right: 4, bottom: 12),
                    child: Row(
                      mainAxisAlignment: MainAxisAlignment.spaceBetween,
                      children: [
                        const Text(
                          'Webhooks',
                          style: TextStyle(
                            color: Colors.white,
                            fontSize: 20,
                            fontWeight: FontWeight.w600,
                          ),
                        ),
                        _buildDocsButton('https://docs.omi.me/doc/developer/apps/Introduction', 'Webhooks'),
                      ],
                    ),
                  ),
                  Container(
                    padding: const EdgeInsets.all(20),
                    decoration: BoxDecoration(
                      color: const Color(0xFF1C1C1E),
                      borderRadius: BorderRadius.circular(14),
                    ),
                    child: Column(
                      children: [
                        // Conversation Events
                        _buildWebhookItem(
                          title: 'Conversation Events',
                          description: 'New conversation created',
                          icon: FontAwesomeIcons.message,
                          isEnabled: provider.conversationEventsToggled,
                          onToggle: provider.onConversationEventsToggled,
                          controller: provider.webhookOnConversationCreated,
                        ),
                        Padding(
                          padding: const EdgeInsets.symmetric(vertical: 16),
                          child: Divider(color: Colors.grey.shade800, height: 1),
                        ),
                        // Real-time Transcript
                        _buildWebhookItem(
                          title: 'Real-time Transcript',
                          description: 'Transcript received',
                          icon: FontAwesomeIcons.closedCaptioning,
                          isEnabled: provider.transcriptsToggled,
                          onToggle: provider.onTranscriptsToggled,
                          controller: provider.webhookOnTranscriptReceived,
                        ),
                        Padding(
                          padding: const EdgeInsets.symmetric(vertical: 16),
                          child: Divider(color: Colors.grey.shade800, height: 1),
                        ),
                        // Realtime Audio Bytes
                        _buildWebhookItem(
                          title: 'Audio Bytes',
                          description: 'Audio data received',
                          icon: FontAwesomeIcons.waveSquare,
                          isEnabled: provider.audioBytesToggled,
                          onToggle: provider.onAudioBytesToggled,
                          controller: provider.webhookAudioBytes,
                          extraField: _buildTextField(
                            controller: provider.webhookAudioBytesDelay,
                            label: 'Interval (seconds)',
                            keyboardType: TextInputType.number,
                          ),
                        ),
                        Padding(
                          padding: const EdgeInsets.symmetric(vertical: 16),
                          child: Divider(color: Colors.grey.shade800, height: 1),
                        ),
                        // Day Summary
                        _buildWebhookItem(
                          title: 'Day Summary',
                          description: 'Summary generated',
                          icon: FontAwesomeIcons.calendarDay,
                          isEnabled: provider.daySummaryToggled,
                          onToggle: provider.onDaySummaryToggled,
                          controller: provider.webhookDaySummary,
>>>>>>> 94f16e1c
                        ),
                      ],
<<<<<<< HEAD
                      onSectionEnabledChanged: provider.onDaySummaryToggled,
                    ),

                    // const Text(
                    //   'Websocket Real-time audio bytes:',
                    //   style: TextStyle(color: Colors.white, fontSize: 16),
                    // ),
                    // TextField(
                    //   controller: provider.webhookAudioBytes,
                    //   obscureText: false,
                    //   autocorrect: false,
                    //   enabled: true,
                    //   enableSuggestions: false,
                    //   decoration: _getTextFieldDecoration('Endpoint URL'),
                    //   style: const TextStyle(color: Colors.white),
                    // ),
                    const SizedBox(height: 16),
                    Divider(color: Colors.grey.shade500),
                    const SizedBox(height: 16),
                    const Text(
                      'Experimental',
                      style: TextStyle(color: Colors.white, fontSize: 18, fontWeight: FontWeight.w500),
                    ),
                    const SizedBox(height: 10),
                    Text(
                      'Try the latest experimental features from Omi Team.',
                      style: TextStyle(color: Colors.grey.shade400, fontSize: 14),
                    ),
                    const SizedBox(height: 16),
                    Container(
                      padding: const EdgeInsets.all(16),
                      decoration: BoxDecoration(
                        color: const Color(0xFF1A1A1A),
                        borderRadius: BorderRadius.circular(12),
                        border: Border.all(color: const Color(0xFF2C2C2E), width: 1),
                      ),
                      child: Row(
                        mainAxisAlignment: MainAxisAlignment.spaceBetween,
                        children: [
                          Expanded(
                            child: Column(
                              crossAxisAlignment: CrossAxisAlignment.start,
                              children: [
                                const Text(
                                  'Transcription service diagnostic status',
                                  style: TextStyle(
                                    color: Colors.white,
                                    fontSize: 15,
                                    fontWeight: FontWeight.w600,
                                  ),
                                ),
                                const SizedBox(height: 4),
                                const Text(
                                  'Enable detailed diagnostic messages from the transcription service',
                                  style: TextStyle(
                                    color: Color(0xFF8E8E93),
                                    fontSize: 13,
                                  ),
                                ),
                              ],
                            ),
                          ),
                          Checkbox(
                            value: provider.transcriptionDiagnosticEnabled,
                            onChanged: provider.onTranscriptionDiagnosticChanged,
                            activeColor: const Color(0xFF8B5CF6),
                          ),
                        ],
                      ),
                    ),
                    const SizedBox(height: 12),
                    Container(
                      padding: const EdgeInsets.all(16),
                      decoration: BoxDecoration(
                        color: const Color(0xFF1A1A1A),
                        borderRadius: BorderRadius.circular(12),
                        border: Border.all(color: const Color(0xFF2C2C2E), width: 1),
                      ),
                      child: Row(
                        mainAxisAlignment: MainAxisAlignment.spaceBetween,
                        children: [
                          Expanded(
                            child: Column(
                              crossAxisAlignment: CrossAxisAlignment.start,
                              children: [
                                const Text(
                                  'Auto-create and tag new speakers',
                                  style: TextStyle(
                                    color: Colors.white,
                                    fontSize: 15,
                                    fontWeight: FontWeight.w600,
                                  ),
                                ),
                                const SizedBox(height: 4),
                                const Text(
                                  'Automatically create a new person when a name is detected in the transcript.',
                                  style: TextStyle(
                                    color: Color(0xFF8E8E93),
                                    fontSize: 13,
                                  ),
                                ),
                              ],
                            ),
                          ),
                          Checkbox(
                            value: provider.autoCreateSpeakersEnabled,
                            onChanged: provider.onAutoCreateSpeakersChanged,
                            activeColor: const Color(0xFF8B5CF6),
                          ),
                        ],
                      ),
                    ),
                    const SizedBox(height: 16),
                    Divider(color: Colors.grey.shade500),
                    const SizedBox(height: 16),
                    const Text(
                      'Pilot Features',
                      style: TextStyle(color: Colors.white, fontSize: 18, fontWeight: FontWeight.w500),
                    ),
                    const SizedBox(height: 10),
                    Text(
                      'These features are tests and no support is guaranteed.',
                      style: TextStyle(color: Colors.grey.shade400, fontSize: 14),
                    ),
                    const SizedBox(height: 16),
                    Container(
                      padding: const EdgeInsets.all(16),
                      decoration: BoxDecoration(
                        color: const Color(0xFF1A1A1A),
                        borderRadius: BorderRadius.circular(12),
                        border: Border.all(color: const Color(0xFF2C2C2E), width: 1),
                      ),
                      child: Row(
                        mainAxisAlignment: MainAxisAlignment.spaceBetween,
                        children: [
                          const Expanded(
                            child: Text(
                              'Suggest follow up question',
                              style: TextStyle(
                                color: Colors.white,
                                fontSize: 15,
                                fontWeight: FontWeight.w600,
                              ),
                            ),
                          ),
                          Checkbox(
                            value: provider.followUpQuestionEnabled,
                            onChanged: provider.onFollowUpQuestionChanged,
                            activeColor: const Color(0xFF8B5CF6),
                          ),
                        ],
                      ),
                    ),
                  ],
                ),
              ),
            );
          },
        ),
=======
                    ),
                  ),

                  const SizedBox(height: 32),

                  // Experimental Section
                  Padding(
                    padding: const EdgeInsets.only(left: 4, right: 4, bottom: 12),
                    child: const Text(
                      'Experimental',
                      style: TextStyle(
                        color: Colors.white,
                        fontSize: 20,
                        fontWeight: FontWeight.w600,
                      ),
                    ),
                  ),
                  Container(
                    padding: const EdgeInsets.all(20),
                    decoration: BoxDecoration(
                      color: const Color(0xFF1C1C1E),
                      borderRadius: BorderRadius.circular(14),
                    ),
                    child: Column(
                      children: [
                        // Transcription Diagnostics
                        _buildExperimentalItem(
                          title: 'Transcription Diagnostics',
                          description: 'Detailed diagnostic messages',
                          icon: FontAwesomeIcons.stethoscope,
                          value: provider.transcriptionDiagnosticEnabled,
                          onChanged: provider.onTranscriptionDiagnosticChanged,
                        ),
                        Padding(
                          padding: const EdgeInsets.symmetric(vertical: 16),
                          child: Divider(color: Colors.grey.shade800, height: 1),
                        ),
                        // Auto-create Speakers
                        _buildExperimentalItem(
                          title: 'Auto-create Speakers',
                          description: 'Auto-create when name detected',
                          icon: FontAwesomeIcons.userPlus,
                          value: provider.autoCreateSpeakersEnabled,
                          onChanged: provider.onAutoCreateSpeakersChanged,
                        ),
                        Padding(
                          padding: const EdgeInsets.symmetric(vertical: 16),
                          child: Divider(color: Colors.grey.shade800, height: 1),
                        ),
                        // Follow-up Questions
                        _buildExperimentalItem(
                          title: 'Follow-up Questions',
                          description: 'Suggest questions after conversations',
                          icon: FontAwesomeIcons.lightbulb,
                          value: provider.followUpQuestionEnabled,
                          onChanged: provider.onFollowUpQuestionChanged,
                        ),
                      ],
                    ),
                  ),

                  const SizedBox(height: 48),
                ],
              ),
            ),
          );
        },
>>>>>>> 94f16e1c
      ),
    );
  }
}<|MERGE_RESOLUTION|>--- conflicted
+++ resolved
@@ -14,7 +14,6 @@
 import 'package:omi/models/stt_provider.dart';
 import 'package:omi/pages/settings/transcription_settings_page.dart';
 import 'package:omi/providers/developer_mode_provider.dart';
-import 'package:omi/providers/dev_api_key_provider.dart';
 import 'package:omi/providers/mcp_provider.dart';
 import 'package:omi/utils/alerts/app_snackbar.dart';
 import 'package:omi/utils/analytics/mixpanel.dart';
@@ -35,17 +34,13 @@
 }
 
 class _DeveloperSettingsPageState extends State<DeveloperSettingsPage> {
-  late final DevApiKeyProvider _devApiKeyProvider;
-
   @override
   void initState() {
-    super.initState();
-    _devApiKeyProvider = DevApiKeyProvider();
     WidgetsBinding.instance.addPostFrameCallback((_) async {
       await Provider.of<DeveloperModeProvider>(context, listen: false).initialize();
       context.read<McpProvider>().fetchKeys();
-      _devApiKeyProvider.fetchKeys();
     });
+    super.initState();
   }
 
   Widget _buildSectionContainer({required List<Widget> children}) {
@@ -439,526 +434,6 @@
 
   @override
   Widget build(BuildContext context) {
-<<<<<<< HEAD
-    return ChangeNotifierProvider.value(
-      value: _devApiKeyProvider,
-      child: GestureDetector(
-        onTap: () => FocusScope.of(context).unfocus(),
-        child: Consumer<DeveloperModeProvider>(
-          builder: (context, provider, child) {
-            return Scaffold(
-              backgroundColor: Theme.of(context).colorScheme.primary,
-              appBar: AppBarWithBanner(
-                appBar: AppBar(
-                  backgroundColor: Theme.of(context).colorScheme.primary,
-                  title: const Text('Developer Settings'),
-                  actions: [
-                    TextButton(
-                      onPressed: provider.savingSettingsLoading ? null : provider.saveSettings,
-                      child: const Padding(
-                        padding: EdgeInsets.symmetric(horizontal: 4.0),
-                        child: Text(
-                          'Save',
-                          style: TextStyle(color: Colors.white, fontWeight: FontWeight.w500, fontSize: 16),
-                        ),
-                      ),
-                    )
-                  ],
-                ),
-                showAppBar: provider.savingSettingsLoading,
-                child: Container(
-                  color: Colors.green,
-                  child: const Center(
-                    child: Text(
-                      'Syncing Developer Settings...',
-                      style: TextStyle(color: Colors.white, fontSize: 12),
-                    ),
-                  ),
-                ),
-              ),
-              body: Padding(
-                padding: const EdgeInsets.symmetric(horizontal: 24),
-                child: ListView(
-                  shrinkWrap: true,
-                  children: [
-                    const SizedBox(height: 24),
-                    const Text(
-                      'Debug Logs',
-                      style: TextStyle(color: Colors.white, fontSize: 18, fontWeight: FontWeight.w500),
-                    ),
-                    const SizedBox(height: 10),
-                    Text(
-                      'Helps diagnose issues. Auto-deletes after 3 days.',
-                      style: TextStyle(color: Colors.grey.shade400, fontSize: 14),
-                    ),
-                    const SizedBox(height: 16),
-                    Container(
-                      padding: const EdgeInsets.all(16),
-                      decoration: BoxDecoration(
-                        color: const Color(0xFF1A1A1A),
-                        borderRadius: BorderRadius.circular(12),
-                        border: Border.all(color: const Color(0xFF2C2C2E), width: 1),
-                      ),
-                      child: Column(
-                        crossAxisAlignment: CrossAxisAlignment.start,
-                        children: [
-                          Row(
-                            mainAxisAlignment: MainAxisAlignment.spaceBetween,
-                            children: [
-                              const Text(
-                                'Enable Debug Logs',
-                                style: TextStyle(color: Colors.white, fontSize: 15, fontWeight: FontWeight.w600),
-                              ),
-                              Switch(
-                                value: SharedPreferencesUtil().devLogsToFileEnabled,
-                                onChanged: (v) async {
-                                  await DebugLogManager.setEnabled(v);
-                                  setState(() {});
-                                },
-                                activeColor: const Color(0xFF8B5CF6),
-                              ),
-                            ],
-                          ),
-                          const SizedBox(height: 16),
-                          Row(
-                            children: [
-                              Expanded(
-                                child: GestureDetector(
-                                  onTap: () async {
-                                    final files = await DebugLogManager.listLogFiles();
-                                    if (files.isEmpty) {
-                                      AppSnackbar.showSnackbarError('No log files found.');
-                                      return;
-                                    }
-                                    if (files.length == 1) {
-                                      final result =
-                                          await Share.shareXFiles([XFile(files.first.path)], text: 'Omi debug log');
-                                      if (result.status == ShareResultStatus.success) {
-                                        debugPrint('Log shared');
-                                      }
-                                      return;
-                                    }
-
-                                    if (!mounted) return;
-                                    final selected = await showModalBottomSheet<File>(
-                                      context: context,
-                                      backgroundColor: Theme.of(context).colorScheme.primary,
-                                      shape: const RoundedRectangleBorder(
-                                        borderRadius: BorderRadius.vertical(top: Radius.circular(16)),
-                                      ),
-                                      builder: (ctx) {
-                                        return SafeArea(
-                                          child: ListView.separated(
-                                            shrinkWrap: true,
-                                            itemCount: files.length,
-                                            separatorBuilder: (_, __) =>
-                                                Divider(color: Colors.grey.shade800, height: 1),
-                                            itemBuilder: (ctx, i) {
-                                              final f = files[i];
-                                              final name = f.uri.pathSegments.last;
-                                              return ListTile(
-                                                title: Text(name, style: const TextStyle(color: Colors.white)),
-                                                trailing: const Icon(Icons.chevron_right, color: Colors.white70),
-                                                onTap: () => Navigator.of(ctx).pop(f),
-                                              );
-                                            },
-                                          ),
-                                        );
-                                      },
-                                    );
-
-                                    if (selected != null) {
-                                      final result =
-                                          await Share.shareXFiles([XFile(selected.path)], text: 'Omi debug log');
-                                      if (result.status == ShareResultStatus.success) {
-                                        debugPrint('Log shared');
-                                      }
-                                    }
-                                  },
-                                  child: Container(
-                                    padding: const EdgeInsets.symmetric(horizontal: 16, vertical: 12),
-                                    decoration: BoxDecoration(
-                                      gradient: const LinearGradient(
-                                        colors: [Color(0xFF8B5CF6), Color(0xFF7C3AED)],
-                                      ),
-                                      borderRadius: BorderRadius.circular(8),
-                                    ),
-                                    child: const Row(
-                                      mainAxisAlignment: MainAxisAlignment.center,
-                                      children: [
-                                        Icon(Icons.upload_file, color: Colors.white, size: 18),
-                                        SizedBox(width: 8),
-                                        Text(
-                                          'Share Logs',
-                                          style: TextStyle(
-                                            color: Colors.white,
-                                            fontSize: 14,
-                                            fontWeight: FontWeight.w600,
-                                          ),
-                                        ),
-                                      ],
-                                    ),
-                                  ),
-                                ),
-                              ),
-                              const SizedBox(width: 12),
-                              GestureDetector(
-                                onTap: () async {
-                                  await DebugLogManager.clear();
-                                  AppSnackbar.showSnackbar('Debug log cleared');
-                                },
-                                child: Container(
-                                  padding: const EdgeInsets.all(12),
-                                  decoration: BoxDecoration(
-                                    color: const Color(0xFFEF4444).withValues(alpha: 0.1),
-                                    borderRadius: BorderRadius.circular(8),
-                                  ),
-                                  child: const Icon(
-                                    Icons.delete_outline,
-                                    color: Color(0xFFEF4444),
-                                    size: 20,
-                                  ),
-                                ),
-                              ),
-                            ],
-                          ),
-                        ],
-                      ),
-                    ),
-                    const SizedBox(height: 24),
-                    //TODO: Model selection commented out because Soniox model is no longer being used
-                    // const SizedBox(height: 32),
-                    // const Padding(
-                    //   padding: EdgeInsets.symmetric(horizontal: 0),
-                    //   child: Align(
-                    //     alignment: Alignment.centerLeft,
-                    //     child: Text(
-                    //       'Transcription Model',
-                    //       style: TextStyle(color: Colors.white, fontSize: 16, fontWeight: FontWeight.w500),
-                    //     ),
-                    //   ),
-                    // ),
-                    // const SizedBox(height: 14),
-                    // Center(
-                    //   child: Container(
-                    //     height: 60,
-                    //     decoration: BoxDecoration(
-                    //       border: Border.all(color: Colors.white),
-                    //       borderRadius: BorderRadius.circular(14),
-                    //     ),
-                    //     padding: const EdgeInsets.only(left: 16, right: 12, top: 8, bottom: 10),
-                    //     child: DropdownButton<String>(
-                    //       menuMaxHeight: 350,
-                    //       value: SharedPreferencesUtil().transcriptionModel,
-                    //       onChanged: (newValue) {
-                    //         if (newValue == null) return;
-                    //         if (newValue == SharedPreferencesUtil().transcriptionModel) return;
-                    //         setState(() => SharedPreferencesUtil().transcriptionModel = newValue);
-                    //         if (newValue == 'soniox') {
-                    //           showDialog(
-                    //             context: context,
-                    //             barrierDismissible: false,
-                    //             builder: (c) => getDialog(
-                    //               context,
-                    //               () => Navigator.of(context).pop(),
-                    //               () => {},
-                    //               'Model Limitations',
-                    //               'Soniox model is only available for English, and with devices with latest firmware version 1.0.4. '
-                    //                   'If you use a different configuration, it will fallback to deepgram.',
-                    //               singleButton: true,
-                    //             ),
-                    //           );
-                    //         }
-                    //       },
-                    //       dropdownColor: Colors.black,
-                    //       style: const TextStyle(color: Colors.white, fontSize: 16),
-                    //       underline: Container(height: 0, color: Colors.white),
-                    //       isExpanded: true,
-                    //       itemHeight: 48,
-                    //       items: ['deepgram', 'soniox'].map<DropdownMenuItem<String>>((String value) {
-                    //         // 'speechmatics'
-                    //         return DropdownMenuItem<String>(
-                    //           value: value,
-                    //           child: Text(
-                    //             value == 'deepgram'
-                    //                 ? 'Deepgram (faster)'
-                    //                 : value == 'speechmatics'
-                    //                     ? 'Speechmatics (Experimental)'
-                    //                     : 'Soniox (better quality)',
-                    //             style: const TextStyle(color: Colors.white, fontWeight: FontWeight.w500, fontSize: 16),
-                    //           ),
-                    //         );
-                    //       }).toList(),
-                    //     ),
-                    //   ),
-                    // ),
-                    const SizedBox(height: 32.0),
-                    ListTile(
-                      contentPadding: EdgeInsets.zero,
-                      title: const Text('Export Conversations'),
-                      subtitle: const Text('Export all your conversations to a JSON file.'),
-                      trailing: provider.loadingExportMemories
-                          ? const SizedBox(
-                              height: 16,
-                              width: 16,
-                              child: CircularProgressIndicator(
-                                color: Colors.white,
-                                strokeWidth: 1,
-                              ),
-                            )
-                          : const Icon(Icons.upload),
-                      onTap: provider.loadingExportMemories
-                          ? null
-                          : () async {
-                              if (provider.loadingExportMemories) return;
-                              setState(() => provider.loadingExportMemories = true);
-                              ScaffoldMessenger.of(context).showSnackBar(
-                                const SnackBar(
-                                  content:
-                                      Text('Conversations Export Started. This may take a few seconds, please wait.'),
-                                  duration: Duration(seconds: 3),
-                                ),
-                              );
-                              List<ServerConversation> memories =
-                                  await getConversations(limit: 10000, offset: 0); // 10k for now
-                              String json = const JsonEncoder.withIndent("     ").convert(memories);
-                              final directory = await getApplicationDocumentsDirectory();
-                              final file = File('${directory.path}/conversations.json');
-                              await file.writeAsString(json);
-
-                              final result =
-                                  await Share.shareXFiles([XFile(file.path)], text: 'Exported Conversations from Omi');
-                              if (result.status == ShareResultStatus.success) {
-                                debugPrint('Thank you for sharing the picture!');
-                              }
-                              MixpanelManager().exportMemories();
-                              setState(() => provider.loadingExportMemories = false);
-                            },
-                    ),
-                    // KEEP ME?
-                    // ListTile(
-                    //   title: const Text('Import Memories'),
-                    //   subtitle: const Text('Use with caution. All memories in the JSON file will be imported.'),
-                    //   contentPadding: EdgeInsets.zero,
-                    //   trailing: provider.loadingImportMemories
-                    //       ? const SizedBox(
-                    //           height: 16,
-                    //           width: 16,
-                    //           child: CircularProgressIndicator(
-                    //             color: Colors.white,
-                    //             strokeWidth: 2,
-                    //           ),
-                    //         )
-                    //       : const Icon(Icons.download),
-                    //   onTap: () async {
-                    //     if (provider.loadingImportMemories) return;
-                    //     setState(() => provider.loadingImportMemories = true);
-                    //     // open file picker
-                    //     var file = await FilePicker.platform.pickFiles(
-                    //       type: FileType.custom,
-                    //       allowedExtensions: ['json'],
-                    //     );
-                    //     MixpanelManager().importMemories();
-                    //     if (file == null) {
-                    //       setState(() => provider.loadingImportMemories = false);
-                    //       return;
-                    //     }
-                    //     var xFile = file.files.first.xFile;
-                    //     try {
-                    //       var content = (await xFile.readAsString());
-                    //       var decoded = jsonDecode(content);
-                    //       // Export uses [ServerMemory] structure
-                    //       List<ServerMemory> memories =
-                    //           decoded.map<ServerMemory>((e) => ServerMemory.fromJson(e)).toList();
-                    //       debugPrint('Memories: $memories');
-                    //       var memoriesJson = memories.map((m) => m.toJson()).toList();
-                    //       bool result = await migrateMemoriesToBackend(memoriesJson);
-                    //       if (!result) {
-                    //         SharedPreferencesUtil().scriptMigrateMemoriesToBack = false;
-                    //         _snackBar('Failed to import memories. Make sure the file is a valid JSON file.', seconds: 3);
-                    //       }
-                    //       _snackBar('Memories imported, restart the app to see the changes. 🎉', seconds: 3);
-                    //       MixpanelManager().importedMemories();
-                    //       SharedPreferencesUtil().scriptMigrateMemoriesToBack = true;
-                    //     } catch (e) {
-                    //       debugPrint(e.toString());
-                    //       _snackBar('Make sure the file is a valid JSON file.');
-                    //     }
-                    //     setState(() => provider.loadingImportMemories = false);
-                    //   },
-                    // ),
-                    const SizedBox(height: 16),
-                    Divider(color: Colors.grey.shade500),
-                    const SizedBox(height: 16),
-                    const DeveloperApiKeysSection(),
-                    const SizedBox(height: 16),
-                    Divider(color: Colors.grey.shade500),
-                    const SizedBox(height: 16),
-                    Row(
-                      mainAxisAlignment: MainAxisAlignment.spaceBetween,
-                      children: [
-                        const Text(
-                          'MCP',
-                          style: TextStyle(color: Colors.white, fontSize: 18, fontWeight: FontWeight.w500),
-                        ),
-                        GestureDetector(
-                          onTap: () {
-                            launchUrl(Uri.parse('https://docs.omi.me/doc/developer/MCP'));
-                            MixpanelManager().pageOpened('MCP Docs');
-                          },
-                          child: const Padding(
-                            padding: EdgeInsets.all(8.0),
-                            child: Text(
-                              'Docs',
-                              style: TextStyle(
-                                color: Colors.white,
-                                fontSize: 16,
-                                decoration: TextDecoration.underline,
-                              ),
-                            ),
-                          ),
-                        ),
-                      ],
-                    ),
-                    const SizedBox(height: 10),
-                    Text(
-                      'To connect Omi with other applications to read, search, and manage your memories and conversations. Create a key to get started.',
-                      style: TextStyle(color: Colors.grey.shade400, fontSize: 14),
-                    ),
-                    const SizedBox(height: 16),
-                    Row(
-                      mainAxisAlignment: MainAxisAlignment.spaceBetween,
-                      children: [
-                        const Text(
-                          'API Keys',
-                          style: TextStyle(color: Colors.white, fontSize: 16, fontWeight: FontWeight.w500),
-                        ),
-                        GestureDetector(
-                          onTap: () => showDialog(
-                            context: context,
-                            builder: (context) => const CreateMcpApiKeyDialog(),
-                          ),
-                          child: Container(
-                            padding: const EdgeInsets.symmetric(horizontal: 14, vertical: 8),
-                            decoration: BoxDecoration(
-                              gradient: const LinearGradient(
-                                colors: [Color(0xFF8B5CF6), Color(0xFF7C3AED)],
-                              ),
-                              borderRadius: BorderRadius.circular(20),
-                            ),
-                            child: const Row(
-                              mainAxisSize: MainAxisSize.min,
-                              children: [
-                                Icon(Icons.add, color: Colors.white, size: 16),
-                                SizedBox(width: 6),
-                                Text(
-                                  'Create',
-                                  style: TextStyle(
-                                    color: Colors.white,
-                                    fontSize: 13,
-                                    fontWeight: FontWeight.w600,
-                                  ),
-                                ),
-                              ],
-                            ),
-                          ),
-                        ),
-                      ],
-                    ),
-                    const SizedBox(height: 16),
-                    Consumer<McpProvider>(
-                      builder: (context, provider, child) {
-                        if (provider.isLoading && provider.keys.isEmpty) {
-                          return const Padding(
-                            padding: EdgeInsets.all(32.0),
-                            child: Center(
-                              child: CircularProgressIndicator(
-                                strokeWidth: 2,
-                                valueColor: AlwaysStoppedAnimation<Color>(Color(0xFF8B5CF6)),
-                              ),
-                            ),
-                          );
-                        }
-                        if (provider.error != null) {
-                          return Center(
-                            child: Padding(
-                              padding: const EdgeInsets.all(16.0),
-                              child: Text(
-                                'Error: ${provider.error}',
-                                style: const TextStyle(color: Color(0xFFEF4444)),
-                              ),
-                            ),
-                          );
-                        }
-                        if (provider.keys.isEmpty) {
-                          return Container(
-                            width: double.infinity,
-                            padding: const EdgeInsets.all(32),
-                            decoration: BoxDecoration(
-                              color: const Color(0xFF1A1A1A),
-                              borderRadius: BorderRadius.circular(16),
-                              border: Border.all(color: const Color(0xFF2C2C2E)),
-                            ),
-                            child: Column(
-                              mainAxisSize: MainAxisSize.min,
-                              mainAxisAlignment: MainAxisAlignment.center,
-                              crossAxisAlignment: CrossAxisAlignment.center,
-                              children: [
-                                Container(
-                                  padding: const EdgeInsets.all(16),
-                                  decoration: BoxDecoration(
-                                    color: const Color(0xFF252525),
-                                    borderRadius: BorderRadius.circular(12),
-                                  ),
-                                  child: const Icon(
-                                    Icons.key_off,
-                                    color: Color(0xFF6C6C70),
-                                    size: 32,
-                                  ),
-                                ),
-                                const SizedBox(height: 16),
-                                const Text(
-                                  'No API keys yet',
-                                  style: TextStyle(
-                                    color: Colors.white,
-                                    fontSize: 16,
-                                    fontWeight: FontWeight.w500,
-                                  ),
-                                  textAlign: TextAlign.center,
-                                ),
-                                const SizedBox(height: 6),
-                                const Text(
-                                  'Create your first key to get started',
-                                  style: TextStyle(
-                                    color: Color(0xFF8E8E93),
-                                    fontSize: 13,
-                                  ),
-                                  textAlign: TextAlign.center,
-                                ),
-                              ],
-                            ),
-                          );
-                        }
-                        return Column(
-                          children: provider.keys.map((key) => McpApiKeyListItem(apiKey: key)).toList(),
-                        );
-                      },
-                    ),
-                    const SizedBox(height: 16),
-                    const Text(
-                      'Claude Desktop Integration',
-                      style: TextStyle(color: Colors.white, fontSize: 16, fontWeight: FontWeight.w500),
-                    ),
-                    const SizedBox(height: 8),
-                    Text(
-                      'Add the following to your claude_desktop_config.json file. Remember to replace "your_api_key_here" with a valid key.',
-                      style: TextStyle(color: Colors.grey.shade400, fontSize: 14),
-                    ),
-                    const SizedBox(height: 16),
-                    GestureDetector(
-                      onTap: () {
-                        const config = '''{
-=======
     return GestureDetector(
       onTap: () => FocusScope.of(context).unfocus(),
       child: Consumer<DeveloperModeProvider>(
@@ -1731,7 +1206,6 @@
                         GestureDetector(
                           onTap: () {
                             const config = '''{
->>>>>>> 94f16e1c
   "mcpServers": {
     "omi": {
       "command": "docker",
@@ -1739,212 +1213,6 @@
     }
   }
 }''';
-<<<<<<< HEAD
-                        Clipboard.setData(const ClipboardData(text: config));
-                        AppSnackbar.showSnackbar('Claude config copied to clipboard.');
-                      },
-                      child: Container(
-                        padding: const EdgeInsets.symmetric(horizontal: 16, vertical: 12),
-                        decoration: BoxDecoration(
-                          gradient: const LinearGradient(
-                            colors: [Color(0xFF8B5CF6), Color(0xFF7C3AED)],
-                          ),
-                          borderRadius: BorderRadius.circular(8),
-                        ),
-                        child: const Row(
-                          mainAxisAlignment: MainAxisAlignment.center,
-                          children: [
-                            Icon(Icons.copy, color: Colors.white, size: 18),
-                            SizedBox(width: 8),
-                            Text(
-                              'Copy Config',
-                              style: TextStyle(
-                                color: Colors.white,
-                                fontSize: 14,
-                                fontWeight: FontWeight.w600,
-                              ),
-                            ),
-                          ],
-                        ),
-                      ),
-                    ),
-                    const SizedBox(height: 16),
-                    Divider(color: Colors.grey.shade500),
-                    const SizedBox(height: 16),
-                    Row(
-                      mainAxisAlignment: MainAxisAlignment.spaceBetween,
-                      children: [
-                        const Text(
-                          'Webhooks',
-                          style: TextStyle(color: Colors.white, fontSize: 18, fontWeight: FontWeight.w500),
-                        ),
-                        GestureDetector(
-                          onTap: () {
-                            launchUrl(Uri.parse('https://docs.omi.me/doc/developer/apps/Introduction'));
-                            MixpanelManager().pageOpened('Advanced Mode Docs');
-                          },
-                          child: const Padding(
-                            padding: EdgeInsets.all(8.0),
-                            child: Text(
-                              'Docs',
-                              style: TextStyle(
-                                color: Colors.white,
-                                fontSize: 16,
-                                decoration: TextDecoration.underline,
-                              ),
-                            ),
-                          ),
-                        ),
-                      ],
-                    ),
-                    const SizedBox(height: 10),
-                    Text(
-                      'Configure webhooks to receive real-time notifications about conversations, transcripts, and audio data.',
-                      style: TextStyle(color: Colors.grey.shade400, fontSize: 14),
-                    ),
-                    const SizedBox(height: 16),
-                    ToggleSectionWidget(
-                      isSectionEnabled: provider.conversationEventsToggled,
-                      sectionTitle: 'Conversation Events',
-                      sectionDescription: 'Triggers when a new conversation is created.',
-                      options: [
-                        Container(
-                          padding: const EdgeInsets.symmetric(horizontal: 12, vertical: 4),
-                          decoration: BoxDecoration(
-                            color: const Color(0xFF252525),
-                            borderRadius: BorderRadius.circular(8),
-                            border: Border.all(color: const Color(0xFF2C2C2E), width: 1),
-                          ),
-                          child: TextField(
-                            controller: provider.webhookOnConversationCreated,
-                            obscureText: false,
-                            autocorrect: false,
-                            enabled: true,
-                            enableSuggestions: false,
-                            decoration: const InputDecoration(
-                              hintText: 'Endpoint URL',
-                              hintStyle: TextStyle(color: Color(0xFF6C6C70), fontSize: 14),
-                              border: InputBorder.none,
-                              contentPadding: EdgeInsets.symmetric(vertical: 12),
-                            ),
-                            style: const TextStyle(color: Colors.white, fontSize: 14),
-                          ),
-                        ),
-                        const SizedBox(height: 16),
-                      ],
-                      onSectionEnabledChanged: provider.onConversationEventsToggled,
-                    ),
-                    ToggleSectionWidget(
-                        isSectionEnabled: provider.transcriptsToggled,
-                        sectionTitle: 'Real-time Transcript',
-                        sectionDescription: 'Triggers when a new transcript is received.',
-                        options: [
-                          Container(
-                            padding: const EdgeInsets.symmetric(horizontal: 12, vertical: 4),
-                            decoration: BoxDecoration(
-                              color: const Color(0xFF252525),
-                              borderRadius: BorderRadius.circular(8),
-                              border: Border.all(color: const Color(0xFF2C2C2E), width: 1),
-                            ),
-                            child: TextField(
-                              controller: provider.webhookOnTranscriptReceived,
-                              obscureText: false,
-                              autocorrect: false,
-                              enabled: true,
-                              enableSuggestions: false,
-                              decoration: const InputDecoration(
-                                hintText: 'Endpoint URL',
-                                hintStyle: TextStyle(color: Color(0xFF6C6C70), fontSize: 14),
-                                border: InputBorder.none,
-                                contentPadding: EdgeInsets.symmetric(vertical: 12),
-                              ),
-                              style: const TextStyle(color: Colors.white, fontSize: 14),
-                            ),
-                          ),
-                          const SizedBox(height: 16),
-                        ],
-                        onSectionEnabledChanged: provider.onTranscriptsToggled),
-                    ToggleSectionWidget(
-                        isSectionEnabled: provider.audioBytesToggled,
-                        sectionTitle: 'Realtime Audio Bytes',
-                        sectionDescription: 'Triggers when audio bytes are received.',
-                        options: [
-                          Container(
-                            padding: const EdgeInsets.symmetric(horizontal: 12, vertical: 4),
-                            decoration: BoxDecoration(
-                              color: const Color(0xFF252525),
-                              borderRadius: BorderRadius.circular(8),
-                              border: Border.all(color: const Color(0xFF2C2C2E), width: 1),
-                            ),
-                            child: TextField(
-                              controller: provider.webhookAudioBytes,
-                              obscureText: false,
-                              autocorrect: false,
-                              enabled: true,
-                              enableSuggestions: false,
-                              decoration: const InputDecoration(
-                                hintText: 'Endpoint URL',
-                                hintStyle: TextStyle(color: Color(0xFF6C6C70), fontSize: 14),
-                                border: InputBorder.none,
-                                contentPadding: EdgeInsets.symmetric(vertical: 12),
-                              ),
-                              style: const TextStyle(color: Colors.white, fontSize: 14),
-                            ),
-                          ),
-                          const SizedBox(height: 12),
-                          Container(
-                            padding: const EdgeInsets.symmetric(horizontal: 12, vertical: 4),
-                            decoration: BoxDecoration(
-                              color: const Color(0xFF252525),
-                              borderRadius: BorderRadius.circular(8),
-                              border: Border.all(color: const Color(0xFF2C2C2E), width: 1),
-                            ),
-                            child: TextField(
-                              controller: provider.webhookAudioBytesDelay,
-                              obscureText: false,
-                              autocorrect: false,
-                              enabled: true,
-                              enableSuggestions: false,
-                              keyboardType: TextInputType.number,
-                              decoration: const InputDecoration(
-                                hintText: 'Every x seconds',
-                                hintStyle: TextStyle(color: Color(0xFF6C6C70), fontSize: 14),
-                                border: InputBorder.none,
-                                contentPadding: EdgeInsets.symmetric(vertical: 12),
-                              ),
-                              style: const TextStyle(color: Colors.white, fontSize: 14),
-                            ),
-                          ),
-                          const SizedBox(height: 16),
-                        ],
-                        onSectionEnabledChanged: provider.onAudioBytesToggled),
-                    ToggleSectionWidget(
-                      isSectionEnabled: provider.daySummaryToggled,
-                      sectionTitle: 'Day Summary',
-                      sectionDescription: 'Triggers when day summary is generated.',
-                      options: [
-                        Container(
-                          padding: const EdgeInsets.symmetric(horizontal: 12, vertical: 4),
-                          decoration: BoxDecoration(
-                            color: const Color(0xFF252525),
-                            borderRadius: BorderRadius.circular(8),
-                            border: Border.all(color: const Color(0xFF2C2C2E), width: 1),
-                          ),
-                          child: TextField(
-                            controller: provider.webhookDaySummary,
-                            obscureText: false,
-                            autocorrect: false,
-                            enabled: true,
-                            enableSuggestions: false,
-                            decoration: const InputDecoration(
-                              hintText: 'Endpoint URL',
-                              hintStyle: TextStyle(color: Color(0xFF6C6C70), fontSize: 14),
-                              border: InputBorder.none,
-                              contentPadding: EdgeInsets.symmetric(vertical: 12),
-                            ),
-                            style: const TextStyle(color: Colors.white, fontSize: 14),
-                          ),
-=======
                             Clipboard.setData(const ClipboardData(text: config));
                             AppSnackbar.showSnackbar('Config copied to clipboard');
                           },
@@ -2227,170 +1495,8 @@
                           isEnabled: provider.daySummaryToggled,
                           onToggle: provider.onDaySummaryToggled,
                           controller: provider.webhookDaySummary,
->>>>>>> 94f16e1c
                         ),
                       ],
-<<<<<<< HEAD
-                      onSectionEnabledChanged: provider.onDaySummaryToggled,
-                    ),
-
-                    // const Text(
-                    //   'Websocket Real-time audio bytes:',
-                    //   style: TextStyle(color: Colors.white, fontSize: 16),
-                    // ),
-                    // TextField(
-                    //   controller: provider.webhookAudioBytes,
-                    //   obscureText: false,
-                    //   autocorrect: false,
-                    //   enabled: true,
-                    //   enableSuggestions: false,
-                    //   decoration: _getTextFieldDecoration('Endpoint URL'),
-                    //   style: const TextStyle(color: Colors.white),
-                    // ),
-                    const SizedBox(height: 16),
-                    Divider(color: Colors.grey.shade500),
-                    const SizedBox(height: 16),
-                    const Text(
-                      'Experimental',
-                      style: TextStyle(color: Colors.white, fontSize: 18, fontWeight: FontWeight.w500),
-                    ),
-                    const SizedBox(height: 10),
-                    Text(
-                      'Try the latest experimental features from Omi Team.',
-                      style: TextStyle(color: Colors.grey.shade400, fontSize: 14),
-                    ),
-                    const SizedBox(height: 16),
-                    Container(
-                      padding: const EdgeInsets.all(16),
-                      decoration: BoxDecoration(
-                        color: const Color(0xFF1A1A1A),
-                        borderRadius: BorderRadius.circular(12),
-                        border: Border.all(color: const Color(0xFF2C2C2E), width: 1),
-                      ),
-                      child: Row(
-                        mainAxisAlignment: MainAxisAlignment.spaceBetween,
-                        children: [
-                          Expanded(
-                            child: Column(
-                              crossAxisAlignment: CrossAxisAlignment.start,
-                              children: [
-                                const Text(
-                                  'Transcription service diagnostic status',
-                                  style: TextStyle(
-                                    color: Colors.white,
-                                    fontSize: 15,
-                                    fontWeight: FontWeight.w600,
-                                  ),
-                                ),
-                                const SizedBox(height: 4),
-                                const Text(
-                                  'Enable detailed diagnostic messages from the transcription service',
-                                  style: TextStyle(
-                                    color: Color(0xFF8E8E93),
-                                    fontSize: 13,
-                                  ),
-                                ),
-                              ],
-                            ),
-                          ),
-                          Checkbox(
-                            value: provider.transcriptionDiagnosticEnabled,
-                            onChanged: provider.onTranscriptionDiagnosticChanged,
-                            activeColor: const Color(0xFF8B5CF6),
-                          ),
-                        ],
-                      ),
-                    ),
-                    const SizedBox(height: 12),
-                    Container(
-                      padding: const EdgeInsets.all(16),
-                      decoration: BoxDecoration(
-                        color: const Color(0xFF1A1A1A),
-                        borderRadius: BorderRadius.circular(12),
-                        border: Border.all(color: const Color(0xFF2C2C2E), width: 1),
-                      ),
-                      child: Row(
-                        mainAxisAlignment: MainAxisAlignment.spaceBetween,
-                        children: [
-                          Expanded(
-                            child: Column(
-                              crossAxisAlignment: CrossAxisAlignment.start,
-                              children: [
-                                const Text(
-                                  'Auto-create and tag new speakers',
-                                  style: TextStyle(
-                                    color: Colors.white,
-                                    fontSize: 15,
-                                    fontWeight: FontWeight.w600,
-                                  ),
-                                ),
-                                const SizedBox(height: 4),
-                                const Text(
-                                  'Automatically create a new person when a name is detected in the transcript.',
-                                  style: TextStyle(
-                                    color: Color(0xFF8E8E93),
-                                    fontSize: 13,
-                                  ),
-                                ),
-                              ],
-                            ),
-                          ),
-                          Checkbox(
-                            value: provider.autoCreateSpeakersEnabled,
-                            onChanged: provider.onAutoCreateSpeakersChanged,
-                            activeColor: const Color(0xFF8B5CF6),
-                          ),
-                        ],
-                      ),
-                    ),
-                    const SizedBox(height: 16),
-                    Divider(color: Colors.grey.shade500),
-                    const SizedBox(height: 16),
-                    const Text(
-                      'Pilot Features',
-                      style: TextStyle(color: Colors.white, fontSize: 18, fontWeight: FontWeight.w500),
-                    ),
-                    const SizedBox(height: 10),
-                    Text(
-                      'These features are tests and no support is guaranteed.',
-                      style: TextStyle(color: Colors.grey.shade400, fontSize: 14),
-                    ),
-                    const SizedBox(height: 16),
-                    Container(
-                      padding: const EdgeInsets.all(16),
-                      decoration: BoxDecoration(
-                        color: const Color(0xFF1A1A1A),
-                        borderRadius: BorderRadius.circular(12),
-                        border: Border.all(color: const Color(0xFF2C2C2E), width: 1),
-                      ),
-                      child: Row(
-                        mainAxisAlignment: MainAxisAlignment.spaceBetween,
-                        children: [
-                          const Expanded(
-                            child: Text(
-                              'Suggest follow up question',
-                              style: TextStyle(
-                                color: Colors.white,
-                                fontSize: 15,
-                                fontWeight: FontWeight.w600,
-                              ),
-                            ),
-                          ),
-                          Checkbox(
-                            value: provider.followUpQuestionEnabled,
-                            onChanged: provider.onFollowUpQuestionChanged,
-                            activeColor: const Color(0xFF8B5CF6),
-                          ),
-                        ],
-                      ),
-                    ),
-                  ],
-                ),
-              ),
-            );
-          },
-        ),
-=======
                     ),
                   ),
 
@@ -2458,7 +1564,6 @@
             ),
           );
         },
->>>>>>> 94f16e1c
       ),
     );
   }
