import 'package:flutter/material.dart';
import 'package:font_awesome_flutter/font_awesome_flutter.dart';
import 'package:omi/backend/schema/dev_api_key.dart';
import 'package:omi/providers/dev_api_key_provider.dart';
import 'package:provider/provider.dart';

class DevApiKeyListItem extends StatelessWidget {
  final DevApiKey apiKey;

  const DevApiKeyListItem({super.key, required this.apiKey});

  List<Widget> _buildScopeChips(List<String>? scopes) {
    if (scopes == null || scopes.isEmpty) {
      return [
        _buildChip('Read Only', const Color(0xFF3B82F6)),
      ];
    }

    final hasRead = scopes.any((s) => s.endsWith(':read'));
    final hasWrite = scopes.any((s) => s.endsWith(':write'));

    if (hasRead && hasWrite && scopes.length == 6) {
      return [_buildChip('Full Access', const Color(0xFF10B981))];
    }

    final chips = <Widget>[];
    if (hasRead) chips.add(_buildChip('Read', const Color(0xFF3B82F6)));
    if (hasWrite) chips.add(_buildChip('Write', const Color(0xFF8B5CF6)));

    return chips;
  }

  Widget _buildChip(String label, Color color) {
    return Container(
      padding: const EdgeInsets.symmetric(horizontal: 8, vertical: 4),
      decoration: BoxDecoration(
        color: color.withValues(alpha: 0.15),
        borderRadius: BorderRadius.circular(6),
      ),
      child: Text(
        label,
        style: TextStyle(
          color: color,
          fontSize: 11,
          fontWeight: FontWeight.w600,
        ),
      ),
    );
  }

  @override
  Widget build(BuildContext context) {
<<<<<<< HEAD
    return Container(
      margin: const EdgeInsets.only(bottom: 12),
      padding: const EdgeInsets.all(16),
      decoration: BoxDecoration(
        color: const Color(0xFF1A1A1A),
        borderRadius: BorderRadius.circular(12),
        border: Border.all(color: const Color(0xFF2C2C2E), width: 1),
      ),
      child: Column(
        crossAxisAlignment: CrossAxisAlignment.start,
        children: [
          Row(
            crossAxisAlignment: CrossAxisAlignment.start,
            children: [
              Container(
                padding: const EdgeInsets.all(8),
                decoration: BoxDecoration(
                  color: const Color(0xFF8B5CF6).withValues(alpha: 0.15),
                  borderRadius: BorderRadius.circular(8),
                ),
                child: const Icon(Icons.key, color: Color(0xFF8B5CF6), size: 18),
              ),
              const SizedBox(width: 12),
              Expanded(
                child: Column(
                  crossAxisAlignment: CrossAxisAlignment.start,
                  children: [
                    Text(
                      apiKey.name,
                      style: const TextStyle(
                        color: Colors.white,
                        fontSize: 15,
                        fontWeight: FontWeight.w600,
                      ),
                      overflow: TextOverflow.ellipsis,
                    ),
                    const SizedBox(height: 4),
                    Text(
                      '${apiKey.keyPrefix}***  •  ${DateFormat.yMMMd().format(apiKey.createdAt)}',
                      style: const TextStyle(
                        color: Color(0xFF8E8E93),
                        fontSize: 13,
                      ),
                    ),
                  ],
                ),
              ),
              GestureDetector(
                onTap: () => _showDeleteConfirmation(context, apiKey),
                child: Container(
                  padding: const EdgeInsets.symmetric(horizontal: 12, vertical: 6),
                  decoration: BoxDecoration(
                    color: const Color(0xFFEF4444).withValues(alpha: 0.1),
                    borderRadius: BorderRadius.circular(6),
                  ),
                  child: const Text(
                    'Revoke',
                    style: TextStyle(
                      color: Color(0xFFEF4444),
                      fontSize: 12,
                      fontWeight: FontWeight.w500,
                    ),
                  ),
                ),
              ),
            ],
          ),
          const SizedBox(height: 12),
          Wrap(
            spacing: 8,
            runSpacing: 8,
            children: _buildScopeChips(apiKey.scopes),
=======
    return Padding(
      padding: const EdgeInsets.symmetric(horizontal: 16, vertical: 12),
      child: Row(
        children: [
          Container(
            padding: const EdgeInsets.all(10),
            decoration: BoxDecoration(
              color: const Color(0xFF2C2C2E),
              borderRadius: BorderRadius.circular(10),
            ),
            child: const FaIcon(FontAwesomeIcons.key, color: Color(0xFF8E8E93), size: 16),
          ),
          const SizedBox(width: 14),
          Expanded(
            child: Column(
              crossAxisAlignment: CrossAxisAlignment.start,
              children: [
                Text(
                  apiKey.name,
                  style: const TextStyle(
                    fontSize: 16,
                    fontWeight: FontWeight.w500,
                    color: Colors.white,
                  ),
                  overflow: TextOverflow.ellipsis,
                ),
                const SizedBox(height: 4),
                Text(
                  apiKey.keyPrefix,
                  style: TextStyle(
                    color: Colors.grey.shade500,
                    fontSize: 13,
                    fontFamily: 'monospace',
                  ),
                ),
              ],
            ),
          ),
          const SizedBox(width: 12),
          GestureDetector(
            onTap: () => _showDeleteConfirmation(context, apiKey),
            child: Container(
              padding: const EdgeInsets.symmetric(horizontal: 12, vertical: 6),
              decoration: BoxDecoration(
                color: Colors.red.withOpacity(0.15),
                borderRadius: BorderRadius.circular(8),
              ),
              child: const Text(
                'Revoke',
                style: TextStyle(
                  color: Colors.redAccent,
                  fontSize: 13,
                  fontWeight: FontWeight.w500,
                ),
              ),
            ),
>>>>>>> 94f16e1c
          ),
        ],
      ),
    );
  }

  void _showDeleteConfirmation(BuildContext context, DevApiKey apiKey) {
    showDialog(
      context: context,
      builder: (BuildContext dialogContext) {
        return AlertDialog(
<<<<<<< HEAD
          backgroundColor: const Color(0xFF1A1A1A),
          surfaceTintColor: Colors.transparent,
          shape: RoundedRectangleBorder(borderRadius: BorderRadius.circular(16)),
          title: Row(
            children: [
              Container(
                padding: const EdgeInsets.all(8),
                decoration: BoxDecoration(
                  color: const Color(0xFFEF4444).withValues(alpha: 0.15),
                  borderRadius: BorderRadius.circular(8),
                ),
                child: const Icon(Icons.warning_amber_rounded, color: Color(0xFFEF4444), size: 20),
              ),
              const SizedBox(width: 12),
              const Text(
                'Revoke Key?',
                style: TextStyle(
                  color: Colors.white,
                  fontSize: 18,
                  fontWeight: FontWeight.w600,
                ),
              ),
            ],
          ),
          content: Text(
            'Are you sure you want to revoke "${apiKey.name}"? Any applications using this key will stop working. This action cannot be undone.',
            style: const TextStyle(color: Color(0xFF8E8E93), fontSize: 14),
          ),
          actions: [
            TextButton(
=======
          backgroundColor: const Color(0xFF1C1C1E),
          shape: RoundedRectangleBorder(borderRadius: BorderRadius.circular(16)),
          title: const Text(
            'Revoke Key?',
            style: TextStyle(color: Colors.white, fontWeight: FontWeight.w600),
          ),
          content: Text(
            'Are you sure you want to revoke the key "${apiKey.name}"? This action cannot be undone.',
            style: TextStyle(color: Colors.grey.shade400),
          ),
          actions: <Widget>[
            TextButton(
              child: Text('Cancel', style: TextStyle(color: Colors.grey.shade400)),
>>>>>>> 94f16e1c
              onPressed: () => Navigator.of(dialogContext).pop(),
              child: const Text('Cancel', style: TextStyle(color: Color(0xFF8E8E93))),
            ),
            TextButton(
<<<<<<< HEAD
=======
              child: const Text('Revoke', style: TextStyle(color: Colors.redAccent, fontWeight: FontWeight.w600)),
>>>>>>> 94f16e1c
              onPressed: () {
                Provider.of<DevApiKeyProvider>(context, listen: false).deleteKey(apiKey.id);
                Navigator.of(dialogContext).pop();
              },
              child: const Text(
                'Revoke',
                style: TextStyle(color: Color(0xFFEF4444), fontWeight: FontWeight.w600),
              ),
            ),
          ],
        );
      },
    );
  }
}<|MERGE_RESOLUTION|>--- conflicted
+++ resolved
@@ -50,7 +50,6 @@
 
   @override
   Widget build(BuildContext context) {
-<<<<<<< HEAD
     return Container(
       margin: const EdgeInsets.only(bottom: 12),
       padding: const EdgeInsets.all(16),
@@ -123,64 +122,6 @@
             spacing: 8,
             runSpacing: 8,
             children: _buildScopeChips(apiKey.scopes),
-=======
-    return Padding(
-      padding: const EdgeInsets.symmetric(horizontal: 16, vertical: 12),
-      child: Row(
-        children: [
-          Container(
-            padding: const EdgeInsets.all(10),
-            decoration: BoxDecoration(
-              color: const Color(0xFF2C2C2E),
-              borderRadius: BorderRadius.circular(10),
-            ),
-            child: const FaIcon(FontAwesomeIcons.key, color: Color(0xFF8E8E93), size: 16),
-          ),
-          const SizedBox(width: 14),
-          Expanded(
-            child: Column(
-              crossAxisAlignment: CrossAxisAlignment.start,
-              children: [
-                Text(
-                  apiKey.name,
-                  style: const TextStyle(
-                    fontSize: 16,
-                    fontWeight: FontWeight.w500,
-                    color: Colors.white,
-                  ),
-                  overflow: TextOverflow.ellipsis,
-                ),
-                const SizedBox(height: 4),
-                Text(
-                  apiKey.keyPrefix,
-                  style: TextStyle(
-                    color: Colors.grey.shade500,
-                    fontSize: 13,
-                    fontFamily: 'monospace',
-                  ),
-                ),
-              ],
-            ),
-          ),
-          const SizedBox(width: 12),
-          GestureDetector(
-            onTap: () => _showDeleteConfirmation(context, apiKey),
-            child: Container(
-              padding: const EdgeInsets.symmetric(horizontal: 12, vertical: 6),
-              decoration: BoxDecoration(
-                color: Colors.red.withOpacity(0.15),
-                borderRadius: BorderRadius.circular(8),
-              ),
-              child: const Text(
-                'Revoke',
-                style: TextStyle(
-                  color: Colors.redAccent,
-                  fontSize: 13,
-                  fontWeight: FontWeight.w500,
-                ),
-              ),
-            ),
->>>>>>> 94f16e1c
           ),
         ],
       ),
@@ -192,38 +133,6 @@
       context: context,
       builder: (BuildContext dialogContext) {
         return AlertDialog(
-<<<<<<< HEAD
-          backgroundColor: const Color(0xFF1A1A1A),
-          surfaceTintColor: Colors.transparent,
-          shape: RoundedRectangleBorder(borderRadius: BorderRadius.circular(16)),
-          title: Row(
-            children: [
-              Container(
-                padding: const EdgeInsets.all(8),
-                decoration: BoxDecoration(
-                  color: const Color(0xFFEF4444).withValues(alpha: 0.15),
-                  borderRadius: BorderRadius.circular(8),
-                ),
-                child: const Icon(Icons.warning_amber_rounded, color: Color(0xFFEF4444), size: 20),
-              ),
-              const SizedBox(width: 12),
-              const Text(
-                'Revoke Key?',
-                style: TextStyle(
-                  color: Colors.white,
-                  fontSize: 18,
-                  fontWeight: FontWeight.w600,
-                ),
-              ),
-            ],
-          ),
-          content: Text(
-            'Are you sure you want to revoke "${apiKey.name}"? Any applications using this key will stop working. This action cannot be undone.',
-            style: const TextStyle(color: Color(0xFF8E8E93), fontSize: 14),
-          ),
-          actions: [
-            TextButton(
-=======
           backgroundColor: const Color(0xFF1C1C1E),
           shape: RoundedRectangleBorder(borderRadius: BorderRadius.circular(16)),
           title: const Text(
@@ -237,23 +146,14 @@
           actions: <Widget>[
             TextButton(
               child: Text('Cancel', style: TextStyle(color: Colors.grey.shade400)),
->>>>>>> 94f16e1c
               onPressed: () => Navigator.of(dialogContext).pop(),
-              child: const Text('Cancel', style: TextStyle(color: Color(0xFF8E8E93))),
             ),
             TextButton(
-<<<<<<< HEAD
-=======
               child: const Text('Revoke', style: TextStyle(color: Colors.redAccent, fontWeight: FontWeight.w600)),
->>>>>>> 94f16e1c
               onPressed: () {
                 Provider.of<DevApiKeyProvider>(context, listen: false).deleteKey(apiKey.id);
                 Navigator.of(dialogContext).pop();
               },
-              child: const Text(
-                'Revoke',
-                style: TextStyle(color: Color(0xFFEF4444), fontWeight: FontWeight.w600),
-              ),
             ),
           ],
         );
