--- conflicted
+++ resolved
@@ -74,160 +74,12 @@
 
   @override
   Widget build(BuildContext context) {
-    return Column(
-      crossAxisAlignment: CrossAxisAlignment.start,
-      children: [
-        Row(
-          mainAxisAlignment: MainAxisAlignment.spaceBetween,
+    return ChangeNotifierProvider(
+      create: (_) => DevApiKeyProvider()..fetchKeys(),
+      child: Builder(
+        builder: (context) => Column(
+          crossAxisAlignment: CrossAxisAlignment.start,
           children: [
-<<<<<<< HEAD
-            const Text(
-              'Developer API Keys',
-              style: TextStyle(color: Colors.white, fontSize: 18, fontWeight: FontWeight.w500),
-            ),
-            GestureDetector(
-              onTap: () {
-                launchUrl(Uri.parse('https://docs.omi.me/doc/developer/api'));
-                MixpanelManager().pageOpened('Developer API Docs');
-              },
-              child: const Padding(
-                padding: EdgeInsets.all(8.0),
-                child: Text(
-                  'Docs',
-                  style: TextStyle(
-                    color: Colors.white,
-                    fontSize: 16,
-                    decoration: TextDecoration.underline,
-                  ),
-                ),
-              ),
-            ),
-          ],
-        ),
-        const SizedBox(height: 10),
-        Text(
-          'Use these API keys to access your memories, conversations, and action items programmatically through the Developer API.',
-          style: TextStyle(color: Colors.grey.shade400, fontSize: 14),
-        ),
-        const SizedBox(height: 16),
-        Row(
-          mainAxisAlignment: MainAxisAlignment.spaceBetween,
-          children: [
-            const Text(
-              'API Keys',
-              style: TextStyle(color: Colors.white, fontSize: 16, fontWeight: FontWeight.w500),
-            ),
-            GestureDetector(
-              onTap: () {
-                final provider = Provider.of<DevApiKeyProvider>(context, listen: false);
-                CreateDevApiKeySheet.show(context, provider);
-              },
-              child: Container(
-                padding: const EdgeInsets.symmetric(horizontal: 14, vertical: 8),
-                decoration: BoxDecoration(
-                  gradient: const LinearGradient(
-                    colors: [Color(0xFF8B5CF6), Color(0xFF7C3AED)],
-                  ),
-                  borderRadius: BorderRadius.circular(20),
-                ),
-                child: const Row(
-                  mainAxisSize: MainAxisSize.min,
-                  children: [
-                    Icon(Icons.add, color: Colors.white, size: 16),
-                    SizedBox(width: 6),
-                    Text(
-                      'Create',
-                      style: TextStyle(
-                        color: Colors.white,
-                        fontSize: 13,
-                        fontWeight: FontWeight.w600,
-                      ),
-                    ),
-                  ],
-                ),
-              ),
-            ),
-          ],
-        ),
-        const SizedBox(height: 16),
-        Consumer<DevApiKeyProvider>(
-          builder: (context, provider, child) {
-            if (provider.isLoading && provider.keys.isEmpty) {
-              return const Padding(
-                padding: EdgeInsets.all(32.0),
-                child: Center(
-                  child: CircularProgressIndicator(
-                    strokeWidth: 2,
-                    valueColor: AlwaysStoppedAnimation<Color>(Color(0xFF8B5CF6)),
-                  ),
-                ),
-              );
-            }
-            if (provider.error != null) {
-              return Center(
-                child: Padding(
-                  padding: const EdgeInsets.all(16.0),
-                  child: Text(
-                    'Error: ${provider.error}',
-                    style: const TextStyle(color: Color(0xFFEF4444)),
-                  ),
-                ),
-              );
-            }
-            if (provider.keys.isEmpty) {
-              return Container(
-                width: double.infinity,
-                padding: const EdgeInsets.all(32),
-                decoration: BoxDecoration(
-                  color: const Color(0xFF1A1A1A),
-                  borderRadius: BorderRadius.circular(16),
-                  border: Border.all(color: const Color(0xFF2C2C2E)),
-                ),
-                child: Column(
-                  mainAxisSize: MainAxisSize.min,
-                  mainAxisAlignment: MainAxisAlignment.center,
-                  crossAxisAlignment: CrossAxisAlignment.center,
-                  children: [
-                    Container(
-                      padding: const EdgeInsets.all(16),
-                      decoration: BoxDecoration(
-                        color: const Color(0xFF252525),
-                        borderRadius: BorderRadius.circular(12),
-                      ),
-                      child: const Icon(
-                        Icons.key_off,
-                        color: Color(0xFF6C6C70),
-                        size: 32,
-                      ),
-                    ),
-                    const SizedBox(height: 16),
-                    const Text(
-                      'No API keys yet',
-                      style: TextStyle(
-                        color: Colors.white,
-                        fontSize: 16,
-                        fontWeight: FontWeight.w500,
-                      ),
-                      textAlign: TextAlign.center,
-                    ),
-                    const SizedBox(height: 6),
-                    const Text(
-                      'Create your first key to get started',
-                      style: TextStyle(
-                        color: Color(0xFF8E8E93),
-                        fontSize: 13,
-                      ),
-                      textAlign: TextAlign.center,
-                    ),
-                  ],
-                ),
-              );
-            }
-            return Column(
-              children: provider.keys.map((key) => DevApiKeyListItem(apiKey: key)).toList(),
-            );
-          },
-=======
             // Section Header with Docs and Create Key buttons
             Padding(
               padding: const EdgeInsets.only(left: 4, right: 4, bottom: 12),
@@ -324,9 +176,8 @@
               },
             ),
           ],
->>>>>>> 94f16e1c
         ),
-      ],
+      ),
     );
   }
 }