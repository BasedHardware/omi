import 'package:flutter/material.dart';
import 'package:font_awesome_flutter/font_awesome_flutter.dart';
import 'package:omi/backend/schema/mcp_api_key.dart';
import 'package:omi/providers/mcp_provider.dart';
import 'package:provider/provider.dart';

class McpApiKeyListItem extends StatelessWidget {
  final McpApiKey apiKey;

  const McpApiKeyListItem({super.key, required this.apiKey});

  @override
  Widget build(BuildContext context) {
<<<<<<< HEAD
    return Container(
      margin: const EdgeInsets.only(bottom: 12),
      padding: const EdgeInsets.all(16),
      decoration: BoxDecoration(
        color: const Color(0xFF1A1A1A),
        borderRadius: BorderRadius.circular(12),
        border: Border.all(color: const Color(0xFF2C2C2E), width: 1),
      ),
      child: Row(
        crossAxisAlignment: CrossAxisAlignment.start,
        children: [
          Container(
            padding: const EdgeInsets.all(8),
            decoration: BoxDecoration(
              color: const Color(0xFF8B5CF6).withValues(alpha: 0.15),
              borderRadius: BorderRadius.circular(8),
            ),
            child: const Icon(Icons.key, color: Color(0xFF8B5CF6), size: 18),
          ),
          const SizedBox(width: 12),
=======
    return Padding(
      padding: const EdgeInsets.symmetric(horizontal: 16, vertical: 12),
      child: Row(
        children: [
          Container(
            padding: const EdgeInsets.all(10),
            decoration: BoxDecoration(
              color: const Color(0xFF2C2C2E),
              borderRadius: BorderRadius.circular(10),
            ),
            child: const FaIcon(FontAwesomeIcons.key, color: Color(0xFF8E8E93), size: 16),
          ),
          const SizedBox(width: 14),
>>>>>>> 94f16e1c
          Expanded(
            child: Column(
              crossAxisAlignment: CrossAxisAlignment.start,
              children: [
                Text(
                  apiKey.name,
                  style: const TextStyle(
<<<<<<< HEAD
                    color: Colors.white,
                    fontSize: 15,
                    fontWeight: FontWeight.w600,
=======
                    fontSize: 16,
                    fontWeight: FontWeight.w500,
                    color: Colors.white,
>>>>>>> 94f16e1c
                  ),
                  overflow: TextOverflow.ellipsis,
                ),
                const SizedBox(height: 4),
                Text(
<<<<<<< HEAD
                  '${apiKey.keyPrefix}***  •  ${DateFormat.yMMMd().format(apiKey.createdAt)}',
                  style: const TextStyle(
                    color: Color(0xFF8E8E93),
                    fontSize: 13,
                  ),
                ),
              ],
            ),
          ),
=======
                  apiKey.keyPrefix,
                  style: TextStyle(
                    color: Colors.grey.shade500,
                    fontSize: 13,
                    fontFamily: 'monospace',
                  ),
                ),
              ],
            ),
          ),
          const SizedBox(width: 12),
>>>>>>> 94f16e1c
          GestureDetector(
            onTap: () => _showDeleteConfirmation(context, apiKey),
            child: Container(
              padding: const EdgeInsets.symmetric(horizontal: 12, vertical: 6),
              decoration: BoxDecoration(
<<<<<<< HEAD
                color: const Color(0xFFEF4444).withValues(alpha: 0.1),
                borderRadius: BorderRadius.circular(6),
=======
                color: Colors.red.withOpacity(0.15),
                borderRadius: BorderRadius.circular(8),
>>>>>>> 94f16e1c
              ),
              child: const Text(
                'Revoke',
                style: TextStyle(
<<<<<<< HEAD
                  color: Color(0xFFEF4444),
                  fontSize: 12,
=======
                  color: Colors.redAccent,
                  fontSize: 13,
>>>>>>> 94f16e1c
                  fontWeight: FontWeight.w500,
                ),
              ),
            ),
          ),
        ],
      ),
    );
  }

  void _showDeleteConfirmation(BuildContext context, McpApiKey apiKey) {
    showDialog(
      context: context,
      builder: (BuildContext dialogContext) {
        return AlertDialog(
<<<<<<< HEAD
          backgroundColor: const Color(0xFF1A1A1A),
          surfaceTintColor: Colors.transparent,
          shape: RoundedRectangleBorder(borderRadius: BorderRadius.circular(16)),
          title: Row(
            children: [
              Container(
                padding: const EdgeInsets.all(8),
                decoration: BoxDecoration(
                  color: const Color(0xFFEF4444).withValues(alpha: 0.15),
                  borderRadius: BorderRadius.circular(8),
                ),
                child: const Icon(Icons.warning_amber_rounded, color: Color(0xFFEF4444), size: 20),
              ),
              const SizedBox(width: 12),
              const Text(
                'Revoke Key?',
                style: TextStyle(
                  color: Colors.white,
                  fontSize: 18,
                  fontWeight: FontWeight.w600,
                ),
              ),
            ],
          ),
          content: Text(
            'Are you sure you want to revoke "${apiKey.name}"? Any applications using this key will stop working. This action cannot be undone.',
            style: const TextStyle(color: Color(0xFF8E8E93), fontSize: 14),
          ),
          actions: [
            TextButton(
=======
          backgroundColor: const Color(0xFF1C1C1E),
          shape: RoundedRectangleBorder(borderRadius: BorderRadius.circular(16)),
          title: const Text(
            'Revoke Key?',
            style: TextStyle(color: Colors.white, fontWeight: FontWeight.w600),
          ),
          content: Text(
            'Are you sure you want to revoke the key "${apiKey.name}"? This action cannot be undone.',
            style: TextStyle(color: Colors.grey.shade400),
          ),
          actions: <Widget>[
            TextButton(
              child: Text('Cancel', style: TextStyle(color: Colors.grey.shade400)),
>>>>>>> 94f16e1c
              onPressed: () => Navigator.of(dialogContext).pop(),
              child: const Text('Cancel', style: TextStyle(color: Color(0xFF8E8E93))),
            ),
            TextButton(
<<<<<<< HEAD
=======
              child: const Text('Revoke', style: TextStyle(color: Colors.redAccent, fontWeight: FontWeight.w600)),
>>>>>>> 94f16e1c
              onPressed: () {
                Provider.of<McpProvider>(context, listen: false).deleteKey(apiKey.id);
                Navigator.of(dialogContext).pop();
              },
              child: const Text(
                'Revoke',
                style: TextStyle(color: Color(0xFFEF4444), fontWeight: FontWeight.w600),
              ),
            ),
          ],
        );
      },
    );
  }
}<|MERGE_RESOLUTION|>--- conflicted
+++ resolved
@@ -11,28 +11,6 @@
 
   @override
   Widget build(BuildContext context) {
-<<<<<<< HEAD
-    return Container(
-      margin: const EdgeInsets.only(bottom: 12),
-      padding: const EdgeInsets.all(16),
-      decoration: BoxDecoration(
-        color: const Color(0xFF1A1A1A),
-        borderRadius: BorderRadius.circular(12),
-        border: Border.all(color: const Color(0xFF2C2C2E), width: 1),
-      ),
-      child: Row(
-        crossAxisAlignment: CrossAxisAlignment.start,
-        children: [
-          Container(
-            padding: const EdgeInsets.all(8),
-            decoration: BoxDecoration(
-              color: const Color(0xFF8B5CF6).withValues(alpha: 0.15),
-              borderRadius: BorderRadius.circular(8),
-            ),
-            child: const Icon(Icons.key, color: Color(0xFF8B5CF6), size: 18),
-          ),
-          const SizedBox(width: 12),
-=======
     return Padding(
       padding: const EdgeInsets.symmetric(horizontal: 16, vertical: 12),
       child: Row(
@@ -46,7 +24,6 @@
             child: const FaIcon(FontAwesomeIcons.key, color: Color(0xFF8E8E93), size: 16),
           ),
           const SizedBox(width: 14),
->>>>>>> 94f16e1c
           Expanded(
             child: Column(
               crossAxisAlignment: CrossAxisAlignment.start,
@@ -54,31 +31,14 @@
                 Text(
                   apiKey.name,
                   style: const TextStyle(
-<<<<<<< HEAD
-                    color: Colors.white,
-                    fontSize: 15,
-                    fontWeight: FontWeight.w600,
-=======
                     fontSize: 16,
                     fontWeight: FontWeight.w500,
                     color: Colors.white,
->>>>>>> 94f16e1c
                   ),
                   overflow: TextOverflow.ellipsis,
                 ),
                 const SizedBox(height: 4),
                 Text(
-<<<<<<< HEAD
-                  '${apiKey.keyPrefix}***  •  ${DateFormat.yMMMd().format(apiKey.createdAt)}',
-                  style: const TextStyle(
-                    color: Color(0xFF8E8E93),
-                    fontSize: 13,
-                  ),
-                ),
-              ],
-            ),
-          ),
-=======
                   apiKey.keyPrefix,
                   style: TextStyle(
                     color: Colors.grey.shade500,
@@ -90,30 +50,19 @@
             ),
           ),
           const SizedBox(width: 12),
->>>>>>> 94f16e1c
           GestureDetector(
             onTap: () => _showDeleteConfirmation(context, apiKey),
             child: Container(
               padding: const EdgeInsets.symmetric(horizontal: 12, vertical: 6),
               decoration: BoxDecoration(
-<<<<<<< HEAD
-                color: const Color(0xFFEF4444).withValues(alpha: 0.1),
-                borderRadius: BorderRadius.circular(6),
-=======
                 color: Colors.red.withOpacity(0.15),
                 borderRadius: BorderRadius.circular(8),
->>>>>>> 94f16e1c
               ),
               child: const Text(
                 'Revoke',
                 style: TextStyle(
-<<<<<<< HEAD
-                  color: Color(0xFFEF4444),
-                  fontSize: 12,
-=======
                   color: Colors.redAccent,
                   fontSize: 13,
->>>>>>> 94f16e1c
                   fontWeight: FontWeight.w500,
                 ),
               ),
@@ -129,38 +78,6 @@
       context: context,
       builder: (BuildContext dialogContext) {
         return AlertDialog(
-<<<<<<< HEAD
-          backgroundColor: const Color(0xFF1A1A1A),
-          surfaceTintColor: Colors.transparent,
-          shape: RoundedRectangleBorder(borderRadius: BorderRadius.circular(16)),
-          title: Row(
-            children: [
-              Container(
-                padding: const EdgeInsets.all(8),
-                decoration: BoxDecoration(
-                  color: const Color(0xFFEF4444).withValues(alpha: 0.15),
-                  borderRadius: BorderRadius.circular(8),
-                ),
-                child: const Icon(Icons.warning_amber_rounded, color: Color(0xFFEF4444), size: 20),
-              ),
-              const SizedBox(width: 12),
-              const Text(
-                'Revoke Key?',
-                style: TextStyle(
-                  color: Colors.white,
-                  fontSize: 18,
-                  fontWeight: FontWeight.w600,
-                ),
-              ),
-            ],
-          ),
-          content: Text(
-            'Are you sure you want to revoke "${apiKey.name}"? Any applications using this key will stop working. This action cannot be undone.',
-            style: const TextStyle(color: Color(0xFF8E8E93), fontSize: 14),
-          ),
-          actions: [
-            TextButton(
-=======
           backgroundColor: const Color(0xFF1C1C1E),
           shape: RoundedRectangleBorder(borderRadius: BorderRadius.circular(16)),
           title: const Text(
@@ -174,23 +91,14 @@
           actions: <Widget>[
             TextButton(
               child: Text('Cancel', style: TextStyle(color: Colors.grey.shade400)),
->>>>>>> 94f16e1c
               onPressed: () => Navigator.of(dialogContext).pop(),
-              child: const Text('Cancel', style: TextStyle(color: Color(0xFF8E8E93))),
             ),
             TextButton(
-<<<<<<< HEAD
-=======
               child: const Text('Revoke', style: TextStyle(color: Colors.redAccent, fontWeight: FontWeight.w600)),
->>>>>>> 94f16e1c
               onPressed: () {
                 Provider.of<McpProvider>(context, listen: false).deleteKey(apiKey.id);
                 Navigator.of(dialogContext).pop();
               },
-              child: const Text(
-                'Revoke',
-                style: TextStyle(color: Color(0xFFEF4444), fontWeight: FontWeight.w600),
-              ),
             ),
           ],
         );
