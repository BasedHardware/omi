--- conflicted
+++ resolved
@@ -217,7 +217,6 @@
               );
             },
           ),
-<<<<<<< HEAD
           const SizedBox(width: 8),
           // Starred filter button
           Consumer<ConversationProvider>(
@@ -243,33 +242,6 @@
               );
             },
           ),
-=======
-          const SizedBox(
-            width: 8,
-          ),
-          // Filter button
-          Consumer<ConversationProvider>(
-              builder: (BuildContext context, ConversationProvider convoProvider, Widget? child) {
-            return Container(
-              decoration: BoxDecoration(
-                color: convoProvider.showDiscardedConversations ? Colors.red.withOpacity(0.5) : const Color(0xFF1F1F25),
-                borderRadius: const BorderRadius.all(Radius.circular(16)),
-              ),
-              child: IconButton(
-                onPressed: () {
-                  HapticFeedback.mediumImpact();
-                  convoProvider.toggleDiscardConversations();
-                  MixpanelManager().deletedConversationsFilterToggled(!convoProvider.showDiscardedConversations);
-                },
-                icon: const Icon(
-                  FontAwesomeIcons.trashCan,
-                  color: Colors.white,
-                  size: 18,
-                ),
-              ),
-            );
-          }),
->>>>>>> 4707a9dc
         ],
       ),
     );
