import 'package:flutter/material.dart';
import 'package:omi/providers/conversation_provider.dart';
import 'package:omi/providers/home_provider.dart';
import 'package:omi/utils/analytics/mixpanel.dart';
import 'package:omi/utils/other/debouncer.dart';
import 'package:provider/provider.dart';

class SearchWidget extends StatefulWidget {
  const SearchWidget({super.key});

  @override
  State<SearchWidget> createState() => _SearchWidgetState();
}

class _SearchWidgetState extends State<SearchWidget> {
  final TextEditingController searchController = TextEditingController();
  final _debouncer = Debouncer(delay: const Duration(milliseconds: 500));
  bool showClearButton = false;
  HomeProvider? _homeProvider;
  ConversationProvider? _convoProvider;

  @override
  void didChangeDependencies() {
    super.didChangeDependencies();
    // Store provider references safely
    _homeProvider = Provider.of<HomeProvider>(context, listen: false);
    _convoProvider = Provider.of<ConversationProvider>(context, listen: false);

    // Add listener if not already added
    _homeProvider?.convoSearchFieldFocusNode.removeListener(_onFocusChange);
    _homeProvider?.convoSearchFieldFocusNode.addListener(_onFocusChange);
  }

  @override
  void dispose() {
    // Remove listener safely
    _homeProvider?.convoSearchFieldFocusNode.removeListener(_onFocusChange);
    // Dispose the text controller to prevent memory leak
    searchController.dispose();
    // Cancel any pending debounced operations
    _debouncer.cancel();
    super.dispose();
  }

  void _onFocusChange() {
    // Check if widget is still mounted before accessing providers
    if (!mounted || _homeProvider == null || _convoProvider == null) {
      return;
    }

    // Hide search bar if focus is lost and there's no search query
    if (!_homeProvider!.isConvoSearchFieldFocused &&
        _convoProvider!.previousQuery.isEmpty &&
        _homeProvider!.showConvoSearchBar) {
      _homeProvider!.hideConvoSearchBar();
    }
  }

  void setShowClearButton() {
    if (showClearButton != searchController.text.isNotEmpty) {
      setState(() {
        showClearButton = searchController.text.isNotEmpty;
      });
    }
  }

  @override
  Widget build(BuildContext context) {
    return Container(
      padding: const EdgeInsets.fromLTRB(16, 0, 16, 0),
      child: Row(
        crossAxisAlignment: CrossAxisAlignment.center,
        children: [
          Expanded(
            child: TextFormField(
              controller: searchController,
              focusNode: context.read<HomeProvider>().convoSearchFieldFocusNode,
              onTap: () {
                MixpanelManager().searchBarFocused();
              },
              onChanged: (value) {
                var provider = Provider.of<ConversationProvider>(context, listen: false);
                _debouncer.run(() async {
                  await provider.searchConversations(value);
                  if (value.isNotEmpty) {
                    // Track search query with results count
                    MixpanelManager().searchQueryEntered(value, provider.searchedConversations.length);
                  }
                });
                setShowClearButton();
              },
              decoration: InputDecoration(
                hintText: 'Search Conversations',
                hintStyle: const TextStyle(color: Colors.white60, fontSize: 14),
                filled: true,
                fillColor: const Color(0xFF1F1F25),
                border: OutlineInputBorder(
                  borderRadius: BorderRadius.circular(16),
                ),
                focusedBorder: OutlineInputBorder(
                  borderRadius: BorderRadius.circular(16),
                ),
                enabledBorder: OutlineInputBorder(
                  borderRadius: BorderRadius.circular(16),
                ),
                prefixIcon: const Icon(
                  Icons.search,
                  color: Colors.white60,
                ),
                suffixIcon: showClearButton
                    ? GestureDetector(
                        onTap: () async {
                          var provider = Provider.of<ConversationProvider>(context, listen: false);
                          var homeProvider = Provider.of<HomeProvider>(context, listen: false);
                          await provider.searchConversations(""); // clear
                          searchController.clear();
                          setShowClearButton();
                          // Hide search bar when search is cleared
                          homeProvider.hideConvoSearchBar();
                          MixpanelManager().searchQueryCleared();
                        },
                        child: const Icon(
                          Icons.close,
                          color: Colors.white,
                        ),
                      )
                    : null,
                contentPadding: const EdgeInsets.symmetric(horizontal: 12),
              ),
              style: const TextStyle(color: Colors.white),
            ),
          ),
<<<<<<< HEAD
=======
          const SizedBox(
            width: 8,
          ),
          // Calendar button
          Consumer<ConversationProvider>(
            builder: (BuildContext context, ConversationProvider convoProvider, Widget? child) {
              return Container(
                decoration: BoxDecoration(
                  color:
                      convoProvider.selectedDate != null ? Colors.deepPurple.withOpacity(0.5) : const Color(0xFF1F1F25),
                  borderRadius: const BorderRadius.all(Radius.circular(16)),
                ),
                child: IconButton(
                  onPressed: () async {
                    HapticFeedback.mediumImpact();
                    if (convoProvider.selectedDate != null) {
                      // Clear date filter
                      await convoProvider.clearDateFilter();
                      MixpanelManager().calendarFilterCleared();
                    } else {
                      // Open date picker
                      await _selectDate(context);
                    }
                  },
                  icon: Icon(
                    convoProvider.selectedDate != null ? FontAwesomeIcons.calendarDay : FontAwesomeIcons.calendarDays,
                    color: Colors.white,
                    size: 18,
                  ),
                  tooltip: convoProvider.selectedDate != null
                      ? 'Filtered by ${DateFormat('MMM d, yyyy').format(convoProvider.selectedDate!)} - Tap to clear'
                      : 'Filter by date',
                ),
              );
            },
          ),
          const SizedBox(width: 8),
          // Starred filter button
          Consumer<ConversationProvider>(
            builder: (BuildContext context, ConversationProvider convoProvider, Widget? child) {
              return Container(
                decoration: BoxDecoration(
                  color: convoProvider.showStarredOnly ? Colors.amber.withValues(alpha: 0.5) : const Color(0xFF1F1F25),
                  borderRadius: const BorderRadius.all(Radius.circular(16)),
                ),
                child: IconButton(
                  onPressed: () {
                    HapticFeedback.mediumImpact();
                    convoProvider.toggleStarredFilter();
                  },
                  icon: Icon(
                    convoProvider.showStarredOnly ? FontAwesomeIcons.solidStar : FontAwesomeIcons.star,
                    color: convoProvider.showStarredOnly ? Colors.amber : Colors.white,
                    size: 18,
                  ),
                  tooltip:
                      convoProvider.showStarredOnly ? 'Showing starred only - Tap to show all' : 'Filter by starred',
                ),
              );
            },
          ),
>>>>>>> 94808858
        ],
      ),
    );
  }
}<|MERGE_RESOLUTION|>--- conflicted
+++ resolved
@@ -130,8 +130,6 @@
               style: const TextStyle(color: Colors.white),
             ),
           ),
-<<<<<<< HEAD
-=======
           const SizedBox(
             width: 8,
           ),
@@ -193,7 +191,6 @@
               );
             },
           ),
->>>>>>> 94808858
         ],
       ),
     );
