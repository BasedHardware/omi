import 'dart:async';
import 'dart:ui';

import 'package:flutter/material.dart';
import 'package:flutter/services.dart';
import 'package:omi/backend/preferences.dart';
import 'package:omi/backend/schema/conversation.dart';
import 'package:omi/pages/conversation_detail/conversation_detail_provider.dart';
import 'package:omi/pages/conversation_detail/page.dart';
import 'package:omi/pages/settings/usage_page.dart';
import 'package:omi/providers/connectivity_provider.dart';
import 'package:omi/providers/conversation_provider.dart';
import 'package:omi/utils/analytics/mixpanel.dart';
import 'package:omi/utils/other/temp.dart';
import 'package:omi/utils/other/time_utils.dart';
import 'package:omi/utils/platform/platform_service.dart';
import 'package:omi/widgets/dialog.dart';
import 'package:omi/widgets/extensions/string.dart';
import 'package:provider/provider.dart';
import 'package:font_awesome_flutter/font_awesome_flutter.dart';

class ConversationListItem extends StatefulWidget {
  final bool isFromOnboarding;
  final DateTime date;
  final int conversationIdx;
  final ServerConversation conversation;

  const ConversationListItem({
    super.key,
    required this.conversation,
    required this.date,
    required this.conversationIdx,
    this.isFromOnboarding = false,
  });

  @override
  State<ConversationListItem> createState() => _ConversationListItemState();
}

class _ConversationListItemState extends State<ConversationListItem> {
  Timer? _conversationNewStatusResetTimer;
  bool isNew = false;

  @override
  void dispose() {
    _conversationNewStatusResetTimer?.cancel();
    super.dispose();
  }

  @override
  Widget build(BuildContext context) {
    // Is new conversation
    DateTime memorizedAt = widget.conversation.createdAt;
    if (widget.conversation.finishedAt != null && widget.conversation.finishedAt!.isAfter(memorizedAt)) {
      memorizedAt = widget.conversation.finishedAt!;
    }
    int seconds = (DateTime.now().millisecondsSinceEpoch - memorizedAt.millisecondsSinceEpoch) ~/ 1000;
    isNew = 0 < seconds && seconds < 60; // 1m
    if (isNew) {
      _conversationNewStatusResetTimer?.cancel();
      _conversationNewStatusResetTimer = Timer(const Duration(seconds: 60), () async {
        setState(() {
          isNew = false;
        });
      });
    }

    return Consumer<ConversationProvider>(builder: (context, provider, child) {
      final isSelectionMode = provider.isSelectionModeActive;
      final isSelected = provider.isConversationSelected(widget.conversation.id);
      final isMerging = provider.isConversationMerging(widget.conversation.id);
      final isEligible = provider.isConversationEligibleForMerge(widget.conversation.id);

      return GestureDetector(
        onTap: () async {
          // If in selection mode, toggle selection only if eligible
          if (isSelectionMode) {
            if (!isEligible) {
              // Show feedback that this conversation is too far apart
              HapticFeedback.lightImpact();
              ScaffoldMessenger.of(context).showSnackBar(
                const SnackBar(
                  content: Text('This conversation is more than 15 minutes apart from selected ones'),
                  duration: Duration(seconds: 2),
                ),
              );
              return;
            }
            HapticFeedback.selectionClick();
            provider.toggleConversationSelection(widget.conversation.id);
            return;
          }

          if (widget.conversation.isLocked) {
            MixpanelManager().paywallOpened('Conversation List Item');
            routeToPage(context, const UsagePage(showUpgradeDialog: true));
            return;
          }
          // Calculate time difference
          int hoursSinceConversation = DateTime.now().difference(widget.conversation.createdAt).inHours;

          // Check if user is searching
          String searchQuery = provider.previousQuery;
          if (searchQuery.isNotEmpty) {
            // Track conversation opened from search
            MixpanelManager().conversationOpenedFromSearch(
              conversation: widget.conversation,
              searchQuery: searchQuery,
              conversationIndexInResults: widget.conversationIdx,
            );
          } else {
            // Track normal conversation list item click with time difference
            MixpanelManager().conversationListItemClickedWithTimeDifference(
              conversation: widget.conversation,
              conversationIndex: widget.conversationIdx,
              hoursSinceConversation: hoursSinceConversation,
            );
          }

          context.read<ConversationDetailProvider>().updateConversation(widget.conversation.id, widget.date);
          String startingTitle = context.read<ConversationDetailProvider>().conversation.structured.title;
          provider.onConversationTap(widget.conversationIdx);

          await routeToPage(
            context,
            ConversationDetailPage(conversation: widget.conversation, isFromOnboarding: widget.isFromOnboarding),
          );
          if (mounted) {
            String newTitle = context.read<ConversationDetailProvider>().conversation.structured.title;
            if (startingTitle != newTitle) {
              widget.conversation.structured.title = newTitle;
              provider.upsertConversation(widget.conversation);
            }
          }
        },
        onLongPress: () {
          // Enter selection mode on long press
          if (!isSelectionMode && !isMerging) {
            HapticFeedback.mediumImpact();
            provider.enterSelectionMode();
            provider.toggleConversationSelection(widget.conversation.id);
          }
        },
        child: Padding(
          padding:
              EdgeInsets.only(top: 12, left: widget.isFromOnboarding ? 0 : 16, right: widget.isFromOnboarding ? 0 : 16),
          child: Stack(
            children: [
              AnimatedOpacity(
                duration: const Duration(milliseconds: 200),
                opacity: (isSelectionMode && !isEligible) ? 0.4 : 1.0,
                child: AnimatedContainer(
                  duration: const Duration(milliseconds: 200),
                  width: double.maxFinite,
                  decoration: BoxDecoration(
                    color: isSelected
                        ? Colors.deepPurple.withValues(alpha: 0.3)
                        : (isSelectionMode && !isEligible)
                            ? Colors.grey.shade800
                            : const Color(0xFF1F1F25),
                    borderRadius: BorderRadius.circular(16.0),
                    border: isSelected
                        ? Border.all(color: Colors.deepPurple, width: 2)
                        : (isSelectionMode && !isEligible)
                            ? Border.all(color: Colors.grey.shade600, width: 1)
                            : null,
                  ),
                  child: ClipRRect(
                    borderRadius: BorderRadius.circular(16.0),
                    child: Dismissible(
                      key: UniqueKey(),
                      direction: isSelectionMode ? DismissDirection.none : DismissDirection.endToStart,
                      background: Container(
                        alignment: Alignment.centerRight,
                        padding: const EdgeInsets.only(right: 20.0),
                        color: Colors.red,
                        child: const Icon(Icons.delete, color: Colors.white),
                      ),
<<<<<<< HEAD
                      confirmDismiss: (direction) async {
                        HapticFeedback.mediumImpact();
                        bool showDeleteConfirmation = SharedPreferencesUtil().showConversationDeleteConfirmation;
                        if (!showDeleteConfirmation) return Future.value(true);
                        final connectivityProvider = Provider.of<ConnectivityProvider>(context, listen: false);
                        if (connectivityProvider.isConnected) {
                          return await showDialog(
                            context: context,
                            builder: (ctx) => getDialog(
                              context,
                              () => Navigator.of(context).pop(false),
                              () => Navigator.of(context).pop(true),
                              'Delete Conversation?',
                              'Are you sure you want to delete this conversation? This action cannot be undone.',
                              okButtonText: 'Confirm',
                            ),
                          );
                        } else {
                          return showDialog(
                            builder: (c) => getDialog(
                                context,
                                () => Navigator.pop(context),
                                () => Navigator.pop(context),
                                'Unable to Delete Conversation',
                                'Please check your internet connection and try again.',
                                singleButton: true,
                                okButtonText: 'OK'),
                            context: context,
                          );
                        }
                      },
                      onDismissed: (direction) async {
                        var conversation = widget.conversation;
                        var conversationIdx = widget.conversationIdx;
                        MixpanelManager().conversationSwipedToDelete(conversation);
                        provider.deleteConversationLocally(conversation, conversationIdx, widget.date);
                      },
                      child: Padding(
                        padding: const EdgeInsetsDirectional.all(16),
                        child: Row(
                          children: [
                            // Selection checkbox
                            if (isSelectionMode) ...[
                              AnimatedContainer(
                                duration: const Duration(milliseconds: 200),
                                width: 24,
                                height: 24,
                                decoration: BoxDecoration(
                                  shape: BoxShape.circle,
                                  color: isSelected ? Colors.deepPurple : Colors.transparent,
                                  border: Border.all(
                                    color: isSelected ? Colors.deepPurple : Colors.grey,
                                    width: 2,
                                  ),
                                ),
                                child: isSelected ? const Icon(Icons.check, color: Colors.white, size: 16) : null,
                              ),
                              const SizedBox(width: 12),
                            ],
                            Expanded(
                              child: Column(
                                mainAxisSize: MainAxisSize.max,
                                crossAxisAlignment: CrossAxisAlignment.start,
                                children: [
                                  _getConversationHeader(),
                                  const SizedBox(height: 16),
                                  _buildConversationBody(context),
                                ],
                              ),
                            ),
                          ],
                        ),
                      ),
                    ),
                  ),
                ),
              ),
              // Merging overlay
              if (isMerging)
                Positioned.fill(
                  child: Container(
                    decoration: BoxDecoration(
                      color: Colors.black.withValues(alpha: 0.6),
                      borderRadius: BorderRadius.circular(16.0),
                    ),
                    child: const Center(
                      child: Row(
                        mainAxisAlignment: MainAxisAlignment.center,
                        children: [
                          SizedBox(
                            width: 16,
                            height: 16,
                            child: CircularProgressIndicator(
                              strokeWidth: 2,
                              color: Colors.white,
                            ),
                          ),
                          SizedBox(width: 8),
                          Text(
                            'Merging...',
                            style: TextStyle(
                              color: Colors.white,
                              fontWeight: FontWeight.w500,
                            ),
                          ),
                        ],
                      ),
                    ),
                  ),
                ),
            ],
          ),
=======
                    );
                  } else {
                    return showDialog(
                      builder: (c) => getDialog(context, () => Navigator.pop(context), () => Navigator.pop(context),
                          'Unable to Delete Conversation', 'Please check your internet connection and try again.',
                          singleButton: true, okButtonText: 'OK'),
                      context: context,
                    );
                  }
                },
                onDismissed: (direction) async {
                  var conversation = widget.conversation;
                  var conversationIdx = widget.conversationIdx;
                  MixpanelManager().conversationSwipedToDelete(conversation);
                  provider.deleteConversationLocally(conversation, conversationIdx, widget.date);
                },
                child: Padding(
                  padding: PlatformService.isMobile
                      ? const EdgeInsetsDirectional.symmetric(horizontal: 16, vertical: 20)
                      : const EdgeInsetsDirectional.all(16),
                  child: PlatformService.isMobile
                      ? _buildMobileLayout(context)
                      : Column(
                          mainAxisSize: MainAxisSize.max,
                          crossAxisAlignment: CrossAxisAlignment.start,
                          children: [
                            _getConversationHeader(),
                            const SizedBox(height: 16),
                            _buildConversationBody(context),
                          ],
                        ),
                ),
              ),
            ),
          ),
        ),
      );
    });
  }

  Widget _buildMobileLayout(BuildContext context) {
    return Stack(
      children: [
        Column(
          crossAxisAlignment: CrossAxisAlignment.start,
          children: [
            // Emoji + Title row
            Row(
              crossAxisAlignment: CrossAxisAlignment.start,
              children: [
                if (!widget.conversation.discarded)
                  Container(
                    width: 40,
                    height: 40,
                    decoration: BoxDecoration(
                      color: const Color(0xFF35343B),
                      borderRadius: BorderRadius.circular(12),
                    ),
                    alignment: Alignment.center,
                    child: Text(
                      widget.conversation.structured.getEmoji(),
                      style: const TextStyle(fontSize: 22, fontWeight: FontWeight.w500),
                    ),
                  ),
                if (!widget.conversation.discarded) const SizedBox(width: 12),
                Expanded(
                  child: Column(
                    crossAxisAlignment: CrossAxisAlignment.start,
                    children: [
                      Text(
                        widget.conversation.discarded
                            ? widget.conversation.getTranscript(maxCount: 100)
                            : widget.conversation.structured.title.decodeString,
                        style: Theme.of(context).textTheme.titleMedium,
                      ),
                      const SizedBox(height: 8),
                      // Duration and time below title (or New status)
                      isNew
                          ? Row(
                              children: [
                                const ConversationNewStatusIndicator(text: "New 🚀"),
                                const Spacer(),
                                if (widget.conversation.starred)
                                  const Padding(
                                    padding: EdgeInsets.only(right: 4.0),
                                    child: FaIcon(
                                      FontAwesomeIcons.solidStar,
                                      size: 12,
                                      color: Colors.amber,
                                    ),
                                  ),
                              ],
                            )
                          : Row(
                              children: [
                                Text(
                                  dateTimeFormat(
                                    'h:mm a',
                                    widget.conversation.startedAt ?? widget.conversation.createdAt,
                                  ),
                                  style: const TextStyle(color: Color(0xFF9A9BA1), fontSize: 14),
                                  maxLines: 1,
                                ),
                                if (_getConversationDuration().isNotEmpty) ...[
                                  const Text(
                                    ' • ',
                                    style: TextStyle(color: Color(0xFF9A9BA1), fontSize: 14),
                                  ),
                                  Text(
                                    _getConversationDuration(),
                                    style: const TextStyle(color: Color(0xFF9A9BA1), fontSize: 14),
                                    maxLines: 1,
                                  ),
                                ],
                                const Spacer(),
                                if (widget.conversation.starred)
                                  const Padding(
                                    padding: EdgeInsets.only(right: 4.0),
                                    child: FaIcon(
                                      FontAwesomeIcons.solidStar,
                                      size: 12,
                                      color: Colors.amber,
                                    ),
                                  ),
                              ],
                            ),
                    ],
                  ),
                ),
              ],
            ),
          ],
>>>>>>> 32842311
        ),
        if (widget.conversation.isLocked) _buildLockedOverlay(),
      ],
    );
  }

  Widget _buildConversationBody(BuildContext context) {
    if (widget.conversation.discarded) {
      return Stack(
        children: [
          Column(
            crossAxisAlignment: CrossAxisAlignment.stretch,
            children: [
              if (widget.conversation.photos.isNotEmpty) ...[
                Row(children: [
                  Icon(
                    Icons.photo_library,
                    color: Colors.grey.shade400,
                    size: 18,
                  ),
                  const SizedBox(width: 12),
                  Text(
                    "${widget.conversation.photos.length} photos",
                    style: Theme.of(context).textTheme.bodyMedium!.copyWith(color: Colors.grey.shade300, height: 1.3),
                  )
                ]),
                const SizedBox(height: 4),
              ],
              Text(
                widget.conversation.getTranscript(maxCount: 100),
                style: Theme.of(context).textTheme.bodyMedium!.copyWith(color: Colors.grey.shade300, height: 1.3),
              ),
            ],
          ),
          if (widget.conversation.isLocked) _buildLockedOverlay(),
        ],
      );
    }

    return Column(
      crossAxisAlignment: CrossAxisAlignment.start,
      children: [
        Text(
          widget.conversation.structured.title.decodeString,
          style: Theme.of(context).textTheme.titleLarge,
        ),
      ],
    );
  }

  Widget _buildLockedOverlay() {
    return Positioned.fill(
      child: ClipRRect(
        child: BackdropFilter(
          filter: ImageFilter.blur(sigmaX: 2.0, sigmaY: 2.0),
          child: Container(
            alignment: Alignment.center,
            decoration: BoxDecoration(
              color: Colors.black.withValues(alpha: 0.01),
              borderRadius: const BorderRadius.all(Radius.circular(8)),
            ),
            child: const Text(
              'Upgrade to unlimited',
              style: TextStyle(
                color: Colors.white,
                fontSize: 16,
                fontWeight: FontWeight.bold,
              ),
            ),
          ),
        ),
      ),
    );
  }

  _getConversationHeader() {
    return Padding(
      padding: const EdgeInsets.only(left: 4.0, right: 12),
      child: Row(
        crossAxisAlignment: CrossAxisAlignment.center,
        children: [
          // 🧠 Emoji + Tag
          Flexible(
            fit: FlexFit.tight,
            child: Row(
              mainAxisSize: MainAxisSize.min,
              children: [
                if (!widget.conversation.discarded)
                  Text(
                    widget.conversation.structured.getEmoji(),
                    style: const TextStyle(color: Colors.white, fontSize: 22, fontWeight: FontWeight.w500),
                  ),
                if (widget.conversation.structured.category.isNotEmpty && !widget.conversation.discarded)
                  const SizedBox(width: 8),
                if (widget.conversation.structured.category.isNotEmpty)
                  Flexible(
                    child: Container(
                      decoration: BoxDecoration(
                        color: widget.conversation.getTagColor(),
                        borderRadius: BorderRadius.circular(16),
                      ),
                      padding: const EdgeInsets.symmetric(horizontal: 12, vertical: 6),
                      child: Text(
                        widget.conversation.getTag(),
                        style: Theme.of(context)
                            .textTheme
                            .bodyMedium!
                            .copyWith(color: widget.conversation.getTagTextColor()),
                        overflow: TextOverflow.ellipsis,
                        maxLines: 1,
                      ),
                    ),
                  ),
              ],
            ),
          ),

          const SizedBox(width: 12),

          // 🕒 Timestamp + Duration or New + Starred
          FittedBox(
            fit: BoxFit.scaleDown,
            child: isNew
                ? const ConversationNewStatusIndicator(text: "New 🚀")
                : Row(
                    mainAxisSize: MainAxisSize.min,
                    children: [
                      Text(
                        dateTimeFormat(
                          'h:mm a',
                          widget.conversation.startedAt ?? widget.conversation.createdAt,
                        ),
                        style: const TextStyle(color: Color(0xFF6A6B71), fontSize: 14),
                        maxLines: 1,
                      ),
                      if (_getConversationDuration().isNotEmpty)
                        Padding(
                          padding: const EdgeInsets.only(left: 8.0),
                          child: Container(
                            padding: const EdgeInsets.symmetric(horizontal: 6, vertical: 2),
                            decoration: BoxDecoration(
                              color: const Color(0xFF35343B),
                              borderRadius: BorderRadius.circular(4),
                            ),
                            child: Text(
                              _getConversationDuration(),
                              style: const TextStyle(color: Colors.white, fontSize: 11),
                              maxLines: 1,
                            ),
                          ),
                        ),
                      if (widget.conversation.starred)
                        const Padding(
                          padding: EdgeInsets.only(left: 8.0),
                          child: FaIcon(
                            FontAwesomeIcons.solidStar,
                            size: 12,
                            color: Colors.amber,
                          ),
                        ),
                    ],
                  ),
          ),
        ],
      ),
    );
  }

  String _getConversationDuration() {
    int durationSeconds = widget.conversation.getDurationInSeconds();
    if (durationSeconds <= 0) return '';

    return secondsToCompactDuration(durationSeconds);
  }
}

class ConversationNewStatusIndicator extends StatefulWidget {
  final String text;

  const ConversationNewStatusIndicator({super.key, required this.text});

  @override
  State<ConversationNewStatusIndicator> createState() => _ConversationNewStatusIndicatorState();
}

class _ConversationNewStatusIndicatorState extends State<ConversationNewStatusIndicator>
    with SingleTickerProviderStateMixin {
  late AnimationController _controller;
  late Animation<double> _opacityAnim;

  @override
  void initState() {
    super.initState();
    _controller = AnimationController(
      duration: const Duration(milliseconds: 1000), // Blink every half second
      vsync: this,
    )..repeat(reverse: true);
    _opacityAnim = Tween<double>(begin: 1.0, end: 0.2).animate(_controller);
  }

  @override
  void dispose() {
    _controller.dispose();
    super.dispose();
  }

  @override
  Widget build(BuildContext context) {
    return FadeTransition(
      opacity: _opacityAnim,
      child: Text(widget.text),
    );
  }
}<|MERGE_RESOLUTION|>--- conflicted
+++ resolved
@@ -176,120 +176,6 @@
                         color: Colors.red,
                         child: const Icon(Icons.delete, color: Colors.white),
                       ),
-<<<<<<< HEAD
-                      confirmDismiss: (direction) async {
-                        HapticFeedback.mediumImpact();
-                        bool showDeleteConfirmation = SharedPreferencesUtil().showConversationDeleteConfirmation;
-                        if (!showDeleteConfirmation) return Future.value(true);
-                        final connectivityProvider = Provider.of<ConnectivityProvider>(context, listen: false);
-                        if (connectivityProvider.isConnected) {
-                          return await showDialog(
-                            context: context,
-                            builder: (ctx) => getDialog(
-                              context,
-                              () => Navigator.of(context).pop(false),
-                              () => Navigator.of(context).pop(true),
-                              'Delete Conversation?',
-                              'Are you sure you want to delete this conversation? This action cannot be undone.',
-                              okButtonText: 'Confirm',
-                            ),
-                          );
-                        } else {
-                          return showDialog(
-                            builder: (c) => getDialog(
-                                context,
-                                () => Navigator.pop(context),
-                                () => Navigator.pop(context),
-                                'Unable to Delete Conversation',
-                                'Please check your internet connection and try again.',
-                                singleButton: true,
-                                okButtonText: 'OK'),
-                            context: context,
-                          );
-                        }
-                      },
-                      onDismissed: (direction) async {
-                        var conversation = widget.conversation;
-                        var conversationIdx = widget.conversationIdx;
-                        MixpanelManager().conversationSwipedToDelete(conversation);
-                        provider.deleteConversationLocally(conversation, conversationIdx, widget.date);
-                      },
-                      child: Padding(
-                        padding: const EdgeInsetsDirectional.all(16),
-                        child: Row(
-                          children: [
-                            // Selection checkbox
-                            if (isSelectionMode) ...[
-                              AnimatedContainer(
-                                duration: const Duration(milliseconds: 200),
-                                width: 24,
-                                height: 24,
-                                decoration: BoxDecoration(
-                                  shape: BoxShape.circle,
-                                  color: isSelected ? Colors.deepPurple : Colors.transparent,
-                                  border: Border.all(
-                                    color: isSelected ? Colors.deepPurple : Colors.grey,
-                                    width: 2,
-                                  ),
-                                ),
-                                child: isSelected ? const Icon(Icons.check, color: Colors.white, size: 16) : null,
-                              ),
-                              const SizedBox(width: 12),
-                            ],
-                            Expanded(
-                              child: Column(
-                                mainAxisSize: MainAxisSize.max,
-                                crossAxisAlignment: CrossAxisAlignment.start,
-                                children: [
-                                  _getConversationHeader(),
-                                  const SizedBox(height: 16),
-                                  _buildConversationBody(context),
-                                ],
-                              ),
-                            ),
-                          ],
-                        ),
-                      ),
-                    ),
-                  ),
-                ),
-              ),
-              // Merging overlay
-              if (isMerging)
-                Positioned.fill(
-                  child: Container(
-                    decoration: BoxDecoration(
-                      color: Colors.black.withValues(alpha: 0.6),
-                      borderRadius: BorderRadius.circular(16.0),
-                    ),
-                    child: const Center(
-                      child: Row(
-                        mainAxisAlignment: MainAxisAlignment.center,
-                        children: [
-                          SizedBox(
-                            width: 16,
-                            height: 16,
-                            child: CircularProgressIndicator(
-                              strokeWidth: 2,
-                              color: Colors.white,
-                            ),
-                          ),
-                          SizedBox(width: 8),
-                          Text(
-                            'Merging...',
-                            style: TextStyle(
-                              color: Colors.white,
-                              fontWeight: FontWeight.w500,
-                            ),
-                          ),
-                        ],
-                      ),
-                    ),
-                  ),
-                ),
-            ],
-          ),
-=======
                     );
                   } else {
                     return showDialog(
@@ -422,7 +308,6 @@
               ],
             ),
           ],
->>>>>>> 32842311
         ),
         if (widget.conversation.isLocked) _buildLockedOverlay(),
       ],
