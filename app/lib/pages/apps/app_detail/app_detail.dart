import 'package:cached_network_image/cached_network_image.dart';
import 'package:collection/collection.dart';
import 'package:flutter/material.dart';
import 'package:flutter_rating_bar/flutter_rating_bar.dart';
import 'package:friend_private/backend/http/api/apps.dart';
import 'package:friend_private/backend/preferences.dart';
import 'package:friend_private/pages/apps/app_detail/reviews_list_page.dart';
import 'package:webview_flutter/webview_flutter.dart';
import 'package:webview_flutter/webview_flutter.dart';
import 'package:friend_private/pages/apps/app_detail/widgets/add_review_widget.dart';
import 'package:friend_private/pages/apps/markdown_viewer.dart';
import 'package:friend_private/pages/apps/providers/add_app_provider.dart';
import 'package:friend_private/providers/app_provider.dart';
import 'package:friend_private/providers/home_provider.dart';
import 'package:friend_private/providers/message_provider.dart';
import 'package:friend_private/utils/analytics/mixpanel.dart';
import 'package:friend_private/utils/other/temp.dart';
import 'package:friend_private/widgets/animated_loading_button.dart';
import 'package:friend_private/widgets/confirmation_dialog.dart';
import 'package:friend_private/widgets/dialog.dart';
import 'package:friend_private/widgets/extensions/string.dart';
import 'package:provider/provider.dart';
import 'package:share_plus/share_plus.dart';
import 'package:skeletonizer/skeletonizer.dart';
import 'package:url_launcher/url_launcher.dart';
import 'dart:async';

import '../../../backend/schema/app.dart';
import '../widgets/show_app_options_sheet.dart';
import 'widgets/app_analytics_widget.dart';
import 'widgets/info_card_widget.dart';

import 'package:timeago/timeago.dart' as timeago;

class AppDetailPage extends StatefulWidget {
  final App app;

  const AppDetailPage({super.key, required this.app});

  @override
  State<AppDetailPage> createState() => _AppDetailPageState();
}

class _AppDetailPageState extends State<AppDetailPage> {
  String? instructionsMarkdown;
  bool setupCompleted = false;
  bool appLoading = false;
  bool isLoading = false;
  Timer? _paymentCheckTimer;
  late App app;
  late bool showInstallAppConfirmation;
  WebViewController? webViewController;
  bool isWebViewLoading = true;
  bool showDetails = false;

  Future<void> initWebView() async {
    if (!app.enabled || !app.worksExternally() || app.externalIntegration?.authSteps.isEmpty == true) {
      return;
    }

    final baseUrl = app.externalIntegration!.authSteps.first.url.trim();
    if (baseUrl.isEmpty) {
      return;
    }
    
    final finalUrl = baseUrl.startsWith('http') ? baseUrl : 'https://$baseUrl';
    final uri = Uri.parse(finalUrl);
    final urlWithUid = uri.replace(queryParameters: {
      ...uri.queryParameters,
      'uid': SharedPreferencesUtil().uid,
    }).toString();

    setState(() {
      isWebViewLoading = true;
      webViewController = null;
    });

    try {
      final controller = WebViewController();
      await controller.setJavaScriptMode(JavaScriptMode.unrestricted);
      await controller.setBackgroundColor(Colors.grey[900]!);
      await controller.enableZoom(false);
      await controller.setUserAgent('Mozilla/5.0 (Windows NT 10.0; Win64; x64) AppleWebKit/537.36 (KHTML, like Gecko) Chrome/120.0.0.0 Safari/537.36');
      await controller.setNavigationDelegate(
        NavigationDelegate(
          onPageFinished: (String url) {
            if (mounted) {
              setState(() {
                isWebViewLoading = false;
              });
            }
          },
          onWebResourceError: (WebResourceError error) {
            if (mounted) {
              setState(() {
                isWebViewLoading = false;
              });
            }
          },
          onNavigationRequest: (NavigationRequest request) {
            return NavigationDecision.navigate;
          },
        ),
      );

      await controller.loadRequest(Uri.parse(urlWithUid));
      await WebViewCookieManager().setCookie(
        WebViewCookie(
          name: '.AspNetCore.Cookies',
          value: SharedPreferencesUtil().uid,
          domain: Uri.parse(urlWithUid).host,
        ),
      );

      if (mounted) {
        setState(() {
          webViewController = controller;
        });
      }
    } catch (e) {
      debugPrint('Error initializing WebView: $e');
      if (mounted) {
        setState(() {
          isWebViewLoading = false;
          webViewController = null;
        });
      }
    }
  }

  Future<void> checkSetupCompleted() async {
    if (app.externalIntegration?.setupCompletedUrl == null) {
      return;
    }

    // For apps with multiple auth steps, we need to ensure all steps are completed
    // The setupCompletedUrl should be designed to verify all required auth is done
    bool isCompleted = await isAppSetupCompleted(app.externalIntegration!.setupCompletedUrl);
    
    if (mounted) {
      setState(() => setupCompleted = isCompleted);
    }
  }

  void setIsLoading(bool value) {
    if (mounted && isLoading != value) {
      setState(() => isLoading = value);
    }
  }

  @override
  void initState() {
    super.initState();
    app = widget.app;
    showInstallAppConfirmation = SharedPreferencesUtil().showInstallAppConfirmation;

    WidgetsBinding.instance.addPostFrameCallback((_) async {
      setIsLoading(true);
      var res = await context.read<AppProvider>().getAppDetails(app.id);
      if (mounted && res != null) {
        // Preserve pinned state when updating app details
        final wasPinned = app.pinned;
        setState(() {
          app = res;
          app.pinned = wasPinned;
        });
      }
      setIsLoading(false);
      if (mounted) {
        context.read<AppProvider>().checkIsAppOwner(app.uid);
        context.read<AppProvider>().setIsAppPublicToggled(!app.private);
      }
    });

    if (app.worksExternally()) {
      if (app.externalIntegration!.setupInstructionsFilePath.isNotEmpty) {
        if (app.externalIntegration!.setupInstructionsFilePath.contains('raw.githubusercontent.com')) {
          getAppMarkdown(app.externalIntegration!.setupInstructionsFilePath).then((value) {
            value = value.replaceAll(
              '](assets/',
              '](https://raw.githubusercontent.com/BasedHardware/Omi/main/plugins/instructions/${app.id}/assets/',
            );
            setState(() => instructionsMarkdown = value);
          });
        }
      }
      if (!app.enabled) {
        checkSetupCompleted();
      }
      if (app.enabled) {
        initWebView();
      }
    }
  }

  @override
  void dispose() {
    _paymentCheckTimer?.cancel();
    super.dispose();
  }

  Future<void> _checkPaymentStatus(String appId) async {
    MixpanelManager().appPurchaseStarted(appId);
    _paymentCheckTimer = Timer.periodic(const Duration(seconds: 5), (timer) async {
      var prefs = SharedPreferencesUtil();
      setState(() => appLoading = true);
      var details = await getAppDetailsServer(appId);
      if (details != null && details['is_user_paid']) {
        var enabled = await enableAppServer(appId);
        if (enabled) {
          MixpanelManager().appPurchaseCompleted(appId);
          prefs.enableApp(appId);
          MixpanelManager().appEnabled(appId);
          context.read<AppProvider>().setApps();
          setState(() {
            app.isUserPaid = true;
            app.enabled = true;
            appLoading = false;
          });
          timer.cancel();
          _paymentCheckTimer?.cancel();
        } else {
          debugPrint('Payment not made yet');
        }
      }
    });
  }

  List<Widget> _buildAppBarActions() {
    final actions = <Widget>[];

    // Add WebView toggle if available
    if (app.enabled && app.externalIntegration?.authSteps.isNotEmpty == true) {
      actions.add(
        IconButton(
          icon: Icon(showDetails ? Icons.web : Icons.info_outline),
          padding: const EdgeInsets.symmetric(horizontal: 16),
          onPressed: () => setState(() => showDetails = !showDetails),
        ),
      );
      actions.add(const SizedBox(width: 8));
    }


    // Show pin toggle if app is enabled or already pinned
    if (app.enabled || app.pinned) {
      actions.add(
        Consumer<AppProvider>(
          builder: (context, provider, _) {
            final currentApp = provider.apps.firstWhere((a) => a.id == app.id);
            return IconButton(
              icon: Icon(
                currentApp.pinned ? Icons.push_pin : Icons.push_pin_outlined,
                color: currentApp.pinned ? Colors.deepPurple : null,
              ),
              padding: const EdgeInsets.symmetric(horizontal: 16),
              onPressed: () => provider.toggleAppPin(app.id, context),
            );
          },
        ),
      );
    }

    // Add share/settings based on ownership
    if (context.read<AppProvider>().isAppOwner) {
      // Show popup menu for owners with share and settings
      actions.add(
        PopupMenuButton<String>(
          padding: const EdgeInsets.symmetric(horizontal: 16),
          itemBuilder: (context) => [
            const PopupMenuItem(
              value: 'share',
              child: Row(
                children: [
                  Icon(Icons.share),
                  SizedBox(width: 8),
                  Text('Share'),
                ],
              ),
            ),
            const PopupMenuItem(
              value: 'settings',
              child: Row(
                children: [
                  Icon(Icons.settings),
                  SizedBox(width: 8),
                  Text('Settings'),
                ],
              ),
            ),
          ],
          onSelected: (value) async {
            if (value == 'share') {
              MixpanelManager().track('App Shared', properties: {'appId': app.id});
              Share.share(
                'Check out this app on Omi AI: ${app.name} by ${app.author} \n\n${app.description.decodeString}\n\n\nhttps://h.omi.me/apps/${app.id}',
                subject: app.name,
              );
            } else if (value == 'settings') {
              await showModalBottomSheet(
                context: context,
                shape: const RoundedRectangleBorder(
                  borderRadius: BorderRadius.only(
                    topLeft: Radius.circular(16),
                    topRight: Radius.circular(16),
                  ),
                ),
                builder: (context) => ShowAppOptionsSheet(app: app),
              );
            }
          },
        ),
      );
    } else {
      // Show just share button for non-owners
      actions.add(
        IconButton(
          icon: const Icon(Icons.share),
          padding: const EdgeInsets.symmetric(horizontal: 16),
          onPressed: () {
            MixpanelManager().track('App Shared', properties: {'appId': app.id});
            Share.share(
              'Check out this app on Omi AI: ${app.name} by ${app.author} \n\n${app.description.decodeString}\n\n\nhttps://h.omi.me/apps/${app.id}',
              subject: app.name,
            );
          },
        ),
      );
    }

    return actions;
  }

  @override
  Widget build(BuildContext context) {
    return Scaffold(
      appBar: AppBar(
        backgroundColor: Theme.of(context).colorScheme.primary,
        elevation: 0,
        actions: _buildAppBarActions(),
      ),
      backgroundColor: Theme.of(context).colorScheme.primary,
      body: app.enabled && !showDetails && app.worksExternally() && app.externalIntegration?.authSteps.isNotEmpty == true && app.externalIntegration!.authSteps.first.url.isNotEmpty
          ? SizedBox.expand(
              child: Container(
                color: Colors.grey[900],
                child: Stack(
                  children: [
                    if (webViewController != null)
                      WebViewWidget(controller: webViewController!),
                    if (isWebViewLoading)
                      const Center(
                        child: CircularProgressIndicator(),
                      ),
                  ],
                ),
              ),
            )
          : SingleChildScrollView(
              child: Skeletonizer(
                enabled: isLoading,
                child: Column(
                  mainAxisSize: MainAxisSize.min,
                  crossAxisAlignment: CrossAxisAlignment.start,
                  children: [
                    const SizedBox(height: 20),
                    Row(
                      children: [
                        const SizedBox(width: 20),
                        CachedNetworkImage(
                          imageUrl: app.getImageUrl(),
                          imageBuilder: (context, imageProvider) => Container(
                            width: 48,
                            height: 48,
                            decoration: BoxDecoration(
                              shape: BoxShape.rectangle,
                              borderRadius: BorderRadius.circular(8),
                              image: DecorationImage(image: imageProvider, fit: BoxFit.cover),
                            ),
                          ),
                          placeholder: (context, url) => const CircularProgressIndicator(),
                          errorWidget: (context, url, error) => const Icon(Icons.error),
                        ),
                        const SizedBox(width: 20),
                        Column(
                          mainAxisAlignment: MainAxisAlignment.start,
                          crossAxisAlignment: CrossAxisAlignment.start,
                          children: [
                            SizedBox(
                              width: MediaQuery.of(context).size.width * 0.6,
                              child: Text(
                                app.name.decodeString,
                                style: const TextStyle(color: Colors.white, fontSize: 20),
                              ),
                            ),
                            const SizedBox(height: 4),
                            Text(
                              app.author,
                              style: const TextStyle(color: Colors.grey, fontSize: 14),
                            ),
                          ],
                        ),
                      ],
                    ),
                    const SizedBox(height: 24),
                    Row(
                      mainAxisAlignment: MainAxisAlignment.center,
                      children: [
                        const Spacer(),
                        app.ratingCount == 0
                            ? const Column(
                                children: [
                                  Text(
                                    '0.0',
                                    style: TextStyle(
                                      fontSize: 16,
                                    ),
                                  ),
                                  SizedBox(height: 4),
                                  Text("no reviews"),
                                ],
                              )
                            : Column(
                                children: [
                                  Row(
                                    children: [
                                      Text(
                                        app.getRatingAvg() ?? '0.0',
                                        style: const TextStyle(
                                          fontSize: 16,
                                        ),
                                      ),
                                      RatingBar.builder(
                                        initialRating: app.ratingAvg ?? 0,
                                        minRating: 1,
                                        ignoreGestures: true,
                                        direction: Axis.horizontal,
                                        allowHalfRating: true,
                                        itemCount: 1,
                                        itemSize: 20,
                                        tapOnlyMode: false,
                                        itemPadding: const EdgeInsets.symmetric(horizontal: 0),
                                        itemBuilder: (context, _) => const Icon(Icons.star, color: Colors.deepPurple),
                                        maxRating: 5.0,
                                        onRatingUpdate: (rating) {},
                                      ),
                                    ],
                                  ),
                                  const SizedBox(height: 4),
                                  Text('${app.ratingCount}+ reviews'),
                                ],
                              ),
                        const Spacer(),
                        const SizedBox(
                          height: 36,
                          child: VerticalDivider(
                            color: Colors.white,
                            endIndent: 2,
                            indent: 2,
                            width: 4,
                          ),
                        ),
                        const Spacer(),
                        Column(
                          children: [
                            Text(
                              '${(app.installs / 10).round() * 10}+',
                              style: const TextStyle(
                                fontSize: 16,
                              ),
                            ),
                            const SizedBox(height: 4),
                            const Text("installs"),
                          ],
                        ),
                        const Spacer(),
                        const SizedBox(
                          height: 36,
                          child: VerticalDivider(
                            color: Colors.white,
                            endIndent: 2,
                            indent: 2,
                            width: 4,
                          ),
                        ),
                        const Spacer(),
                        Column(
                          children: [
                            Text(
                              app.private ? 'Private' : 'Public',
                              style: const TextStyle(
                                fontSize: 16,
                              ),
                            ),
                            const SizedBox(height: 4),
                            const Text("app"),
                          ],
                        ),
                        const Spacer(),
                      ],
                    ),
                    const SizedBox(height: 24),
                    if (!app.enabled && !isLoading) ...[
                      // Setup Section for External Apps
                      if (app.worksExternally() && app.externalIntegration?.authSteps.isNotEmpty == true && app.externalIntegration?.setupCompletedUrl?.isNotEmpty == true)
                        Container(
                          width: double.infinity,
                          padding: const EdgeInsets.all(18.0),
                          margin: const EdgeInsets.only(left: 8.0, right: 8.0, top: 12, bottom: 6),
                          decoration: BoxDecoration(
                            color: Colors.grey.shade900,
                            borderRadius: BorderRadius.circular(16.0),
                          ),
                          child: Column(
                            crossAxisAlignment: CrossAxisAlignment.start,
                            children: [
                              const Text('Setup Required', style: TextStyle(fontSize: 18, color: Colors.white)),
                              const SizedBox(height: 12),
                              const Text(
                                'This app requires setup before installation. Please complete the following steps:',
                                style: TextStyle(color: Colors.grey),
                              ),
                              const SizedBox(height: 16),
                              ...app.externalIntegration!.authSteps.asMap().entries.map((entry) {
                                final index = entry.key;
                                final step = entry.value;
                                return Padding(
                                  padding: const EdgeInsets.only(bottom: 12.0),
                                  child: Row(
                                    children: [
                                      Container(
                                        width: 24,
                                        height: 24,
                                        decoration: BoxDecoration(
                                          color: Colors.deepPurple,
                                          borderRadius: BorderRadius.circular(12),
                                        ),
                                        child: Center(
                                          child: Text(
                                            '${index + 1}',
                                            style: const TextStyle(color: Colors.white, fontWeight: FontWeight.bold),
                                          ),
                                        ),
                                      ),
                                      const SizedBox(width: 12),
                                      Expanded(
                                        child: Column(
                                          crossAxisAlignment: CrossAxisAlignment.start,
                                          children: [
                                            Text(
                                              step.name.isEmpty ? 'Authorization Required' : step.name,
                                              style: const TextStyle(color: Colors.white, fontSize: 16),
                                            ),
                                          ],
                                        ),
                                      ),
                                      AnimatedLoadingButton(
                                        text: 'Setup',
                                        width: 100,
                                        onPressed: () async {
                                          final url = step.url.trim();
                                          final finalUrl = url.startsWith('http') ? url : 'https://$url';
                                          final uri = Uri.parse(finalUrl);
                                          final urlWithUid = uri.replace(queryParameters: {
                                            ...uri.queryParameters,
                                            'uid': SharedPreferencesUtil().uid,
                                          });
                                          
                                          await launchUrl(
                                            urlWithUid,
                                            mode: LaunchMode.externalApplication,
                                          );
                                          
                                          // Poll for setup completion
                                          bool isComplete = false;
                                          while (!isComplete && mounted) {
                                            isComplete = await isAppSetupCompleted(app.externalIntegration!.setupCompletedUrl);
                                            if (!isComplete) {
                                              await Future.delayed(const Duration(seconds: 2));
                                            }
                                          }
                                          
                                          if (mounted) {
                                            await checkSetupCompleted();
                                          }
                                        },
                                        color: Colors.deepPurple,
                                      ),
                                    ],
                                  ),
                                );
                              }).toList(),
                              const SizedBox(height: 16),
                              AnimatedLoadingButton(
                                width: double.infinity,
                                text: app.isPaid && !app.isUserPaid ? 'Subscribe' : 'Install App',
                                onPressed: () async {
                                  if (!setupCompleted) {
                                    showDialog(
                                      context: context,
                                      builder: (c) => getDialog(
                                        context,
                                        () => Navigator.pop(context),
                                        () => Navigator.pop(context),
                                        'Setup Required',
                                        'Please complete the setup steps before installing the app.',
                                        singleButton: true,
                                      ),
                                    );
                                    return;
                                  }
                                  
                                  if (app.isPaid && !app.isUserPaid && app.paymentLink != null && app.paymentLink!.isNotEmpty) {
                                    _checkPaymentStatus(app.id);
                                    await launchUrl(Uri.parse(app.paymentLink!));
                                    return;
                                  }
                                  
                                  showDialog(
                                    context: context,
                                    builder: (ctx) {
                                      return StatefulBuilder(builder: (ctx, setState) {
                                        return ConfirmationDialog(
                                          title: 'Data Access Notice',
                                          description:
                                              'This app will access your data. Omi AI is not responsible for how your data is used, modified, or deleted by this app',
                                          checkboxText: "Don't show it again",
                                          checkboxValue: !showInstallAppConfirmation,
                                          updateCheckboxValue: (value) {
                                            if (value != null) {
                                              setState(() {
                                                showInstallAppConfirmation = !value;
                                                SharedPreferencesUtil().showInstallAppConfirmation = !value;
                                              });
                                            }
                                          },
                                          onConfirm: () {
                                            _toggleApp(app.id, true);
                                            Navigator.pop(context);
                                          },
                                          onCancel: () {
                                            Navigator.pop(context);
                                          },
                                        );
                                      });
                                    },
                                  );
                                },
                                color: Colors.green,
                              ),
                            ],
                          ),
                        ),

                      // Install/Subscribe Button for non-setup apps
                      if (!app.worksExternally() || app.externalIntegration?.authSteps.isEmpty == true || app.externalIntegration?.setupCompletedUrl?.isNotEmpty != true)
                        Center(
                          child: Padding(
                            padding: const EdgeInsets.all(8.0),
                            child: AnimatedLoadingButton(
                              width: MediaQuery.of(context).size.width * 0.9,
                              text: app.isPaid && !app.isUserPaid ? 'Subscribe' : 'Install App',
                              onPressed: () async {
                                if (app.isPaid && !app.isUserPaid && app.paymentLink != null && app.paymentLink!.isNotEmpty) {
                                  _checkPaymentStatus(app.id);
                                  await launchUrl(Uri.parse(app.paymentLink!));
                                  return;
                                }
                                
                                if (app.worksExternally()) {
                                  showDialog(
                                    context: context,
                                    builder: (ctx) {
                                      return StatefulBuilder(builder: (ctx, setState) {
                                        return ConfirmationDialog(
                                          title: 'Data Access Notice',
                                          description:
                                              'This app will access your data. Omi AI is not responsible for how your data is used, modified, or deleted by this app',
                                          checkboxText: "Don't show it again",
                                          checkboxValue: !showInstallAppConfirmation,
                                          updateCheckboxValue: (value) {
                                            if (value != null) {
                                              setState(() {
                                                showInstallAppConfirmation = !value;
                                                SharedPreferencesUtil().showInstallAppConfirmation = !value;
                                              });
                                            }
                                          },
                                          onConfirm: () {
                                            _toggleApp(app.id, true);
                                            Navigator.pop(context);
                                          },
                                          onCancel: () {
                                            Navigator.pop(context);
                                          },
                                        );
                                      });
                                    },
                                  );
                                  return;
                                }
                                
                                await _toggleApp(app.id, true);
                              },
                              color: Colors.green,
                            ),
                          ),
                        ),

                    ],
                    if (app.enabled)
                      Center(
                        child: Padding(
                          padding: const EdgeInsets.all(8.0),
                          child: AnimatedLoadingButton(
                            width: MediaQuery.of(context).size.width * 0.9,
                            text: 'Uninstall App',
                            onPressed: () => _toggleApp(app.id, false),
                            color: Colors.red,
                          ),
                        ),
                      ),
                    InfoCardWidget(
                      onTap: () {
                        if (app.description.decodeString.characters.length > 200) {
                          routeToPage(
                              context, MarkdownViewer(title: 'About the App', markdown: app.description.decodeString));
                        }
                      },
                      title: 'About the App',
                      description: app.description,
                      showChips: true,
                      chips: app
                          .getCapabilitiesFromIds(context.read<AddAppProvider>().capabilities)
                          .map((e) => e.title)
                          .toList(),
                    ),
                    if (app.conversationPrompt != null)
                      InfoCardWidget(
                        onTap: () {
                          if (app.conversationPrompt!.decodeString.characters.length > 200) {
                            routeToPage(
                                context,
                                MarkdownViewer(
                                    title: 'Conversation Prompt', markdown: app.conversationPrompt!.decodeString));
                          }
                        },
                        title: 'Conversation Prompt',
                        description: app.conversationPrompt!,
                        showChips: false,
                      ),
                    if (app.chatPrompt != null)
                      InfoCardWidget(
                        onTap: () {
                          if (app.chatPrompt!.decodeString.characters.length > 200) {
                            routeToPage(context,
                                MarkdownViewer(title: 'Chat Personality', markdown: app.chatPrompt!.decodeString));
                          }
                        },
                        title: 'Chat Personality',
                        description: app.chatPrompt!,
                        showChips: false,
                      ),
                    GestureDetector(
                      onTap: () {
                        if (app.reviews.isNotEmpty) {
                          routeToPage(context, ReviewsListPage(app: app));
                        }
                      },
                      child: Container(
                        width: double.infinity,
                        padding: const EdgeInsets.all(18.0),
                        margin: const EdgeInsets.only(left: 8.0, right: 8.0, top: 12, bottom: 6),
                        decoration: BoxDecoration(
                          color: Colors.grey.shade900,
                          borderRadius: BorderRadius.circular(16.0),
                        ),
                        child: Column(
                          crossAxisAlignment: CrossAxisAlignment.start,
                          mainAxisSize: MainAxisSize.min,
                          children: [
                            Row(
                              children: [
                                const Text('Ratings & Reviews', style: TextStyle(color: Colors.white, fontSize: 18)),
                                const Spacer(),
                                app.reviews.isNotEmpty
                                    ? const Icon(
                                        Icons.arrow_forward,
                                        size: 20,
                                      )
                                    : const SizedBox.shrink(),
                              ],
                            ),
                            const SizedBox(height: 20),
                            Row(
                              children: [
                                Text(app.getRatingAvg() ?? '0.0',
                                    style: const TextStyle(fontSize: 38, fontWeight: FontWeight.bold)),
                                const Spacer(),
                                Column(
                                  children: [
                                    Skeleton.ignore(
                                      child: RatingBar.builder(
                                        initialRating: app.ratingAvg ?? 0,
                                        minRating: 1,
                                        ignoreGestures: true,
                                        direction: Axis.horizontal,
                                        allowHalfRating: true,
                                        itemCount: 5,
                                        itemSize: 20,
                                        tapOnlyMode: false,
                                        itemPadding: const EdgeInsets.symmetric(horizontal: 0),
                                        itemBuilder: (context, _) => const Icon(Icons.star, color: Colors.deepPurple),
                                        maxRating: 5.0,
                                        onRatingUpdate: (rating) {},
                                      ),
                                    ),
                                    const SizedBox(height: 4),
                                    Text(app.ratingCount <= 0 ? "no ratings" : "${app.ratingCount}+ ratings"),
                                  ],
                                ),
                              ],
                            ),
                            const SizedBox(height: 16),
                            RecentReviewsSection(
                              reviews: app.reviews.sorted((a, b) => b.ratedAt.compareTo(a.ratedAt)).take(3).toList(),
                              appAuthor: app.author,
                            ),
                          ],
                        ),
                      ),
                    ),
                    if (!app.isOwner(SharedPreferencesUtil().uid) && (app.enabled || app.userReview != null))
                      AddReviewWidget(app: app),
                    if (!app.private)
                      AppAnalyticsWidget(
                          installs: app.installs, moneyMade: app.isPaid ? ((app.price ?? 0) * app.installs) : 0),
                    const SizedBox(height: 60),
                  ],
                ),
              ),
<<<<<<< HEAD
            )
=======
              !app.isOwner(SharedPreferencesUtil().uid) && (app.enabled || app.userReview != null)
                  ? AddReviewWidget(app: app)
                  : const SizedBox.shrink(),
              // isIntegration ? const SizedBox(height: 16) : const SizedBox.shrink(),
              // widget.plugin.worksExternally() ? const SizedBox(height: 16) : const SizedBox.shrink(),
              // app.private
              //     ? const SizedBox.shrink()
              //     : AppAnalyticsWidget(
              //         installs: app.installs, moneyMade: app.isPaid ? ((app.price ?? 0) * app.installs) : 0),
              const SizedBox(height: 60),
            ],
          ),
        ),
      ),
>>>>>>> c017b155
    );
  }

  Future<void> _toggleApp(String appId, bool isEnabled) async {
    var prefs = SharedPreferencesUtil();
    setState(() => appLoading = true);
    try {
      if (isEnabled) {
        var enabled = await enableAppServer(appId);
        if (!enabled) {
          if (mounted) {
            showDialog(
              context: context,
              builder: (c) => getDialog(
                context,
                () => Navigator.pop(context),
                () => Navigator.pop(context),
                'Error activating the app',
                'If this is an integration app, make sure the setup is completed.',
                singleButton: true,
              ),
            );
          }

          setState(() => appLoading = false);
          return;
        }

        prefs.enableApp(appId);
        MixpanelManager().appEnabled(appId);
        if (mounted) {
          setState(() {
            app.enabled = isEnabled;
            appLoading = false;
          });
          initWebView();
        }
      } else {
        prefs.disableApp(appId);
        var res = await disableAppServer(appId);
        print(res);
        MixpanelManager().appDisabled(appId);
        if (mounted) {
          setState(() {
            app.enabled = isEnabled;
            appLoading = false;
          });
        }
      }
      context.read<AppProvider>().setApps();
    } catch (e) {
      debugPrint('Error toggling app: $e');
      if (mounted) {
        setState(() => appLoading = false);
      }
    }
    return;
  }
}

class RecentReviewsSection extends StatelessWidget {
  final List<AppReview> reviews;
  final String appAuthor;
  const RecentReviewsSection({super.key, required this.reviews, required this.appAuthor});

  @override
  Widget build(BuildContext context) {
    if (reviews.isEmpty) {
      return const SizedBox.shrink();
    }
    return Column(
      crossAxisAlignment: CrossAxisAlignment.start,
      mainAxisSize: MainAxisSize.min,
      children: [
        const SizedBox(height: 12),
        const Text(
          'Most Recent Reviews',
          style: TextStyle(color: Colors.white, fontSize: 16),
        ),
        const SizedBox(height: 16),
        ConstrainedBox(
          constraints: BoxConstraints(
            maxHeight: reviews.any((e) => e.response.isNotEmpty)
                ? MediaQuery.of(context).size.height * 0.24
                : (MediaQuery.of(context).size.height < 680
                    ? MediaQuery.of(context).size.height * 0.2
                    : MediaQuery.of(context).size.height * 0.138),
          ),
          child: ListView.separated(
            scrollDirection: Axis.horizontal,
            shrinkWrap: true,
            itemCount: reviews.length,
            itemBuilder: (context, index) {
              return Container(
                width: reviews.length == 1
                    ? MediaQuery.of(context).size.width * 0.84
                    : MediaQuery.of(context).size.width * 0.78,
                padding: const EdgeInsets.all(16.0),
                margin: const EdgeInsets.only(left: 8.0, right: 8.0, top: 0, bottom: 6),
                decoration: BoxDecoration(
                  color: const Color.fromARGB(255, 25, 24, 24),
                  borderRadius: BorderRadius.circular(16.0),
                ),
                child: Column(
                  crossAxisAlignment: CrossAxisAlignment.start,
                  mainAxisSize: MainAxisSize.min,
                  children: [
                    Row(
                      children: [
                        RatingBar.builder(
                          initialRating: reviews[index].score.toDouble(),
                          minRating: 1,
                          ignoreGestures: true,
                          direction: Axis.horizontal,
                          allowHalfRating: true,
                          itemCount: 5,
                          itemSize: 20,
                          tapOnlyMode: false,
                          itemPadding: const EdgeInsets.symmetric(horizontal: 0),
                          itemBuilder: (context, _) => const Icon(Icons.star, color: Colors.deepPurple),
                          maxRating: 5.0,
                          onRatingUpdate: (rating) {},
                        ),
                        const SizedBox(width: 8),
                        Text(
                          timeago.format(reviews[index].ratedAt),
                          style: const TextStyle(color: Color.fromARGB(255, 176, 174, 174), fontSize: 12),
                        ),
                      ],
                    ),
                    const SizedBox(height: 8),
                    Text(
                      reviews[index].review.length > 100
                          ? '${reviews[index].review.characters.take(100).toString().decodeString.trim()}...'
                          : reviews[index].review.decodeString,
                      style: const TextStyle(color: Colors.white),
                    ),
                    const SizedBox(height: 6),
                    if (reviews[index].response.isNotEmpty)
                      Column(
                        mainAxisSize: MainAxisSize.min,
                        crossAxisAlignment: CrossAxisAlignment.start,
                        children: [
                          const Divider(color: Color.fromARGB(255, 92, 92, 92)),
                          const SizedBox(height: 6),
                          Row(
                            children: [
                              Text(
                                'Response from $appAuthor',
                                style: const TextStyle(color: Colors.white, fontSize: 14),
                              ),
                              const SizedBox(width: 8),
                              Text(
                                timeago.format(reviews[index].ratedAt),
                                style: const TextStyle(color: Color.fromARGB(255, 176, 174, 174), fontSize: 12),
                              ),
                            ],
                          ),
                          const SizedBox(height: 8),
                          Text(
                            reviews[index].response.length > 100
                                ? '${reviews[index].response.characters.take(100).toString().decodeString.trim()}...'
                                : reviews[index].response.decodeString,
                            style: const TextStyle(color: Colors.white),
                          ),
                        ],
                      ),
                  ],
                ),
              );
            },
            separatorBuilder: (context, index) => const SizedBox(width: 2),
          ),
        ),
      ],
    );
  }
}<|MERGE_RESOLUTION|>--- conflicted
+++ resolved
@@ -839,24 +839,14 @@
                   ],
                 ),
               ),
-<<<<<<< HEAD
-            )
-=======
               !app.isOwner(SharedPreferencesUtil().uid) && (app.enabled || app.userReview != null)
                   ? AddReviewWidget(app: app)
                   : const SizedBox.shrink(),
-              // isIntegration ? const SizedBox(height: 16) : const SizedBox.shrink(),
-              // widget.plugin.worksExternally() ? const SizedBox(height: 16) : const SizedBox.shrink(),
-              // app.private
-              //     ? const SizedBox.shrink()
-              //     : AppAnalyticsWidget(
-              //         installs: app.installs, moneyMade: app.isPaid ? ((app.price ?? 0) * app.installs) : 0),
               const SizedBox(height: 60),
             ],
           ),
         ),
       ),
->>>>>>> c017b155
     );
   }
 
