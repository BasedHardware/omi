--- conflicted
+++ resolved
@@ -4,11 +4,7 @@
 import 'package:friend_private/pages/apps/widgets/app_metadata_widget.dart';
 import 'package:friend_private/pages/apps/widgets/external_trigger_fields_widget.dart';
 import 'package:friend_private/pages/apps/widgets/notification_scopes_chips_widget.dart';
-<<<<<<< HEAD
-import 'package:friend_private/pages/apps/widgets/notifications_history_webhook_field.dart';
-=======
 import 'package:friend_private/pages/apps/widgets/payment_details_widget.dart';
->>>>>>> e107dbe2
 import 'package:friend_private/utils/analytics/mixpanel.dart';
 import 'package:friend_private/widgets/confirmation_dialog.dart';
 import 'package:provider/provider.dart';
@@ -101,36 +97,8 @@
                               ),
                             ),
                           ),
-<<<<<<< HEAD
-                        ),
-                        const SizedBox(
-                          height: 18,
-                        ),
-                        AppMetadataWidget(
-                          pickImage: () async {
-                            await provider.pickImage();
-                          },
-                          appNameController: provider.appNameController,
-                          appDescriptionController: provider.appDescriptionController,
-                          creatorNameController: provider.creatorNameController,
-                          creatorEmailController: provider.creatorEmailController,
-                          categories: provider.categories,
-                          setAppCategory: provider.setAppCategory,
-                          imageFile: provider.imageFile,
-                          category: provider.mapCategoryIdToName(provider.appCategory),
-                          imageRequired: true,
-                        ),
-                        const SizedBox(
-                          height: 12,
-                        ),
-                        Container(
-                          decoration: BoxDecoration(
-                            color: Colors.grey.shade900,
-                            borderRadius: BorderRadius.circular(12.0),
-=======
                           const SizedBox(
                             height: 18,
->>>>>>> e107dbe2
                           ),
                           AppMetadataWidget(
                             pickImage: () async {
@@ -289,17 +257,10 @@
                               ),
                             ],
                           ),
-<<<<<<< HEAD
-                        const ExternalTriggerFieldsWidget(),
-                        const NotificationsHistoryWebhookField(),
-                        if (provider.isCapabilitySelectedById('proactive_notification'))
-                          Column(
-=======
                           const SizedBox(
                             height: 30,
                           ),
                           Row(
->>>>>>> e107dbe2
                             children: [
                               Checkbox(
                                 value: provider.termsAgreed,
