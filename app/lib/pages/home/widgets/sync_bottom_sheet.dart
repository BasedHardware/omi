--- conflicted
+++ resolved
@@ -206,14 +206,8 @@
                           Text(
                             isAnySyncInProgress
                                 ? _getSyncStatusText(
-<<<<<<< HEAD
-                                    progress, isSyncingFromPendant, isUploadingToCloud, hasOrphanedFiles, orphanedCount,
-                                    speedKBps: syncProvider.syncSpeedKBps)
-                                : (hasPendingData ? 'Tap Sync to start' : 'All recordings are synced'),
-=======
                                     progress, isSyncingFromPendant, isUploadingToCloud, hasOrphanedFiles, orphanedCount)
                                 : (hasPendingData ? context.l10n.tapSyncToStart : context.l10n.allRecordingsSynced),
->>>>>>> d9f3b5bf
                             style: TextStyle(
                               color: Colors.grey.shade500,
                               fontSize: 13,
