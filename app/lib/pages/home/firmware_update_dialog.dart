--- conflicted
+++ resolved
@@ -125,13 +125,9 @@
                   ),
                   Expanded(
                     child: Text(
-<<<<<<< HEAD
-                      hasUsbStep ? "I've disconnected USB and understand the risks." : "I confirm I want to update my device firmware.",
-=======
                       hasUsbStep
                           ? "I've disconnected USB and understand the risks."
                           : "I confirm I want to update my device firmware.",
->>>>>>> 882e6c68
                       style: TextStyle(
                         color: Colors.grey.shade300,
                         fontSize: 14,
