import 'dart:async';
import 'dart:io';

import 'package:flutter/material.dart';
import 'package:flutter/services.dart';
import 'package:flutter_foreground_task/flutter_foreground_task.dart';
import 'package:font_awesome_flutter/font_awesome_flutter.dart';

import 'package:omi/backend/http/api/users.dart';
import 'package:omi/backend/preferences.dart';
import 'package:omi/backend/schema/app.dart';
import 'package:omi/backend/schema/geolocation.dart';
import 'package:omi/main.dart';
import 'package:omi/pages/action_items/action_items_page.dart';
import 'package:omi/pages/apps/app_detail/app_detail.dart';
import 'package:omi/pages/apps/page.dart';
import 'package:omi/pages/chat/page.dart';
import 'package:omi/pages/conversations/conversations_page.dart';
import 'package:omi/pages/memories/page.dart';
import 'package:omi/pages/settings/daily_summary_detail_page.dart';
import 'package:omi/pages/settings/data_privacy_page.dart';
import 'package:omi/pages/settings/settings_drawer.dart';
import 'package:omi/pages/settings/wrapped_2025_page.dart';
import 'package:omi/providers/app_provider.dart';
import 'package:omi/providers/capture_provider.dart';
import 'package:omi/providers/connectivity_provider.dart';
import 'package:omi/providers/conversation_provider.dart';
import 'package:omi/providers/device_provider.dart';
import 'package:omi/providers/home_provider.dart';
import 'package:omi/providers/message_provider.dart';
import 'package:omi/services/notifications.dart';
import 'package:omi/services/notifications/daily_reflection_notification.dart';
import 'package:omi/utils/analytics/mixpanel.dart';
import 'package:omi/utils/audio/foreground.dart';
import 'package:omi/utils/platform/platform_service.dart';
import 'package:omi/utils/responsive/responsive_helper.dart';
import 'package:omi/widgets/upgrade_alert.dart';
import 'package:omi/utils/l10n_extensions.dart';
import 'package:provider/provider.dart';
import 'package:upgrader/upgrader.dart';
import 'package:omi/utils/platform/platform_manager.dart';
import 'package:omi/utils/enums.dart';
import 'package:omi/backend/schema/bt_device/bt_device.dart';
import 'package:omi/providers/sync_provider.dart';
import 'package:omi/pages/home/widgets/sync_bottom_sheet.dart';
import 'package:flutter/cupertino.dart';
import 'package:calendar_date_picker2/calendar_date_picker2.dart';

import 'package:omi/pages/conversation_capturing/page.dart';
import 'package:omi/widgets/calendar_date_picker_sheet.dart';
import 'package:omi/pages/conversations/widgets/merge_action_bar.dart';

import 'widgets/battery_info_widget.dart';

class HomePageWrapper extends StatefulWidget {
  final String? navigateToRoute;
  final String? autoMessage;
  const HomePageWrapper({super.key, this.navigateToRoute, this.autoMessage});

  @override
  State<HomePageWrapper> createState() => _HomePageWrapperState();
}

class _HomePageWrapperState extends State<HomePageWrapper> {
  String? _navigateToRoute;
  String? _autoMessage;

  @override
  void initState() {
    WidgetsBinding.instance.addPostFrameCallback((_) async {
      if (mounted) {
        context.read<DeviceProvider>().periodicConnect('coming from HomePageWrapper', boundDeviceOnly: true);
      }
      if (SharedPreferencesUtil().notificationsEnabled) {
        NotificationService.instance.register();
        NotificationService.instance.saveNotificationToken();
        
        // Schedule daily reflection notification if enabled
        if (SharedPreferencesUtil().dailyReflectionEnabled) {
          DailyReflectionNotification.scheduleDailyNotification(channelKey: 'channel');
        }
      }
    });
    _navigateToRoute = widget.navigateToRoute;
    _autoMessage = widget.autoMessage;
    super.initState();
  }

  @override
  Widget build(BuildContext context) {
    return HomePage(navigateToRoute: _navigateToRoute, autoMessage: _autoMessage);
  }
}

class HomePage extends StatefulWidget {
  final String? navigateToRoute;
  final String? autoMessage;
  const HomePage({super.key, this.navigateToRoute, this.autoMessage});

  @override
  State<HomePage> createState() => _HomePageState();
}

class _HomePageState extends State<HomePage> with WidgetsBindingObserver, TickerProviderStateMixin {
  ForegroundUtil foregroundUtil = ForegroundUtil();
  List<Widget> screens = [Container(), const SizedBox(), const SizedBox(), const SizedBox()];

  final _upgrader = MyUpgrader(debugLogging: false, debugDisplayOnce: false);
  bool scriptsInProgress = false;
  StreamSubscription? _notificationStreamSubscription;

  final GlobalKey<State<ConversationsPage>> _conversationsPageKey = GlobalKey<State<ConversationsPage>>();
  final GlobalKey<State<ActionItemsPage>> _actionItemsPageKey = GlobalKey<State<ActionItemsPage>>();
  final GlobalKey<State<MemoriesPage>> _memoriesPageKey = GlobalKey<State<MemoriesPage>>();
  final GlobalKey<AppsPageState> _appsPageKey = GlobalKey<AppsPageState>();
  late final List<Widget> _pages;

  void _initiateApps() {
    context.read<AppProvider>().getApps();
    context.read<AppProvider>().getPopularApps();
  }

  void _scrollToTop(int pageIndex) {
    switch (pageIndex) {
      case 0:
        final conversationsState = _conversationsPageKey.currentState;
        if (conversationsState != null) {
          (conversationsState as dynamic).scrollToTop();
        }
        break;
      case 1:
        final actionItemsState = _actionItemsPageKey.currentState;
        if (actionItemsState != null) {
          (actionItemsState as dynamic).scrollToTop();
        }
        break;
      case 2:
        final memoriesState = _memoriesPageKey.currentState;
        if (memoriesState != null) {
          (memoriesState as dynamic).scrollToTop();
        }
        break;
      case 3:
        final appsState = _appsPageKey.currentState;
        if (appsState != null) {
          appsState.scrollToTop();
        }
        break;
    }
  }

  @override
  void didChangeAppLifecycleState(AppLifecycleState state) {
    super.didChangeAppLifecycleState(state);
    String event = '';
    if (state == AppLifecycleState.paused) {
      event = 'App is paused';
    } else if (state == AppLifecycleState.resumed) {
      event = 'App is resumed';

      // Reload convos
      if (mounted) {
        Provider.of<ConversationProvider>(context, listen: false).refreshConversations();
        Provider.of<CaptureProvider>(context, listen: false).refreshInProgressConversations();
      }
    } else if (state == AppLifecycleState.hidden) {
      event = 'App is hidden';
    } else if (state == AppLifecycleState.detached) {
      event = 'App is detached';
    } else {
      return;
    }
    debugPrint(event);
    PlatformManager.instance.crashReporter.logInfo(event);
  }

  ///Screens with respect to subpage
  final Map<String, Widget> screensWithRespectToPath = {
    '/facts': const MemoriesPage(),
  };
  bool? previousConnection;

  void _onReceiveTaskData(dynamic data) async {
    if (data is! Map<String, dynamic>) return;
    if (!(data.containsKey('latitude') && data.containsKey('longitude'))) return;
    await updateUserGeolocation(
      geolocation: Geolocation(
        latitude: data['latitude'],
        longitude: data['longitude'],
        accuracy: data['accuracy'],
        altitude: data['altitude'],
        time: DateTime.parse(data['time']).toUtc(),
      ),
    );
  }

  @override
  void initState() {
    _pages = [
      ConversationsPage(key: _conversationsPageKey),
      ActionItemsPage(key: _actionItemsPageKey),
      MemoriesPage(key: _memoriesPageKey),
      AppsPage(key: _appsPageKey),
    ];
    SharedPreferencesUtil().onboardingCompleted = true;

    // Navigate uri
    Uri? navigateToUri;
    var pageAlias = "home";
    var homePageIdx = 0;
    String? detailPageId;

    if (widget.navigateToRoute != null && widget.navigateToRoute!.isNotEmpty) {
      navigateToUri = Uri.tryParse("http://localhost.com${widget.navigateToRoute!}");
      debugPrint("initState ${navigateToUri?.pathSegments.join("...")}");
      var segments = navigateToUri?.pathSegments ?? [];
      if (segments.isNotEmpty) {
        pageAlias = segments[0];
      }
      if (segments.length > 1) {
        detailPageId = segments[1];
      }

      switch (pageAlias) {
        case "memories":
          homePageIdx = 2;
          break;
        case "apps":
          homePageIdx = 3;
          break;
      }
    }

    // Home controller
    context.read<HomeProvider>().selectedIndex = homePageIdx;
    WidgetsBinding.instance.addObserver(this);

    WidgetsBinding.instance.addPostFrameCallback((_) async {
      _initiateApps();

      // ForegroundUtil.requestPermissions();
      if (!PlatformService.isDesktop) {
        await ForegroundUtil.initializeForegroundService();
        await ForegroundUtil.startForegroundTask();
      }
      if (mounted) {
        await Provider.of<HomeProvider>(context, listen: false).setUserPeople();
      }
      if (mounted) {
        await Provider.of<CaptureProvider>(context, listen: false)
            .streamDeviceRecording(device: Provider.of<DeviceProvider>(context, listen: false).connectedDevice);
      }

      // Navigate
      switch (pageAlias) {
        case "apps":
          if (detailPageId != null && detailPageId.isNotEmpty) {
            var app = await context.read<AppProvider>().getAppFromId(detailPageId);
            if (app != null && mounted) {
              Navigator.push(
                context,
                MaterialPageRoute(
                  builder: (context) => AppDetailPage(app: app),
                ),
              );
            }
          }
          break;
        case "chat":
          print('inside chat alias $detailPageId');
          if (detailPageId != null && detailPageId.isNotEmpty) {
            var appId = detailPageId != "omi" ? detailPageId : ''; // omi ~ no select
            if (mounted) {
              var appProvider = Provider.of<AppProvider>(context, listen: false);
              var messageProvider = Provider.of<MessageProvider>(context, listen: false);
              App? selectedApp;
              if (appId.isNotEmpty) {
                selectedApp = await appProvider.getAppFromId(appId);
              }
              appProvider.setSelectedChatAppId(appId);
              await messageProvider.refreshMessages();
              if (messageProvider.messages.isEmpty) {
                messageProvider.sendInitialAppMessage(selectedApp);
              }
            }
          } else {
            if (mounted) {
              await Provider.of<MessageProvider>(context, listen: false).refreshMessages();
            }
          }
          // Navigate to chat page directly since it's no longer in the tab bar
          // If there's an auto-message (e.g., from daily reflection notification), send it
          final autoMessageToSend = widget.autoMessage;
          WidgetsBinding.instance.addPostFrameCallback((_) {
            if (mounted) {
              Navigator.push(
                context,
                MaterialPageRoute(
                  builder: (context) => ChatPage(
                    isPivotBottom: false,
                    autoMessage: autoMessageToSend,
                  ),
                ),
              );
            }
          });
          break;
        case "settings":
          // Use context from the current widget instead of navigator key for bottom sheet
          WidgetsBinding.instance.addPostFrameCallback((_) {
            if (mounted) {
              SettingsDrawer.show(context);
            }
          });
          if (detailPageId == 'data-privacy') {
            MyApp.navigatorKey.currentState?.push(
              MaterialPageRoute(
                builder: (context) => const DataPrivacyPage(),
              ),
            );
          }
          break;
        case "facts":
          MyApp.navigatorKey.currentState?.push(
            MaterialPageRoute(
              builder: (context) => const MemoriesPage(),
            ),
          );
          break;
<<<<<<< HEAD
        case "daily-summary":
          if (detailPageId != null && detailPageId.isNotEmpty) {
            WidgetsBinding.instance.addPostFrameCallback((_) {
              if (mounted) {
                Navigator.push(
                  context,
                  MaterialPageRoute(
                    builder: (context) => DailySummaryDetailPage(summaryId: detailPageId!),
                  ),
                );
              }
            });
          }
=======
        case "wrapped":
          WidgetsBinding.instance.addPostFrameCallback((_) {
            if (mounted) {
              Navigator.push(
                context,
                MaterialPageRoute(
                  builder: (context) => const Wrapped2025Page(),
                ),
              );
            }
          });
>>>>>>> d7b6000c
          break;
        default:
      }
    });

    _listenToMessagesFromNotification();
    super.initState();

    // After init
    FlutterForegroundTask.addTaskDataCallback(_onReceiveTaskData);
  }

  void _listenToMessagesFromNotification() {
    _notificationStreamSubscription = NotificationService.instance.listenForServerMessages.listen((message) {
      if (mounted) {
        var selectedApp = Provider.of<AppProvider>(context, listen: false).getSelectedApp();
        if (selectedApp == null || message.appId == selectedApp.id) {
          Provider.of<MessageProvider>(context, listen: false).addMessage(message);
        }
        // chatPageKey.currentState?.scrollToBottom();
      }
    });
  }

  @override
  Widget build(BuildContext context) {
    return MyUpgradeAlert(
      upgrader: _upgrader,
      dialogStyle: Platform.isIOS ? UpgradeDialogStyle.cupertino : UpgradeDialogStyle.material,
      child: Consumer<ConnectivityProvider>(
        builder: (ctx, connectivityProvider, child) {
          bool isConnected = connectivityProvider.isConnected;
          previousConnection ??= true;

          if (previousConnection != isConnected &&
              connectivityProvider.isInitialized &&
              connectivityProvider.previousConnection != isConnected) {
            previousConnection = isConnected;
            if (!isConnected) {
              // TODO: Re-enable when internet connection banners are redesigned
              // Future.delayed(const Duration(seconds: 2), () {
              //   if (mounted && !connectivityProvider.isConnected) {
              //     ScaffoldMessenger.of(ctx).showMaterialBanner(
              //       MaterialBanner(
              //         content: const Text(
              //           'No internet connection. Please check your connection.',
              //           style: TextStyle(color: Colors.white70),
              //         ),
              //         backgroundColor: const Color(0xFF424242), // Dark gray instead of red
              //         leading: const Icon(Icons.wifi_off, color: Colors.white70),
              //         actions: [
              //           TextButton(
              //             onPressed: () {
              //               ScaffoldMessenger.of(ctx).hideCurrentMaterialBanner();
              //             },
              //             child: const Text('Dismiss', style: TextStyle(color: Colors.white70)),
              //           ),
              //         ],
              //       ),
              //     );
              //   }
              // });
            } else {
              Future.delayed(Duration.zero, () {
                // TODO: Re-enable when internet connection banners are redesigned
                // if (mounted) {
                //   ScaffoldMessenger.of(ctx).hideCurrentMaterialBanner();
                //   ScaffoldMessenger.of(ctx).showMaterialBanner(
                //     MaterialBanner(
                //       content: const Text(
                //         'Internet connection is restored.',
                //         style: TextStyle(color: Colors.white),
                //       ),
                //       backgroundColor: const Color(0xFF2E7D32), // Dark green instead of bright green
                //       leading: const Icon(Icons.wifi, color: Colors.white),
                //       actions: [
                //         TextButton(
                //           onPressed: () {
                //             if (mounted) {
                //               ScaffoldMessenger.of(ctx).hideCurrentMaterialBanner();
                //             }
                //           },
                //           child: const Text('Dismiss', style: TextStyle(color: Colors.white)),
                //         ),
                //       ],
                //       onVisible: () => Future.delayed(const Duration(seconds: 3), () {
                //         if (mounted) {
                //           ScaffoldMessenger.of(ctx).hideCurrentMaterialBanner();
                //         }
                //       }),
                //     ),
                //   );
                // }

                WidgetsBinding.instance.addPostFrameCallback((_) async {
                  if (mounted) {
                    if (ctx.read<ConversationProvider>().conversations.isEmpty) {
                      await ctx.read<ConversationProvider>().getInitialConversations();
                    } else {
                      // Force refresh when internet connection is restored
                      await ctx.read<ConversationProvider>().forceRefreshConversations();
                    }
                    if (ctx.read<MessageProvider>().messages.isEmpty) {
                      await ctx.read<MessageProvider>().refreshMessages();
                    }
                  }
                });
              });
            }
          }
          return child!;
        },
        child: Consumer<HomeProvider>(
          builder: (context, homeProvider, _) {
            return Scaffold(
              backgroundColor: Theme.of(context).colorScheme.primary,
              appBar: homeProvider.selectedIndex == 5 ? null : _buildAppBar(context),
              body: DefaultTabController(
                length: 4,
                initialIndex: homeProvider.selectedIndex,
                child: GestureDetector(
                  onTap: () {
                    primaryFocus?.unfocus();
                    // context.read<HomeProvider>().memoryFieldFocusNode.unfocus();
                    // context.read<HomeProvider>().chatFieldFocusNode.unfocus();
                  },
                  child: Stack(
                    children: [
                      Column(
                        children: [
                          Expanded(
                            child: IndexedStack(
                              index: context.watch<HomeProvider>().selectedIndex,
                              children: _pages,
                            ),
                          ),
                        ],
                      ),
                      Consumer2<HomeProvider, DeviceProvider>(
                        builder: (context, home, deviceProvider, child) {
                          if (home.isChatFieldFocused ||
                              home.isAppsSearchFieldFocused ||
                              home.isMemoriesSearchFieldFocused) {
                            return const SizedBox.shrink();
                          } else {
                            // Check if OMI device is connected
                            bool isOmiDeviceConnected =
                                deviceProvider.isConnected && deviceProvider.connectedDevice != null;

                            return Stack(
                              children: [
                                // Bottom Navigation Bar
                                Align(
                                  alignment: Alignment.bottomCenter,
                                  child: Container(
                                    width: double.infinity,
                                    height: 100,
                                    padding: const EdgeInsets.fromLTRB(20, 20, 20, 0),
                                    decoration: const BoxDecoration(
                                      gradient: LinearGradient(
                                        begin: Alignment.topCenter,
                                        end: Alignment.bottomCenter,
                                        stops: [0.0, 0.30, 1.0],
                                        colors: [
                                          Colors.transparent,
                                          Color.fromARGB(255, 15, 15, 15),
                                          Color.fromARGB(255, 15, 15, 15),
                                        ],
                                      ),
                                    ),
                                    child: Row(
                                      children: [
                                        // Home tab
                                        Expanded(
                                          child: InkWell(
                                            onTap: () {
                                              HapticFeedback.mediumImpact();
                                              MixpanelManager().bottomNavigationTabClicked('Home');
                                              primaryFocus?.unfocus();
                                              if (home.selectedIndex == 0) {
                                                _scrollToTop(0);
                                                return;
                                              }
                                              home.setIndex(0);
                                            },
                                            child: SizedBox(
                                              height: 90,
                                              child: Center(
                                                child: Icon(
                                                  FontAwesomeIcons.house,
                                                  color: home.selectedIndex == 0 ? Colors.white : Colors.grey,
                                                  size: 26,
                                                ),
                                              ),
                                            ),
                                          ),
                                        ),
                                        // Action Items tab
                                        Expanded(
                                          child: InkWell(
                                            onTap: () {
                                              HapticFeedback.mediumImpact();
                                              MixpanelManager().bottomNavigationTabClicked('Action Items');
                                              primaryFocus?.unfocus();
                                              if (home.selectedIndex == 1) {
                                                _scrollToTop(1);
                                                return;
                                              }
                                              home.setIndex(1);
                                            },
                                            child: SizedBox(
                                              height: 90,
                                              child: Center(
                                                child: Icon(
                                                  FontAwesomeIcons.listCheck,
                                                  color: home.selectedIndex == 1 ? Colors.white : Colors.grey,
                                                  size: 26,
                                                ),
                                              ),
                                            ),
                                          ),
                                        ),
                                        // Center space for record button - only when no OMI device is connected
                                        if (!isOmiDeviceConnected) const SizedBox(width: 80),
                                        // Memories tab
                                        Expanded(
                                          child: InkWell(
                                            onTap: () {
                                              HapticFeedback.mediumImpact();
                                              MixpanelManager().bottomNavigationTabClicked('Memories');
                                              primaryFocus?.unfocus();
                                              if (home.selectedIndex == 2) {
                                                _scrollToTop(2);
                                                return;
                                              }
                                              home.setIndex(2);
                                            },
                                            child: SizedBox(
                                              height: 90,
                                              child: Center(
                                                child: Icon(
                                                  FontAwesomeIcons.brain,
                                                  color: home.selectedIndex == 2 ? Colors.white : Colors.grey,
                                                  size: 26,
                                                ),
                                              ),
                                            ),
                                          ),
                                        ),
                                        // Apps tab
                                        Expanded(
                                          child: InkWell(
                                            onTap: () {
                                              HapticFeedback.mediumImpact();
                                              MixpanelManager().bottomNavigationTabClicked('Apps');
                                              primaryFocus?.unfocus();
                                              if (home.selectedIndex == 3) {
                                                _scrollToTop(3);
                                                return;
                                              }
                                              home.setIndex(3);
                                            },
                                            child: SizedBox(
                                              height: 90,
                                              child: Center(
                                                child: Icon(
                                                  FontAwesomeIcons.puzzlePiece,
                                                  color: home.selectedIndex == 3 ? Colors.white : Colors.grey,
                                                  size: 26,
                                                ),
                                              ),
                                            ),
                                          ),
                                        ),
                                      ],
                                    ),
                                  ),
                                ),
                                // Central Record Button - Only show when no OMI device is connected
                                if (!isOmiDeviceConnected)
                                  Positioned(
                                    left: MediaQuery.of(context).size.width / 2 - 40,
                                    bottom: 40, // Position it to protrude above the taller navbar (90px height)
                                    child: Consumer<CaptureProvider>(
                                      builder: (context, captureProvider, child) {
                                        bool isRecording = captureProvider.recordingState == RecordingState.record;
                                        bool isInitializing =
                                            captureProvider.recordingState == RecordingState.initialising;
                                        return GestureDetector(
                                          onTap: () async {
                                            HapticFeedback.heavyImpact();
                                            if (isInitializing) return;
                                            await _handleRecordButtonPress(context, captureProvider);
                                          },
                                          child: Container(
                                            width: 80,
                                            height: 80,
                                            decoration: BoxDecoration(
                                              shape: BoxShape.circle,
                                              color: isRecording ? Colors.red : Colors.deepPurple,
                                              border: Border.all(
                                                color: Colors.black,
                                                width: 5,
                                              ),
                                            ),
                                            child: isInitializing
                                                ? const CircularProgressIndicator(
                                                    color: Colors.white,
                                                    strokeWidth: 2,
                                                  )
                                                : Icon(
                                                    isRecording ? FontAwesomeIcons.stop : FontAwesomeIcons.microphone,
                                                    color: Colors.white,
                                                    size: 24,
                                                  ),
                                          ),
                                        );
                                      },
                                    ),
                                  ),
                                // Floating Chat Button - Bottom Right (only on homepage)
                                if (home.selectedIndex == 0)
                                  Positioned(
                                    right: 20,
                                    bottom: 100, // Position above the bottom navigation bar
                                    child: GestureDetector(
                                      onTap: () {
                                        HapticFeedback.mediumImpact();
                                        MixpanelManager().bottomNavigationTabClicked('Chat');
                                        // Navigate to chat page
                                        Navigator.push(
                                          context,
                                          MaterialPageRoute(
                                            builder: (context) => const ChatPage(isPivotBottom: false),
                                          ),
                                        );
                                      },
                                      child: Container(
                                        padding: const EdgeInsets.symmetric(horizontal: 20, vertical: 14),
                                        decoration: BoxDecoration(
                                          borderRadius: BorderRadius.circular(32),
                                          color: Colors.deepPurple,
                                        ),
                                        child: Row(
                                          mainAxisSize: MainAxisSize.min,
                                          children: [
                                            const Icon(
                                              FontAwesomeIcons.solidComment,
                                              size: 22,
                                              color: Colors.white,
                                            ),
                                            const SizedBox(width: 10),
                                            Text(
                                              context.l10n.askOmi,
                                              style: const TextStyle(
                                                color: Colors.white,
                                                fontSize: 17,
                                                fontWeight: FontWeight.w600,
                                              ),
                                            ),
                                          ],
                                        ),
                                      ),
                                    ),
                                  ),
                              ],
                            );
                          }
                        },
                      ),
                      // Merge action bar - floats above bottom nav when in selection mode
                      if (homeProvider.selectedIndex == 0)
                        const Positioned(
                          left: 0,
                          right: 0,
                          bottom: 0,
                          child: MergeActionBar(),
                        ),
                    ],
                  ),
                ),
              ),
            );
          },
        ),
      ),
    );
  }

  Future<void> _handleRecordButtonPress(BuildContext context, CaptureProvider captureProvider) async {
    var recordingState = captureProvider.recordingState;

    if (recordingState == RecordingState.record) {
      // Stop recording and summarize conversation
      await captureProvider.stopStreamRecording();
      captureProvider.forceProcessingCurrentConversation();
      MixpanelManager().phoneMicRecordingStopped();
    } else if (recordingState == RecordingState.initialising) {
      // Already initializing, do nothing
      debugPrint('initialising, have to wait');
    } else {
      // Start recording directly without dialog
      await captureProvider.streamRecording();
      MixpanelManager().phoneMicRecordingStarted();

      // Navigate to conversation capturing page
      if (context.mounted) {
        var topConvoId = (captureProvider.conversationProvider?.conversations ?? []).isNotEmpty
            ? captureProvider.conversationProvider!.conversations.first.id
            : null;
        Navigator.push(
          context,
          MaterialPageRoute(
            builder: (context) => ConversationCapturingPage(topConversationId: topConvoId),
          ),
        );
      }
    }
  }

  PreferredSizeWidget _buildAppBar(BuildContext context) {
    return AppBar(
      automaticallyImplyLeading: false,
      backgroundColor: Theme.of(context).colorScheme.surface,
      title: Row(
        mainAxisAlignment: MainAxisAlignment.spaceBetween,
        crossAxisAlignment: CrossAxisAlignment.center,
        children: [
          const BatteryInfoWidget(),
          const SizedBox.shrink(),
          Row(
            children: [
              // Sync icon for Limitless devices
              Consumer2<DeviceProvider, SyncProvider>(
                builder: (context, deviceProvider, syncProvider, child) {
                  final device = deviceProvider.pairedDevice;
                  final hasPending = syncProvider.missingWals.isNotEmpty;
                  final isSyncing = syncProvider.isSyncing;

                  if (device != null && device.type == DeviceType.limitless) {
                    return GestureDetector(
                      onTap: () {
                        HapticFeedback.mediumImpact();
                        SyncBottomSheet.show(context);
                      },
                      child: Container(
                        width: 36,
                        height: 36,
                        margin: const EdgeInsets.only(right: 8),
                        decoration: BoxDecoration(
                          color: isSyncing
                              ? Colors.deepPurple.withValues(alpha: 0.2)
                              : hasPending
                                  ? Colors.orange.withValues(alpha: 0.15)
                                  : const Color(0xFF1F1F25),
                          shape: BoxShape.circle,
                        ),
                        child: Icon(
                          Icons.cloud_rounded,
                          size: 18,
                          color: isSyncing
                              ? Colors.deepPurpleAccent
                              : hasPending
                                  ? Colors.orangeAccent
                                  : Colors.white70,
                        ),
                      ),
                    );
                  }
                  return const SizedBox.shrink();
                },
              ),
              // Search and Calendar buttons - only on home page
              Consumer2<HomeProvider, ConversationProvider>(
                builder: (context, homeProvider, convoProvider, _) {
                  // Only show search and calendar buttons on home page (index 0)
                  if (homeProvider.selectedIndex != 0) {
                    return const SizedBox.shrink();
                  }

                  // Hide search button if there's an active search query
                  bool shouldShowSearchButton = convoProvider.previousQuery.isEmpty;
                  return Row(
                    children: [
                      // Search button - show when no active search, clicking closes search bar
                      if (shouldShowSearchButton)
                        Container(
                          width: 36,
                          height: 36,
                          decoration: BoxDecoration(
                            color: homeProvider.showConvoSearchBar
                                ? Colors.deepPurple.withValues(alpha: 0.5)
                                : const Color(0xFF1F1F25),
                            shape: BoxShape.circle,
                          ),
                          child: IconButton(
                            padding: EdgeInsets.zero,
                            icon: const Icon(
                              Icons.search,
                              size: 18,
                              color: Colors.white70,
                            ),
                            onPressed: () {
                              HapticFeedback.mediumImpact();
                              // Toggle search bar visibility
                              homeProvider.toggleConvoSearchBar();
                            },
                          ),
                        ),
                      if (shouldShowSearchButton) const SizedBox(width: 8),
                      // Calendar button
                      Container(
                        width: 36,
                        height: 36,
                        decoration: BoxDecoration(
                          color: convoProvider.selectedDate != null
                              ? Colors.deepPurple.withValues(alpha: 0.5)
                              : const Color(0xFF1F1F25),
                          shape: BoxShape.circle,
                        ),
                        child: IconButton(
                          padding: EdgeInsets.zero,
                          icon: Icon(
                            convoProvider.selectedDate != null
                                ? FontAwesomeIcons.calendarDay
                                : FontAwesomeIcons.calendarDays,
                            size: 16,
                            color: Colors.white70,
                          ),
                          onPressed: () async {
                            HapticFeedback.mediumImpact();
                            if (convoProvider.selectedDate != null) {
                              await convoProvider.clearDateFilter();
                              MixpanelManager().calendarFilterCleared();
                            } else {
                              // Open date picker
                              DateTime selectedDate = DateTime.now();
                              await showCupertinoModalPopup<void>(
                                context: context,
                                builder: (BuildContext context) {
                                  return Container(
                                    height: 420,
                                    padding: const EdgeInsets.only(top: 6.0),
                                    margin: EdgeInsets.only(
                                      bottom: MediaQuery.of(context).viewInsets.bottom,
                                    ),
                                    color: const Color(0xFF1F1F25),
                                    child: SafeArea(
                                      top: false,
                                      child: Column(
                                        children: [
                                          // Header with Cancel and Done buttons
                                          Container(
                                            padding: const EdgeInsets.symmetric(horizontal: 16.0, vertical: 8.0),
                                            decoration: const BoxDecoration(
                                              color: Color(0xFF1F1F25),
                                              border: Border(
                                                bottom: BorderSide(
                                                  color: Color(0xFF35343B),
                                                  width: 0.5,
                                                ),
                                              ),
                                            ),
                                            child: Row(
                                              mainAxisAlignment: MainAxisAlignment.spaceBetween,
                                              children: [
                                                CupertinoButton(
                                                  padding: EdgeInsets.zero,
                                                  onPressed: () => Navigator.of(context).pop(),
                                                  child: Text(
                                                    context.l10n.cancel,
                                                    style: const TextStyle(
                                                      color: Colors.white,
                                                      fontSize: 16,
                                                    ),
                                                  ),
                                                ),
                                                const Spacer(),
                                                CupertinoButton(
                                                  padding: EdgeInsets.zero,
                                                  onPressed: () async {
                                                    Navigator.of(context).pop();
                                                    if (context.mounted) {
                                                      final provider =
                                                          Provider.of<ConversationProvider>(context, listen: false);
                                                      await provider.filterConversationsByDate(selectedDate);
                                                      MixpanelManager().calendarFilterApplied(selectedDate);
                                                    }
                                                  },
                                                  child: Text(
                                                    context.l10n.done,
                                                    style: const TextStyle(
                                                      color: Colors.deepPurple,
                                                      fontSize: 16,
                                                      fontWeight: FontWeight.w600,
                                                    ),
                                                  ),
                                                ),
                                              ],
                                            ),
                                          ),
                                          // Date picker
                                          Expanded(
                                            child: Material(
                                              color: ResponsiveHelper.backgroundSecondary,
                                              child: CalendarDatePicker2(
                                                config: getDefaultCalendarConfig(
                                                  firstDate: DateTime(2020),
                                                  lastDate: DateTime.now(),
                                                  currentDate: DateTime.now(),
                                                ),
                                                value: [selectedDate],
                                                onValueChanged: (dates) {
                                                  if (dates.isNotEmpty && dates[0] != null) {
                                                    selectedDate = dates[0]!;
                                                  }
                                                },
                                              ),
                                            ),
                                          ),
                                        ],
                                      ),
                                    ),
                                  );
                                },
                              );
                            }
                          },
                        ),
                      ),
                      const SizedBox(width: 8),
                    ],
                  );
                },
              ),
              // Settings button - always visible
              Container(
                width: 36,
                height: 36,
                decoration: const BoxDecoration(
                  color: Color(0xFF1F1F25),
                  shape: BoxShape.circle,
                ),
                child: IconButton(
                  padding: EdgeInsets.zero,
                  icon: const Icon(
                    FontAwesomeIcons.gear,
                    size: 16,
                    color: Colors.white70,
                  ),
                  onPressed: () {
                    HapticFeedback.mediumImpact();
                    MixpanelManager().pageOpened('Settings');
                    String language = SharedPreferencesUtil().userPrimaryLanguage;
                    bool hasSpeech = SharedPreferencesUtil().hasSpeakerProfile;
                    String transcriptModel = SharedPreferencesUtil().transcriptionModel;
                    SettingsDrawer.show(context);
                    if (language != SharedPreferencesUtil().userPrimaryLanguage ||
                        hasSpeech != SharedPreferencesUtil().hasSpeakerProfile ||
                        transcriptModel != SharedPreferencesUtil().transcriptionModel) {
                      if (context.mounted) {
                        context.read<CaptureProvider>().onRecordProfileSettingChanged();
                      }
                    }
                  },
                ),
              ),
            ],
          ),
        ],
      ),
      elevation: 0,
      centerTitle: true,
    );
  }

  @override
  void dispose() {
    WidgetsBinding.instance.removeObserver(this);
    // Cancel stream subscription to prevent memory leak
    _notificationStreamSubscription?.cancel();
    // Remove foreground task callback to prevent memory leak
    FlutterForegroundTask.removeTaskDataCallback(_onReceiveTaskData);
    ForegroundUtil.stopForegroundTask();
    super.dispose();
  }
}<|MERGE_RESOLUTION|>--- conflicted
+++ resolved
@@ -327,7 +327,6 @@
             ),
           );
           break;
-<<<<<<< HEAD
         case "daily-summary":
           if (detailPageId != null && detailPageId.isNotEmpty) {
             WidgetsBinding.instance.addPostFrameCallback((_) {
@@ -341,7 +340,7 @@
               }
             });
           }
-=======
+          break;
         case "wrapped":
           WidgetsBinding.instance.addPostFrameCallback((_) {
             if (mounted) {
@@ -353,7 +352,6 @@
               );
             }
           });
->>>>>>> d7b6000c
           break;
         default:
       }
