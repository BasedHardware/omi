--- conflicted
+++ resolved
@@ -998,7 +998,6 @@
                   },
                 ),
               ),
-<<<<<<< HEAD
               // Chat Button - Shows on all pages
               GestureDetector(
                 onTap: () {
@@ -1062,8 +1061,6 @@
                   ),
                 ),
               ),
-=======
->>>>>>> 1a8fba53
             ],
           ),
         ],
