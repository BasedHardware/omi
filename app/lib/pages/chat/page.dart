--- conflicted
+++ resolved
@@ -1,21 +1,27 @@
+import 'package:cached_network_image/cached_network_image.dart';
+import 'package:collection/collection.dart';
 import 'package:flutter/material.dart';
 import 'package:flutter/rendering.dart';
 import 'package:flutter/scheduler.dart';
 import 'package:flutter/services.dart';
 import 'package:font_awesome_flutter/font_awesome_flutter.dart';
+import 'package:pull_down_button/pull_down_button.dart';
 import 'package:omi/backend/http/api/messages.dart';
 import 'package:omi/backend/preferences.dart';
 import 'package:omi/backend/schema/app.dart';
 import 'package:omi/backend/schema/conversation.dart';
 import 'package:omi/backend/schema/message.dart';
+import 'package:omi/gen/assets.gen.dart';
 import 'package:omi/pages/chat/select_text_screen.dart';
 import 'package:omi/pages/chat/widgets/ai_message.dart';
 import 'package:omi/pages/chat/widgets/user_message.dart';
 import 'package:omi/pages/chat/widgets/voice_recorder_widget.dart';
+import 'package:omi/pages/home/page.dart';
 import 'package:omi/providers/connectivity_provider.dart';
 import 'package:omi/providers/home_provider.dart';
 import 'package:omi/providers/conversation_provider.dart';
 import 'package:omi/providers/message_provider.dart';
+import 'package:omi/providers/app_provider.dart';
 import 'package:omi/utils/alerts/app_snackbar.dart';
 import 'package:omi/utils/analytics/mixpanel.dart';
 import 'package:omi/utils/other/temp.dart';
@@ -52,6 +58,7 @@
   late List<App> apps;
 
   final scaffoldKey = GlobalKey<ScaffoldState>();
+  final GlobalKey _appButtonKey = GlobalKey();
 
   @override
   bool get wantKeepAlive => true;
@@ -60,7 +67,7 @@
   void initState() {
     apps = prefs.appsList;
     scrollController = ScrollController();
-    textFieldFocusNode = context.read<HomeProvider>().chatFieldFocusNode;
+    textFieldFocusNode = FocusNode();
     textController.addListener(() {
       setState(() {});
     });
@@ -112,6 +119,7 @@
   void dispose() {
     textController.dispose();
     scrollController.dispose();
+    textFieldFocusNode.dispose();
     super.dispose();
   }
 
@@ -124,19 +132,18 @@
         return Scaffold(
           key: scaffoldKey,
           backgroundColor: Theme.of(context).colorScheme.primary,
+          appBar: _buildAppBar(context, provider),
           // endDrawer: _buildSessionsDrawer(context),
           body: GestureDetector(
             onTap: () {
               // Hide keyboard when tapping outside textfield
               FocusScope.of(context).unfocus();
             },
-            child: Stack(
+            child: Column(
               children: [
-                Column(
-                  children: [
-                    // Messages area - takes up remaining space
-                    Expanded(
-                      child: provider.isLoadingMessages && !provider.hasCachedMessages
+                // Messages area - takes up remaining space
+                Expanded(
+                  child: provider.isLoadingMessages && !provider.hasCachedMessages
                       ? Column(
                           mainAxisAlignment: MainAxisAlignment.center,
                           children: [
@@ -442,11 +449,7 @@
                             left: 0,
                             right: 16,
                             top: provider.selectedFiles.isNotEmpty ? 0 : 16,
-                            bottom: widget.isPivotBottom 
-                                ? 20 
-                                : textFieldFocusNode.hasFocus 
-                                    ? MediaQuery.of(context).viewInsets.bottom + 20
-                                    : MediaQuery.of(context).padding.bottom + 80,
+                            bottom: widget.isPivotBottom ? 20 : (textFieldFocusNode.hasFocus ? 20 : 40),
                           ),
                           child: Row(
                             crossAxisAlignment: CrossAxisAlignment.end,
@@ -621,32 +624,9 @@
                 ),
               ],
             ),
-            // Loading messages indicator
-            if (provider.isLoadingMessages)
-              Positioned(
-                top: MediaQuery.of(context).padding.top + 10,
-                left: 0,
-                right: 0,
-                child: Container(
-                  margin: const EdgeInsets.symmetric(horizontal: 20),
-                  padding: const EdgeInsets.symmetric(vertical: 8, horizontal: 16),
-                  decoration: BoxDecoration(
-                    color: Colors.green,
-                    borderRadius: BorderRadius.circular(20),
-                  ),
-                  child: const Center(
-                    child: Text(
-                      'Syncing messages with server...',
-                      style: TextStyle(color: Colors.white, fontSize: 12),
-                    ),
-                  ),
-                ),
-              ),
-          ],
-        ),
-          )
-      );
-    },
+          ),
+        );
+      },
     );
   }
 
@@ -694,8 +674,6 @@
 
   scrollToBottom() => _moveListToBottom();
 
-<<<<<<< HEAD
-=======
   void _handleAppSelection(String? val, AppProvider provider) {
     if (val == null || val == provider.selectedChatAppId) {
       return;
@@ -1044,7 +1022,6 @@
     );
   }
 
->>>>>>> 68736e84
   void _showIOSStyleActionSheet(BuildContext context) {
     showModalBottomSheet(
       context: context,
