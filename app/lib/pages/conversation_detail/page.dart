--- conflicted
+++ resolved
@@ -1058,15 +1058,9 @@
                       const GetSummaryWidgets(),
                       data.item1
                           ? const ReprocessDiscardedWidget()
-<<<<<<< HEAD
-                          : GetAppsWidgets(
-                              searchQuery: widget.searchQuery, currentResultIndex: widget.currentResultIndex),
-                      const SizedBox(height: 150)
-=======
                           : GetAppsWidgets(searchQuery: searchQuery, currentResultIndex: currentResultIndex),
                       const GetGeolocationWidgets(),
                       const SizedBox(height: 150),
->>>>>>> 91c49f6d
                     ],
                   ),
                 ],
