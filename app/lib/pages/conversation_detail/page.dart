--- conflicted
+++ resolved
@@ -1080,18 +1080,13 @@
                       const GetSummaryWidgets(),
                       data.item1
                           ? const ReprocessDiscardedWidget()
-<<<<<<< HEAD
                           : GetAppsWidgets(
                               searchQuery: searchQuery,
                               currentResultIndex: currentResultIndex,
                               onMatchCountChanged: onMatchCountChanged,
                             ),
-                      const SizedBox(height: 150)
-=======
-                          : GetAppsWidgets(searchQuery: searchQuery, currentResultIndex: currentResultIndex),
                       const GetGeolocationWidgets(),
                       const SizedBox(height: 150),
->>>>>>> 91c49f6d
                     ],
                   ),
                 ],
