import 'package:flutter/material.dart';
import 'package:omi/utils/l10n_extensions.dart';
import 'package:flutter/scheduler.dart';
import 'package:flutter/services.dart';
import 'package:flutter_provider_utilities/flutter_provider_utilities.dart';
import 'package:omi/backend/http/api/conversations.dart';
// import 'package:omi/backend/preferences.dart';
import 'package:omi/backend/schema/conversation.dart';
import 'package:omi/backend/schema/person.dart';
import 'package:omi/backend/schema/structured.dart';
import 'package:omi/pages/capture/widgets/widgets.dart';
import 'package:omi/pages/conversation_detail/widgets.dart';
import 'package:omi/pages/home/page.dart';
import 'package:omi/providers/connectivity_provider.dart';
import 'package:omi/providers/conversation_provider.dart';
import 'package:omi/providers/people_provider.dart';
import 'package:omi/services/app_review_service.dart';
import 'package:omi/utils/analytics/mixpanel.dart';
import 'package:omi/utils/other/temp.dart';
import 'package:omi/widgets/conversation_bottom_bar.dart';
import 'package:omi/widgets/dialog.dart';
import 'package:omi/widgets/expandable_text.dart';
import 'package:font_awesome_flutter/font_awesome_flutter.dart';
import 'package:omi/widgets/extensions/string.dart';
import 'package:provider/provider.dart';
import 'package:share_plus/share_plus.dart';
import 'package:tuple/tuple.dart';
import 'package:pull_down_button/pull_down_button.dart';

import 'conversation_detail_provider.dart';
import 'widgets/name_speaker_sheet.dart';
// import 'share.dart';
import 'test_prompts.dart';
// import 'package:omi/pages/settings/developer.dart';
// import 'package:omi/backend/http/webhooks.dart';

class ConversationDetailPage extends StatefulWidget {
  final ServerConversation conversation;
  final bool isFromOnboarding;

  const ConversationDetailPage({super.key, this.isFromOnboarding = false, required this.conversation});

  @override
  State<ConversationDetailPage> createState() => _ConversationDetailPageState();
}

class _ConversationDetailPageState extends State<ConversationDetailPage> with TickerProviderStateMixin {
  final scaffoldKey = GlobalKey<ScaffoldState>();
  final focusTitleField = FocusNode();
  final focusOverviewField = FocusNode();
  final GlobalKey _shareButtonKey = GlobalKey();
  TabController? _controller;
  final AppReviewService _appReviewService = AppReviewService();
  ConversationTab selectedTab = ConversationTab.summary;
  bool _isSharing = false;
  bool _isTogglingStarred = false;

  // Search functionality
  bool _isSearching = false;
  String _searchQuery = '';
  final TextEditingController _searchController = TextEditingController();
  final FocusNode _searchFocusNode = FocusNode();
  int _currentSearchIndex = 0;
  int _totalSearchResults = 0;

  // TODO: use later for onboarding transcript segment edits
  // late AnimationController _animationController;
  // late Animation<double> _opacityAnimation;

  void _closeSearch() {
    setState(() {
      _isSearching = false;
      _searchQuery = '';
      _searchController.clear();
      _totalSearchResults = 0;
      _currentSearchIndex = 0;
    });
    _searchFocusNode.unfocus();
  }

  void _updateSearchResults() {
    if (_searchQuery.isEmpty) {
      _totalSearchResults = 0;
      _currentSearchIndex = 0;
      return;
    }

    final provider = Provider.of<ConversationDetailProvider>(context, listen: false);
    int count = 0;

    // Count matches in transcript
    if (selectedTab == ConversationTab.transcript) {
      for (var segment in provider.conversation.transcriptSegments) {
        final controller = provider.segmentControllers[segment.id];
        final text = (controller?.text ?? segment.text).toLowerCase();
        final query = _searchQuery.toLowerCase();
        int index = 0;
        while ((index = text.indexOf(query, index)) != -1) {
          count++;
          index += query.length;
        }
      }
    } else if (selectedTab == ConversationTab.summary) {
      final overview = provider.conversation.structured.overview.trim();
      if (overview.isNotEmpty) {
        final text = overview.decodeString.toLowerCase();
        final query = _searchQuery.toLowerCase();
        int index = 0;
        while ((index = text.indexOf(query, index)) != -1) {
          count++;
          index += query.length;
        }
      }
    }

    _totalSearchResults = count;
    _currentSearchIndex = count > 0 ? 1 : 0;
  }

  void _navigateSearch(bool next) {
    if (_totalSearchResults == 0) return;

    setState(() {
      if (next) {
        _currentSearchIndex = _currentSearchIndex >= _totalSearchResults ? 1 : _currentSearchIndex + 1;
      } else {
        _currentSearchIndex = _currentSearchIndex <= 1 ? _totalSearchResults : _currentSearchIndex - 1;
      }
    });
  }

  int getCurrentResultIndexForHighlighting() {
    return _currentSearchIndex - 1;
  }

  @override
  void initState() {
    super.initState();

    _controller = TabController(length: 3, vsync: this, initialIndex: 1); // Start with summary tab
    _controller!.addListener(() {
      setState(() {
        String? tabName;
        switch (_controller!.index) {
          case 0:
            selectedTab = ConversationTab.transcript;
            tabName = 'Transcript';
            break;
          case 1:
            selectedTab = ConversationTab.summary;
            tabName = 'Summary';
            break;
          case 2:
            selectedTab = ConversationTab.actionItems;
            tabName = 'Action Items';
            break;
          default:
            debugPrint('Invalid tab index: ${_controller!.index}');
            selectedTab = ConversationTab.summary;
        }
        if (tabName != null) {
          MixpanelManager().conversationDetailTabChanged(tabName);
        }
        if (_searchQuery.isNotEmpty) {
          _updateSearchResults();
        }
      });
    });

    WidgetsBinding.instance.addPostFrameCallback((_) async {
      var provider = Provider.of<ConversationDetailProvider>(context, listen: false);
      var conversationProvider = Provider.of<ConversationProvider>(context, listen: false);

      // Ensure the provider has the conversation data from the widget parameter
      provider.setCachedConversation(widget.conversation);

      // Find the proper date and index for this conversation in the grouped conversations
      var (date, index) = conversationProvider.getConversationDateAndIndex(widget.conversation);
      provider.updateConversation(widget.conversation.id, date);

      await provider.initConversation();
      if (provider.conversation.appResults.isEmpty) {
        final date = provider.selectedDate;
        final idx = conversationProvider.getConversationIndexById(provider.conversation.id, date);
        if (idx != -1) {
          await conversationProvider.updateSearchedConvoDetails(provider.conversation.id, date, idx);
        }
        provider.updateConversation(provider.conversation.id, provider.selectedDate);
      }

      // Check if this is the first conversation and show app review prompt
      if (await _appReviewService.isFirstConversation()) {
        if (mounted) {
          await _appReviewService.showReviewPromptIfNeeded(context, isProcessingFirstConversation: true);
        }
      }
    });
    // _animationController = AnimationController(
    //   vsync: this,
    //   duration: const Duration(seconds: 60),
    // )..repeat(reverse: true);
    //
    // _opacityAnimation = Tween<double>(begin: 1.0, end: 0.5).animate(_animationController);

    super.initState();
  }

  @override
  void dispose() {
    _controller?.dispose();
    focusTitleField.dispose();
    focusOverviewField.dispose();
    _searchController.dispose();
    _searchFocusNode.dispose();
    super.dispose();
  }

  String _getTabTitle(BuildContext context, ConversationTab tab) {
    switch (tab) {
      case ConversationTab.transcript:
        return context.l10n.transcriptTab;
      case ConversationTab.summary:
        return context.l10n.conversationTab;
      case ConversationTab.actionItems:
        return context.l10n.actionItemsTab;
    }
  }

  void _handleMenuSelection(BuildContext context, String value, ConversationDetailProvider provider) async {
    // Track the menu action selection
    MixpanelManager().conversationThreeDotsMenuActionSelected(
      conversationId: provider.conversation.id,
      action: value,
    );

    switch (value) {
      case 'copy_transcript':
        _copyContent(context, provider.conversation.getTranscript(generate: true));
        break;
      case 'copy_summary':
        // Use user edited overview if available
        final conversation = provider.conversation;
        final summaryContent = conversation.structured.overview.trim().isNotEmpty
            ? conversation.structured.overview.trim()
            : (conversation.appResults.isNotEmpty && conversation.appResults[0].content.trim().isNotEmpty
                ? conversation.appResults[0].content.trim()
                : conversation.structured.toString());
        _copyContent(context, summaryContent);
        break;
      // case 'export_transcript':
      //   showShareBottomSheet(context, provider.conversation, (fn) {});
      //   break;
      // case 'export_summary':
      //   showShareBottomSheet(context, provider.conversation, (fn) {});
      //   break;
      // case 'copy_raw_transcript':
      //   _copyContent(context, provider.conversation.getTranscript());
      //   break;
      // case 'copy_conversation_raw':
      //   _copyContent(context, provider.conversation.toJson().toString());
      //   break;
      // case 'trigger_integration':
      //   _triggerWebhookIntegration(context, provider.conversation);
      //   break;
      case 'test_prompt':
        routeToPage(context, TestPromptsPage(conversation: provider.conversation));
        break;
      case 'reprocess':
        if (!provider.loadingReprocessConversation) {
          await provider.reprocessConversation();
        }
        break;
      case 'delete':
        _handleDelete(context, provider);
        break;
    }
  }

  void _handleDelete(BuildContext context, ConversationDetailProvider provider) {
    HapticFeedback.mediumImpact();
    final connectivityProvider = Provider.of<ConnectivityProvider>(context, listen: false);
    if (connectivityProvider.isConnected) {
      showDialog(
        context: context,
        builder: (c) => getDialog(
          context,
          () => Navigator.pop(context),
          () {
            {
              final convoProvider = context.read<ConversationProvider>();
              final date = provider.selectedDate;
              final idx = convoProvider.getConversationIndexById(provider.conversation.id, date);
              convoProvider.deleteConversation(provider.conversation, idx);
            }
            Navigator.pop(context); // Close dialog
            Navigator.pop(context, {'deleted': true}); // Close detail page
          },
          context.l10n.deleteConversationTitle,
          context.l10n.deleteConversationMessage,
          okButtonText: context.l10n.confirm,
        ),
      );
    } else {
      showDialog(
        context: context,
        builder: (c) => getDialog(
          context,
          () => Navigator.pop(context),
          () => Navigator.pop(context),
          context.l10n.unableToDeleteConversation,
          context.l10n.noInternetConnection,
          singleButton: true,
          okButtonText: context.l10n.ok,
        ),
      );
    }
  }

  void _copyContent(BuildContext context, String content) {
    Clipboard.setData(ClipboardData(text: content));
    ScaffoldMessenger.of(context).showSnackBar(
      SnackBar(content: Text(context.l10n.contentCopied)),
    );
    HapticFeedback.lightImpact();
  }

  // void _triggerWebhookIntegration(BuildContext context, ServerConversation conversation) {
  //   if (SharedPreferencesUtil().webhookOnConversationCreated.isEmpty) {
  //     showDialog(
  //       context: context,
  //       builder: (c) => getDialog(
  //         context,
  //         () => Navigator.pop(context),
  //         () {
  //           Navigator.pop(context);
  //           routeToPage(context, const DeveloperSettingsPage());
  //         },
  //         'Webhook URL not set',
  //         'Please set the webhook URL in developer settings to use this feature.',
  //         okButtonText: 'Settings',
  //       ),
  //     );
  //     return;
  //   }
  //
  //   webhookOnConversationCreatedCall(conversation, returnRawBody: true).then((response) {
  //     showDialog(
  //       context: context,
  //       builder: (c) => getDialog(
  //         context,
  //         () => Navigator.pop(context),
  //         () => Navigator.pop(context),
  //         'Result:',
  //         response,
  //         okButtonText: 'Ok',
  //         singleButton: true,
  //       ),
  //     );
  //   });
  // }

  @override
  Widget build(BuildContext context) {
    final bool isKeyboardOpen = MediaQuery.of(context).viewInsets.bottom > 0;

    return PopScope(
      canPop: true,
      child: MessageListener<ConversationDetailProvider>(
        showError: (error) {
          if (error == 'REPROCESS_FAILED') {
            ScaffoldMessenger.of(context)
                .showSnackBar(SnackBar(content: Text(context.l10n.errorProcessingConversation)));
          }
        },
        showInfo: (info) {},
        child: Scaffold(
          key: scaffoldKey,
          extendBody: true,
          backgroundColor: Theme.of(context).colorScheme.primary,
          appBar: AppBar(
            automaticallyImplyLeading: false,
            backgroundColor: Theme.of(context).colorScheme.primary,
            leading: Container(
              width: 36,
              height: 36,
              margin: const EdgeInsets.all(8),
              decoration: BoxDecoration(
                color: Colors.grey.withOpacity(0.3),
                shape: BoxShape.circle,
              ),
              child: IconButton(
                padding: EdgeInsets.zero,
                onPressed: () {
                  HapticFeedback.mediumImpact();
                  if (widget.isFromOnboarding) {
                    SchedulerBinding.instance.addPostFrameCallback((_) {
                      Navigator.pushAndRemoveUntil(
                          context, MaterialPageRoute(builder: (context) => const HomePageWrapper()), (route) => false);
                    });
                  } else {
                    Navigator.pop(context);
                  }
                },
                icon: const FaIcon(FontAwesomeIcons.arrowLeft, size: 16.0, color: Colors.white),
              ),
            ),
            title: Align(
              alignment: Alignment.centerLeft,
              child: Padding(
                padding: const EdgeInsets.only(left: 8.0),
                child: Text(
                  _getTabTitle(context, selectedTab),
                  style: const TextStyle(
                    color: Colors.white,
                    fontSize: 18,
                    fontWeight: FontWeight.w600,
                  ),
                ),
              ),
            ),
            titleSpacing: 0,
            actions: [
              Consumer<ConversationDetailProvider>(builder: (context, provider, child) {
                return Padding(
                  padding: const EdgeInsets.only(right: 8),
                  child: Row(
                    mainAxisSize: MainAxisSize.min,
                    children: [
                      // Star button (first) - toggle starred status
                      Container(
                        width: 36,
                        height: 36,
                        margin: const EdgeInsets.only(right: 8),
                        decoration: BoxDecoration(
                          color: provider.conversation.starred
                              ? Colors.amber.withValues(alpha: 0.3)
                              : Colors.grey.withValues(alpha: 0.3),
                          shape: BoxShape.circle,
                        ),
                        child: IconButton(
                          padding: EdgeInsets.zero,
                          onPressed: _isTogglingStarred
                              ? null
                              : () async {
                                  setState(() {
                                    _isTogglingStarred = true;
                                  });
                                  HapticFeedback.mediumImpact();
                                  try {
                                    final newStarredState = !provider.conversation.starred;
                                    bool success = await setConversationStarred(
                                      provider.conversation.id,
                                      newStarredState,
                                    );
                                    if (!mounted) return;
                                    if (success) {
                                      provider.conversation.starred = newStarredState;
                                      // Update in conversation provider
                                      context.read<ConversationProvider>().updateConversationInSortedList(
                                            provider.conversation,
                                          );
                                      // Track star/unstar action
                                      MixpanelManager().conversationStarToggled(
                                        conversation: provider.conversation,
                                        starred: newStarredState,
                                        source: 'detail_page_button',
                                      );
                                    } else {
                                      ScaffoldMessenger.of(context).showSnackBar(
                                        SnackBar(content: Text(context.l10n.failedToUpdateStarred)),
                                      );
                                    }
                                  } catch (e) {
                                    debugPrint('Failed to toggle starred status: $e');
                                  } finally {
                                    if (mounted) {
                                      setState(() {
                                        _isTogglingStarred = false;
                                      });
                                    }
                                  }
                                },
                          icon: _isTogglingStarred
                              ? const SizedBox(
                                  width: 16,
                                  height: 16,
                                  child: CircularProgressIndicator(
                                    strokeWidth: 2,
                                    valueColor: AlwaysStoppedAnimation<Color>(Colors.white),
                                  ),
                                )
                              : FaIcon(
                                  provider.conversation.starred ? FontAwesomeIcons.solidStar : FontAwesomeIcons.star,
                                  size: 16.0,
                                  color: provider.conversation.starred ? Colors.amber : Colors.white,
                                ),
                        ),
                      ),
                      // Share button (second) - directly share summary link
                      Container(
                        key: _shareButtonKey,
                        width: 36,
                        height: 36,
                        margin: const EdgeInsets.only(right: 8),
                        decoration: BoxDecoration(
                          color: Colors.grey.withOpacity(0.3),
                          shape: BoxShape.circle,
                        ),
                        child: IconButton(
                          padding: EdgeInsets.zero,
                          onPressed: _isSharing
                              ? null
                              : () async {
                                  setState(() {
                                    _isSharing = true;
                                  });
                                  HapticFeedback.mediumImpact();
                                  try {
                                    // Directly share the summary link
                                    bool shared = await setConversationVisibility(provider.conversation.id);
                                    if (!shared) {
                                      ScaffoldMessenger.of(context).showSnackBar(
                                        SnackBar(content: Text(context.l10n.conversationUrlNotShared)),
                                      );
                                      setState(() {
                                        _isSharing = false;
                                      });
                                      return;
                                    }
                                    String content = 'https://h.omi.me/memories/${provider.conversation.id}';
                                    // Track share event
                                    MixpanelManager().conversationShared(
                                      conversation: provider.conversation,
                                      shareMethod: 'url_share',
                                    );
                                    // Start sharing and get the position for iOS
                                    final RenderBox? box =
                                        _shareButtonKey.currentContext?.findRenderObject() as RenderBox?;
                                    if (box != null) {
                                      final Offset position = box.localToGlobal(Offset.zero);
                                      final Size size = box.size;
                                      Share.share(
                                        content,
                                        subject: provider.conversation.structured.title,
                                        sharePositionOrigin:
                                            Rect.fromLTWH(position.dx, position.dy, size.width, size.height),
                                      );
                                    } else {
                                      Share.share(content, subject: provider.conversation.structured.title);
                                    }
                                    // Small delay to let share sheet appear, then clear loading
                                    await Future.delayed(const Duration(milliseconds: 150));
                                    setState(() {
                                      _isSharing = false;
                                    });
                                  } catch (e) {
                                    setState(() {
                                      _isSharing = false;
                                    });
                                  }
                                },
                          icon: _isSharing
                              ? const SizedBox(
                                  width: 16,
                                  height: 16,
                                  child: CircularProgressIndicator(
                                    strokeWidth: 2,
                                    valueColor: AlwaysStoppedAnimation<Color>(Colors.white),
                                  ),
                                )
                              : const FaIcon(FontAwesomeIcons.arrowUpFromBracket, size: 16.0, color: Colors.white),
                        ),
                      ),
                      // Search button (second) - only show on transcript and summary tabs
                      if (_controller?.index != 2)
                        Container(
                          width: 36,
                          height: 36,
                          margin: const EdgeInsets.only(right: 8),
                          decoration: BoxDecoration(
                            color: _isSearching ? Colors.deepPurple.withOpacity(0.8) : Colors.grey.withOpacity(0.3),
                            shape: BoxShape.circle,
                          ),
                          child: IconButton(
                            padding: EdgeInsets.zero,
                            onPressed: () {
                              final provider = context.read<ConversationDetailProvider>();

                              setState(() {
                                // 1. If entering search, kill edit mode first
                                if (!_isSearching && provider.isEditingSummary) {
                                  provider.exitSummaryEdit();
                                }

                                // 2. Toggle search
                                _isSearching = !_isSearching;

                                if (_isSearching) {
                                  _searchFocusNode.requestFocus();
                                  MixpanelManager().conversationDetailSearchClicked(
                                    conversationId: provider.conversation.id,
                                  );
                                } else {
                                  _closeSearch();
                                }
                              });
                              HapticFeedback.mediumImpact();
                            },
                            icon: const FaIcon(FontAwesomeIcons.magnifyingGlass, size: 16.0, color: Colors.white),
                          ),
                        ),
                      // Developer Tools button (third) - iOS style pull-down menu
                      Container(
                        width: 36,
                        height: 36,
                        margin: const EdgeInsets.only(right: 8),
                        child: PullDownButton(
                          itemBuilder: (context) => [
                            PullDownMenuItem(
                              title: context.l10n.copyTranscript,
                              iconWidget: FaIcon(FontAwesomeIcons.copy, size: 16),
                              onTap: () => _handleMenuSelection(context, 'copy_transcript', provider),
                            ),
                            PullDownMenuItem(
                              title: context.l10n.copySummary,
                              iconWidget: FaIcon(FontAwesomeIcons.clone, size: 16),
                              onTap: () => _handleMenuSelection(context, 'copy_summary', provider),
                            ),
                            // PullDownMenuItem(
                            //   title: 'Trigger Integration',
                            //   iconWidget: FaIcon(FontAwesomeIcons.paperPlane, size: 16),
                            //   onTap: () => _handleMenuSelection(context, 'trigger_integration', provider),
                            // ),
                            PullDownMenuItem(
                              title: context.l10n.testPrompt,
                              iconWidget: FaIcon(FontAwesomeIcons.commentDots, size: 16),
                              onTap: () => _handleMenuSelection(context, 'test_prompt', provider),
                            ),
                            if (!provider.conversation.discarded)
                              PullDownMenuItem(
                                title: context.l10n.reprocessConversation,
                                iconWidget: FaIcon(FontAwesomeIcons.arrowsRotate, size: 16),
                                onTap: () => _handleMenuSelection(context, 'reprocess', provider),
                              ),
                            PullDownMenuItem(
                              title: context.l10n.deleteConversation,
                              iconWidget: FaIcon(FontAwesomeIcons.trashCan, size: 16, color: Colors.red),
                              onTap: () => _handleMenuSelection(context, 'delete', provider),
                            ),
                          ],
                          buttonBuilder: (context, showMenu) => GestureDetector(
                            onTap: () {
                              HapticFeedback.mediumImpact();
                              MixpanelManager().conversationThreeDotsMenuOpened(
                                conversationId: provider.conversation.id,
                              );
                              showMenu();
                            },
                            child: Container(
                              width: 36,
                              height: 36,
                              decoration: BoxDecoration(
                                color: Colors.grey.withOpacity(0.3),
                                shape: BoxShape.circle,
                              ),
                              child: const Center(
                                child: FaIcon(FontAwesomeIcons.ellipsisVertical, size: 16.0, color: Colors.white),
                              ),
                            ),
                          ),
                        ),
                      ),
                    ],
                  ),
                );
              }),
            ],
          ),
          // Removed floating action button as we now have the more button in the bottom bar
          body: Stack(
            children: [
              GestureDetector(
                behavior: HitTestBehavior.translucent,
                onTap: () {
                  // Close search if search bar is empty and user taps on content
                  if (_isSearching && _searchQuery.isEmpty) {
                    _closeSearch();
                  }
                },
                child: Column(
                  children: [
                    Expanded(
                      child: Padding(
                        padding: const EdgeInsets.symmetric(horizontal: 16),
                        child: Builder(builder: (context) {
                          return TabBarView(
                            controller: _controller,
                            physics: const NeverScrollableScrollPhysics(),
                            children: [
                              TranscriptWidgets(
                                searchQuery: _searchQuery,
                                currentResultIndex: getCurrentResultIndexForHighlighting(),
                                onTapWhenSearchEmpty: () {
                                  if (_isSearching && _searchQuery.isEmpty) {
                                    _closeSearch();
                                  }
                                },
                                onMatchCountChanged: (count) {
                                  WidgetsBinding.instance.addPostFrameCallback((_) {
                                    if (mounted) {
                                      setState(() {
                                        _totalSearchResults = count;
                                        if (count > 0 && _currentSearchIndex == 0) {
                                          _currentSearchIndex = 1;
                                        } else if (count == 0) {
                                          _currentSearchIndex = 0;
                                        }
                                      });
                                    }
                                  });
                                },
                              ),
                              SummaryTab(
                                searchQuery: _searchQuery,
                                currentResultIndex: getCurrentResultIndexForHighlighting(),
                                onTapWhenSearchEmpty: () {
                                  if (_isSearching && _searchQuery.isEmpty) {
                                    setState(() {
                                      _isSearching = false;
                                      _searchController.clear();
                                      _searchFocusNode.unfocus();
                                    });
                                  }
                                },
                                onMatchCountChanged: (count) {
                                  WidgetsBinding.instance.addPostFrameCallback((_) {
                                    if (mounted) {
                                      setState(() {
                                        _totalSearchResults = count;
                                        if (count > 0 && _currentSearchIndex == 0) {
                                          _currentSearchIndex = 1;
                                        } else if (count == 0) {
                                          _currentSearchIndex = 0;
                                        }
                                      });
                                    }
                                  });
                                },
                              ),
                              ActionItemsTab(),
                            ],
                          );
                        }),
                      ),
                    ),
                  ],
                ),
              ),

              // Floating bottom bar - always visible, but non-interactive when keyboard is open
              Positioned(
                bottom: 32,
                left: 0,
                right: 0,
                child: IgnorePointer(
                  ignoring: isKeyboardOpen,
                  child: Consumer<ConversationDetailProvider>(
                    builder: (context, provider, child) {
                      final conversation = provider.conversation;
                      final hasActionItems =
                          conversation.structured.actionItems.where((item) => !item.deleted).isNotEmpty;
                      return ConversationBottomBar(
                        mode: ConversationBottomBarMode.detail,
                        selectedTab: selectedTab,
                        conversation: conversation,
                        hasSegments: conversation.transcriptSegments.isNotEmpty ||
                            conversation.photos.isNotEmpty ||
                            conversation.externalIntegration != null,
                        hasActionItems: hasActionItems,
                        onTabSelected: (tab) {
                          int index;
                          switch (tab) {
                            case ConversationTab.transcript:
                              index = 0;
                              break;
                            case ConversationTab.summary:
                              index = 1;
                              break;
                            case ConversationTab.actionItems:
                              index = 2;
                              break;
                          }
                          _controller!.animateTo(index);
                        },
                        onStopPressed: () {
                          // Empty since we don't show the stop button in detail mode
                        },
                      );
                    },
                  ),
                ),
              ),

              // thinh's comment: temporary disabled
              //// Unassigned segments notification - positioned above the bottom bar
              //Positioned(
              //  bottom: 88, // Position above the bottom bar
              //  left: 16,
              //  right: 16,
              //  child: Selector<ConversationDetailProvider, ({bool shouldShow, int count})>(
              //    selector: (context, provider) {
              //      final conversation = provider.conversation;
              //      if (conversation == null) {
              //        return (
              //          count: 0,
              //          shouldShow: false,
              //        );
              //      }
              //      return (
              //        count: conversation.unassignedSegmentsLength(),
              //        shouldShow: provider.showUnassignedFloatingButton && (selectedTab == ConversationTab.transcript),
              //      );
              //    },
              //    builder: (context, value, child) {
              //      if (value.count == 0 || !value.shouldShow) return const SizedBox.shrink();
              //      return Container(
              //        padding: const EdgeInsets.symmetric(
              //          vertical: 8,
              //          horizontal: 16,
              //        ),
              //        decoration: BoxDecoration(
              //          borderRadius: BorderRadius.circular(16),
              //          color: const Color(0xFF1F1F25),
              //          boxShadow: [
              //            BoxShadow(
              //              color: Colors.black.withOpacity(0.3),
              //              spreadRadius: 1,
              //              blurRadius: 2,
              //              offset: const Offset(0, 1),
              //            ),
              //          ],
              //        ),
              //        child: Row(
              //          mainAxisAlignment: MainAxisAlignment.spaceBetween,
              //          children: [
              //            Row(
              //              children: [
              //                InkWell(
              //                  onTap: () {
              //                    var provider = Provider.of<ConversationDetailProvider>(context, listen: false);
              //                    provider.setShowUnassignedFloatingButton(false);
              //                  },
              //                  child: const Icon(
              //                    Icons.close,
              //                    color: Colors.white,
              //                  ),
              //                ),
              //                const SizedBox(width: 8),
              //                Text(
              //                  "${value.count} unassigned segment${value.count == 1 ? '' : 's'}",
              //                  style: const TextStyle(
              //                    color: Colors.white,
              //                    fontSize: 16,
              //                  ),
              //                ),
              //              ],
              //            ),
              //            ElevatedButton(
              //              style: ElevatedButton.styleFrom(
              //                backgroundColor: Colors.deepPurple.withOpacity(0.5),
              //                shape: RoundedRectangleBorder(
              //                  borderRadius: BorderRadius.circular(16),
              //                ),
              //              ),
              //              onPressed: () {
              //                var provider = Provider.of<ConversationDetailProvider>(context, listen: false);
              //                var speakerId = provider.conversation.speakerWithMostUnassignedSegments();
              //                var segmentIdx = provider.conversation.firstSegmentIndexForSpeaker(speakerId);
              //                showModalBottomSheet(
              //                  context: context,
              //                  isScrollControlled: true,
              //                  backgroundColor: Colors.black,
              //                  shape: const RoundedRectangleBorder(
              //                    borderRadius: BorderRadius.vertical(top: Radius.circular(16)),
              //                  ),
              //                  builder: (context) {
              //                    return NameSpeakerBottomSheet(
              //                      segmentIdx: segmentIdx,
              //                      speakerId: speakerId,
              //                    );
              //                  },
              //                );
              //              },
              //              child: const Text(
              //                "Tag",
              //                style: TextStyle(
              //                  color: Colors.white,
              //                  fontWeight: FontWeight.bold,
              //                ),
              //              ),
              //            ),
              //          ],
              //        ),
              //      );
              //    },
              //  ),
              //),
              // Search overlay
              if (_isSearching)
                Positioned.fill(
                  child: GestureDetector(
                    behavior: HitTestBehavior.opaque,
                    onTap: () {
                      if (_searchQuery.isEmpty) {
                        _closeSearch();
                      }
                    },
                    child: Stack(
                      children: [
                        Positioned(
                          top: 0,
                          left: 0,
                          right: 0,
                          child: Container(
                            padding: const EdgeInsets.all(16),
                            child: SafeArea(
                              child: TextField(
                                controller: _searchController,
                                focusNode: _searchFocusNode,
                                style: const TextStyle(color: Colors.white),
                                decoration: InputDecoration(
                                  hintText: 'Search transcript or summary...',
                                  hintStyle: TextStyle(color: Colors.grey[400]),
                                  prefixIcon: const Icon(Icons.search, color: Colors.white70),
                                  suffixIcon: _searchQuery.isNotEmpty
                                      ? Container(
                                          width: _searchQuery.isNotEmpty ? 150 : 40,
                                          child: Row(
                                            mainAxisSize: MainAxisSize.min,
                                            mainAxisAlignment: MainAxisAlignment.end,
                                            children: [
                                              if (_searchQuery.isNotEmpty) ...[
                                                Container(
                                                  padding: const EdgeInsets.symmetric(horizontal: 6, vertical: 2),
                                                  decoration: BoxDecoration(
                                                    color: Colors.grey.withOpacity(0.3),
                                                    borderRadius: BorderRadius.circular(8),
                                                  ),
                                                  child: Text(
                                                    '$_currentSearchIndex/$_totalSearchResults',
                                                    style: const TextStyle(
                                                        color: Colors.white, fontSize: 11, fontWeight: FontWeight.w500),
                                                  ),
                                                ),
                                                const SizedBox(width: 4),
                                                Material(
                                                  color: Colors.transparent,
                                                  child: InkWell(
                                                    borderRadius: BorderRadius.circular(16),
                                                    onTap: _totalSearchResults > 0 ? () => _navigateSearch(false) : null,
                                                    child: Container(
                                                      width: 28,
                                                      height: 28,
                                                      decoration: BoxDecoration(
                                                        borderRadius: BorderRadius.circular(18),
                                                      ),
                                                      child: Icon(Icons.keyboard_arrow_up,
                                                          color:
                                                              _totalSearchResults > 0 ? Colors.white70 : Colors.white30,
                                                          size: 22),
                                                    ),
                                                  ),
                                                ),
                                                Material(
                                                  color: Colors.transparent,
                                                  child: InkWell(
                                                    borderRadius: BorderRadius.circular(16),
                                                    onTap: _totalSearchResults > 0 ? () => _navigateSearch(true) : null,
                                                    child: Container(
                                                      width: 28,
                                                      height: 28,
                                                      decoration: BoxDecoration(
                                                        borderRadius: BorderRadius.circular(18),
                                                      ),
                                                      child: Icon(Icons.keyboard_arrow_down,
                                                          color:
                                                              _totalSearchResults > 0 ? Colors.white70 : Colors.white30,
                                                          size: 22),
                                                    ),
                                                  ),
                                                ),
                                                const SizedBox(width: 4),
                                              ],
                                              Material(
                                                  color: Colors.transparent,
                                                  child: InkWell(
                                                    borderRadius: BorderRadius.circular(16),
                                                    onTap: () {
                                                      _closeSearch();
                                                    },
                                                    child: Container(
                                                    width: 28,
                                                    height: 28,
                                                    decoration: BoxDecoration(
                                                      borderRadius: BorderRadius.circular(16),
                                                    ),
                                                    child: const Icon(Icons.clear, color: Colors.white70, size: 22),
                                                  ),
                                                ),
                                              ),
                                            ],
                                          ),
                                        )
                                      : null,
                                  filled: true,
                                  fillColor: const Color(0xFF1C1C1E).withOpacity(0.95),
                                  border: OutlineInputBorder(
                                    borderRadius: BorderRadius.circular(12),
                                    borderSide: BorderSide.none,
                                  ),
                                  contentPadding: const EdgeInsets.symmetric(horizontal: 16, vertical: 12),
                                ),
                                onChanged: (value) {
                                  setState(() {
                                    _searchQuery = value;
                                    _updateSearchResults();
                                    if (value.isNotEmpty) {
                                      // Track search query with results
                                      final provider = Provider.of<ConversationDetailProvider>(context, listen: false);
                                      MixpanelManager().conversationDetailSearchQueryEntered(
                                        conversationId: provider.conversation.id,
                                        query: value,
                                        resultsCount: _totalSearchResults,
                                        activeTab: _getTabTitle(selectedTab),
                                      );
                                    }
                                  });
                                },
                              ),
<<<<<<< HEAD
=======
                              onChanged: (value) {
                                setState(() {
                                  _searchQuery = value;
                                  _updateSearchResults();
                                  if (value.isNotEmpty) {
                                    // Track search query with results
                                    final provider = Provider.of<ConversationDetailProvider>(context, listen: false);
                                    MixpanelManager().conversationDetailSearchQueryEntered(
                                      conversationId: provider.conversation.id,
                                      query: value,
                                      resultsCount: _totalSearchResults,
                                      activeTab: _getTabTitle(context, selectedTab),
                                    );
                                  }
                                });
                              },
>>>>>>> e1f6843a
                            ),
                          ),
                        ),
                      ],
                    ),
                  ),
                ),
            ],
          ),
        ),
      ),
    );
  }
}

class SummaryTab extends StatefulWidget {
  final String searchQuery;
  final int currentResultIndex;
  final VoidCallback? onTapWhenSearchEmpty;
  final Function(int)? onMatchCountChanged;

  const SummaryTab({
    super.key,
    this.searchQuery = '',
    this.currentResultIndex = -1,
    this.onTapWhenSearchEmpty,
    this.onMatchCountChanged,
  });

  @override
  State<SummaryTab> createState() => _SummaryTabState();
}

class _SummaryTabState extends State<SummaryTab> with AutomaticKeepAliveClientMixin {
  @override
  bool get wantKeepAlive => true;

  @override
  Widget build(BuildContext context) {
    super.build(context);
    return GestureDetector(
      behavior: HitTestBehavior.translucent,
      onTap: () {
        final provider = context.read<ConversationDetailProvider>();
        if (provider.isEditingSummary) {
          provider.exitSummaryEdit();
          return;
        }

        final isEditing = !FocusScope.of(context).hasPrimaryFocus;
        FocusScope.of(context).unfocus();
        // If search is empty and not editing, call the callback to close search
        if (!isEditing && widget.searchQuery.isEmpty && widget.onTapWhenSearchEmpty != null) {
          widget.onTapWhenSearchEmpty!();
        }
      },
      onDoubleTap: () {
        final provider = context.read<ConversationDetailProvider>();
        final pageState = context.findAncestorStateOfType<_ConversationDetailPageState>();

        // 1. Close search if open
        pageState?._closeSearch();

        // 2. Enter edit mode
        provider.enterSummaryEdit();
      },
      child: Selector<ConversationDetailProvider, Tuple3<bool, bool, Function(int)>>(
        selector: (context, provider) =>
            Tuple3(provider.conversation.discarded, provider.showRatingUI, provider.setConversationRating),
        builder: (context, data, child) {
          return Stack(
            children: [
              ListView(
                shrinkWrap: true,
                children: [
                  const GetSummaryWidgets(),
                  data.item1
                      ? const ReprocessDiscardedWidget()
                      : GetAppsWidgets(
                          searchQuery: widget.searchQuery,
                          currentResultIndex: widget.currentResultIndex,
                          onMatchCountChanged: widget.onMatchCountChanged,
                        ),
                  const GetGeolocationWidgets(),
                  const SizedBox(height: 150),
                ],
              ),
            ],
          );
        },
      ),
    );
  }
}

class TranscriptWidgets extends StatefulWidget {
  final String searchQuery;
  final int currentResultIndex;
  final VoidCallback? onTapWhenSearchEmpty;
  final Function(int)? onMatchCountChanged;

  const TranscriptWidgets({
    super.key,
    this.searchQuery = '',
    this.currentResultIndex = -1,
    this.onTapWhenSearchEmpty,
    this.onMatchCountChanged,
  });

  @override
  State<TranscriptWidgets> createState() => _TranscriptWidgetsState();
}

class _TranscriptWidgetsState extends State<TranscriptWidgets> with AutomaticKeepAliveClientMixin {
  @override
  bool get wantKeepAlive => true;

  @override
  Widget build(BuildContext context) {
    super.build(context);
    return GestureDetector(
      behavior: HitTestBehavior.translucent,
      onTap: () {
        FocusScope.of(context).unfocus();
        if (widget.searchQuery.isEmpty && widget.onTapWhenSearchEmpty != null) {
          widget.onTapWhenSearchEmpty!();
        }
      },
      onDoubleTap: () {
        FocusScope.of(context).unfocus();
      },
      child: Consumer<ConversationDetailProvider>(
        builder: (context, provider, child) {
          final conversation = provider.conversation;
          final segments = conversation.transcriptSegments;
          final photos = conversation.photos;

          if (segments.isEmpty && photos.isEmpty) {
                return Padding(
                  padding: const EdgeInsets.only(top: 32),
                  child: ExpandableTextWidget(
                    text: (provider.conversation.externalIntegration?.text ?? '').decodeString,
                    maxLines: 1000,
                    linkColor: Colors.grey.shade300,
                    style: TextStyle(color: Colors.grey.shade300, fontSize: 15, height: 1.3),
                    toggleExpand: () {
                      provider.toggleIsTranscriptExpanded();
                    },
                    isExpanded: provider.isTranscriptExpanded,
                  ),
                );
              }

              return getTranscriptWidget(
                false,
                segments,
                photos,
                null,
                horizontalMargin: false,
                topMargin: false,
                canDisplaySeconds: provider.canDisplaySeconds,
                isConversationDetail: true,
                bottomMargin: 150,
                searchQuery: widget.searchQuery,
                currentResultIndex: widget.currentResultIndex,
                onTapWhenSearchEmpty: widget.onTapWhenSearchEmpty,
                segmentControllers: provider.segmentControllers,
                segmentFocusNodes: provider.segmentFocusNodes,
                onMatchCountChanged: widget.onMatchCountChanged,
                editSegment: (segmentId, speakerId) {
                  final connectivityProvider = Provider.of<ConnectivityProvider>(context, listen: false);
                  if (!connectivityProvider.isConnected) {
                    ConnectivityProvider.showNoInternetDialog(context);
                    return;
                  }
                  showModalBottomSheet(
                    context: context,
                    isScrollControlled: true,
                    backgroundColor: Colors.black,
                    shape: const RoundedRectangleBorder(
                      borderRadius: BorderRadius.vertical(top: Radius.circular(16)),
                    ),
                    builder: (context) {
                      return Consumer<PeopleProvider>(builder: (context, peopleProvider, child) {
                        return NameSpeakerBottomSheet(
                          speakerId: speakerId,
                          segmentId: segmentId,
                          segments: provider.conversation.transcriptSegments,
                          onSpeakerAssigned: (speakerId, personId, personName, segmentIds) async {
                            provider.toggleEditSegmentLoading(true);
                            String finalPersonId = personId;
                            if (personId.isEmpty) {
                              Person? newPerson = await peopleProvider.createPersonProvider(personName);
                              if (newPerson != null) {
                                finalPersonId = newPerson.id;
                              } else {
                                provider.toggleEditSegmentLoading(false);
                                return; // Failed to create person
                              }
                            }

                            MixpanelManager().taggedSegment(finalPersonId == 'user' ? 'User' : 'User Person');

                            for (final segmentId in segmentIds) {
                              final segmentIndex =
                                  provider.conversation.transcriptSegments.indexWhere((s) => s.id == segmentId);
                              if (segmentIndex == -1) continue;
                              provider.conversation.transcriptSegments[segmentIndex].isUser = finalPersonId == 'user';
                              provider.conversation.transcriptSegments[segmentIndex].personId =
                                  finalPersonId == 'user' ? null : finalPersonId;
                            }
                            await assignBulkConversationTranscriptSegments(
                              provider.conversation.id,
                              segmentIds,
                              isUser: finalPersonId == 'user',
                              personId: finalPersonId == 'user' ? null : finalPersonId,
                            );
                            provider.toggleEditSegmentLoading(false);
                          },
                        );
                      });
                    },
                  );
                },
              );
            },
          ),
        );
  }
}

class ActionItemDetailWidget extends StatefulWidget {
  final ActionItem actionItem;
  final String conversationId;

  const ActionItemDetailWidget({
    super.key,
    required this.actionItem,
    required this.conversationId,
  });

  @override
  State<ActionItemDetailWidget> createState() => _ActionItemDetailWidgetState();
}

class _ActionItemDetailWidgetState extends State<ActionItemDetailWidget> {
  static final Map<String, bool> _pendingStates = {}; // Track pending states by description
  final AppReviewService _appReviewService = AppReviewService();

  @override
  void dispose() {
    // Clean up any pending state for this item when widget is disposed
    _pendingStates.remove(widget.actionItem.description);
    super.dispose();
  }

  @override
  Widget build(BuildContext context) {
    return Consumer<ConversationDetailProvider>(
      builder: (context, provider, child) {
        // Find the current action item by description to get the latest state
        final actionItem = provider.conversation.structured.actionItems
            .firstWhere((item) => item.description == widget.actionItem.description, orElse: () => widget.actionItem);

        // Check if this specific item has a pending state change
        final isCompleted = _pendingStates.containsKey(widget.actionItem.description)
            ? _pendingStates[widget.actionItem.description]!
            : actionItem.completed;

        return AnimatedOpacity(
          opacity: 1.0,
          duration: const Duration(milliseconds: 300),
          child: Container(
            decoration: BoxDecoration(
              color: Colors.grey[900],
              borderRadius: BorderRadius.circular(16),
              boxShadow: [
                BoxShadow(
                  color: Colors.black.withValues(alpha: 0.1),
                  blurRadius: 4,
                  offset: const Offset(0, 2),
                ),
              ],
            ),
            child: Material(
              color: Colors.transparent,
              child: InkWell(
                onTap: () {
                  HapticFeedback.lightImpact();
                  // TODO: Add edit functionality if needed
                },
                borderRadius: BorderRadius.circular(16),
                child: Padding(
                  padding: const EdgeInsets.symmetric(vertical: 16.0, horizontal: 16.0),
                  child: Row(
                    crossAxisAlignment: CrossAxisAlignment.start,
                    children: [
                      SizedBox(
                        width: 20,
                        height: 20,
                        child: Transform.translate(
                          offset: const Offset(0, 2),
                          child: GestureDetector(
                            onTap: () => _toggleCompletion(provider, actionItem),
                            child: Container(
                              width: 20,
                              height: 20,
                              decoration: BoxDecoration(
                                color: isCompleted ? Colors.green : Colors.transparent,
                                border: Border.all(
                                  color: isCompleted ? Colors.green : Colors.grey,
                                  width: 2,
                                ),
                                borderRadius: BorderRadius.circular(4),
                              ),
                              child: isCompleted
                                  ? const Icon(
                                      Icons.check,
                                      size: 14,
                                      color: Colors.white,
                                    )
                                  : null,
                            ),
                          ),
                        ),
                      ),
                      const SizedBox(width: 16),
                      Expanded(
                        child: Text(
                          actionItem.description,
                          style: TextStyle(
                            color: isCompleted ? Colors.grey : Colors.white,
                            decoration: isCompleted ? TextDecoration.lineThrough : null,
                            decorationColor: Colors.grey,
                            fontSize: 15,
                            height: 1.4,
                            fontWeight: FontWeight.w500,
                          ),
                        ),
                      ),
                    ],
                  ),
                ),
              ),
            ),
          ),
        );
      },
    );
  }

  void _toggleCompletion(ConversationDetailProvider provider, ActionItem actionItem) async {
    // Haptic feedback
    HapticFeedback.lightImpact();

    final newValue = !actionItem.completed;
    final itemDescription = widget.actionItem.description;

    // Update pending state immediately for instant visual feedback
    setState(() {
      _pendingStates[itemDescription] = newValue;
    });

    // Get ConversationProvider for global state management
    final conversationProvider = Provider.of<ConversationProvider>(context, listen: false);

    try {
      // Update global state immediately
      await conversationProvider.updateGlobalActionItemState(provider.conversation, itemDescription, newValue);

      // Wait for 200ms before clearing pending state (allows user to see the change before item moves)
      Future.delayed(const Duration(milliseconds: 200), () {
        if (mounted) {
          setState(() {
            _pendingStates.remove(itemDescription); // Clear pending state so item moves to correct section
          });
        }
      });

      // Track analytics - find the current index for analytics
      final currentIndex =
          provider.conversation.structured.actionItems.indexWhere((item) => item.description == itemDescription);
      if (currentIndex != -1) {
        if (newValue) {
          MixpanelManager().checkedActionItem(provider.conversation, currentIndex);

          if (!await _appReviewService.hasCompletedFirstActionItem()) {
            await _appReviewService.markFirstActionItemCompleted();
            _appReviewService.showReviewPromptIfNeeded(context, isProcessingFirstConversation: false);
          }
        } else {
          MixpanelManager().uncheckedActionItem(provider.conversation, currentIndex);
        }
      }
    } catch (e) {
      // If there's an error, revert pending state
      if (mounted) {
        setState(() {
          _pendingStates.remove(itemDescription);
        });
      }
      debugPrint('Error updating action item state: $e');
    }
  }
}

class ActionItemsTab extends StatelessWidget {
  const ActionItemsTab({super.key});

  @override
  Widget build(BuildContext context) {
    return Consumer<ConversationDetailProvider>(builder: (context, provider, child) {
      final allActionItems = provider.conversation.structured.actionItems.where((item) => !item.deleted).toList();
      final incompleteItems = allActionItems.where((item) => !item.completed).toList();
      final completedItems = allActionItems.where((item) => item.completed).toList();

      if (allActionItems.isEmpty) {
        return _buildEmptyState(context);
      }

      return CustomScrollView(
        physics: const AlwaysScrollableScrollPhysics(),
        slivers: [
          // Header section with title and count
          SliverToBoxAdapter(
            child: Padding(
              padding: const EdgeInsets.fromLTRB(8.0, 24.0, 8.0, 0.0),
              child: Column(
                crossAxisAlignment: CrossAxisAlignment.start,
                children: [
                  Row(
                    children: [
                      const Text(
                        'To-Do',
                        style: TextStyle(
                          color: Colors.white,
                          fontSize: 20,
                          fontWeight: FontWeight.w600,
                        ),
                      ),
                      const SizedBox(width: 8),
                      Container(
                        padding: const EdgeInsets.symmetric(horizontal: 8, vertical: 2),
                        decoration: BoxDecoration(
                          color: Colors.grey[800],
                          borderRadius: BorderRadius.circular(12),
                        ),
                        child: Text(
                          '${incompleteItems.length}',
                          style: const TextStyle(
                            color: Colors.grey,
                            fontSize: 14,
                            fontWeight: FontWeight.w500,
                          ),
                        ),
                      ),
                    ],
                  ),
                  const SizedBox(height: 16),
                ],
              ),
            ),
          ),

          // Incomplete action items
          if (incompleteItems.isNotEmpty)
            SliverList(
              delegate: SliverChildBuilderDelegate(
                (context, index) {
                  final item = incompleteItems[index];
                  return Padding(
                    padding: const EdgeInsets.symmetric(horizontal: 8, vertical: 6),
                    child: ActionItemDetailWidget(
                      actionItem: item,
                      conversationId: provider.conversation.id,
                    ),
                  );
                },
                childCount: incompleteItems.length,
              ),
            )
          else
            SliverToBoxAdapter(
              child: Padding(
                padding: const EdgeInsets.symmetric(horizontal: 8.0),
                child: Container(
                  height: 52,
                  decoration: BoxDecoration(
                    color: Colors.grey[900],
                    borderRadius: BorderRadius.circular(16),
                  ),
                  child: Center(
                    child: Text(
                      'No pending action items',
                      style: TextStyle(
                        color: Colors.grey.shade400,
                        fontSize: 14,
                      ),
                    ),
                  ),
                ),
              ),
            ),

          // Completed section header
          SliverToBoxAdapter(
            child: Padding(
              padding: const EdgeInsets.fromLTRB(8.0, 24.0, 8.0, 8.0),
              child: Column(
                crossAxisAlignment: CrossAxisAlignment.start,
                children: [
                  Row(
                    mainAxisAlignment: MainAxisAlignment.spaceBetween,
                    children: [
                      Row(
                        children: [
                          const Text(
                            'Completed',
                            style: TextStyle(
                              color: Colors.white,
                              fontSize: 20,
                              fontWeight: FontWeight.w600,
                            ),
                          ),
                          const SizedBox(width: 8),
                          Container(
                            padding: const EdgeInsets.symmetric(horizontal: 8, vertical: 2),
                            decoration: BoxDecoration(
                              color: Colors.grey[800],
                              borderRadius: BorderRadius.circular(12),
                            ),
                            child: Text(
                              '${completedItems.length}',
                              style: const TextStyle(
                                color: Colors.grey,
                                fontSize: 14,
                                fontWeight: FontWeight.w500,
                              ),
                            ),
                          ),
                        ],
                      ),
                    ],
                  ),
                ],
              ),
            ),
          ),

          // Completed action items
          if (completedItems.isNotEmpty)
            SliverList(
              delegate: SliverChildBuilderDelegate(
                (context, index) {
                  final item = completedItems[index];
                  return Padding(
                    padding: const EdgeInsets.symmetric(horizontal: 8, vertical: 6),
                    child: ActionItemDetailWidget(
                      actionItem: item,
                      conversationId: provider.conversation.id,
                    ),
                  );
                },
                childCount: completedItems.length,
              ),
            )
          else
            SliverToBoxAdapter(
              child: Padding(
                padding: const EdgeInsets.symmetric(horizontal: 8.0),
                child: Container(
                  height: 52,
                  decoration: BoxDecoration(
                    color: Colors.grey[900],
                    borderRadius: BorderRadius.circular(16),
                  ),
                  child: Center(
                    child: Text(
                      'No completed items yet',
                      style: TextStyle(
                        color: Colors.grey.shade400,
                        fontSize: 14,
                      ),
                    ),
                  ),
                ),
              ),
            ),

          const SliverPadding(padding: EdgeInsets.only(bottom: 150)),
        ],
      );
    });
  }

  Widget _buildEmptyState(BuildContext context) {
    return Center(
      child: Padding(
        padding: const EdgeInsets.all(24.0),
        child: Column(
          mainAxisAlignment: MainAxisAlignment.center,
          children: [
            Icon(
              Icons.check_circle_outline,
              size: 72,
              color: Colors.grey.shade400,
            ),
            const SizedBox(height: 24),
            Text(
              'No Action Items',
              style: Theme.of(context).textTheme.headlineSmall?.copyWith(
                    color: Colors.white,
                    fontWeight: FontWeight.bold,
                  ),
              textAlign: TextAlign.center,
            ),
            const SizedBox(height: 12),
            Text(
              'Tasks and to-dos from this conversation will appear here once they are created.',
              textAlign: TextAlign.center,
              style: TextStyle(
                color: Colors.grey.shade400,
                fontSize: 16,
                height: 1.5,
              ),
            ),
          ],
        ),
      ),
    );
  }
}<|MERGE_RESOLUTION|>--- conflicted
+++ resolved
@@ -907,138 +907,121 @@
               //),
               // Search overlay
               if (_isSearching)
-                Positioned.fill(
-                  child: GestureDetector(
-                    behavior: HitTestBehavior.opaque,
-                    onTap: () {
-                      if (_searchQuery.isEmpty) {
-                        _closeSearch();
-                      }
-                    },
-                    child: Stack(
-                      children: [
-                        Positioned(
-                          top: 0,
-                          left: 0,
-                          right: 0,
-                          child: Container(
-                            padding: const EdgeInsets.all(16),
-                            child: SafeArea(
-                              child: TextField(
-                                controller: _searchController,
-                                focusNode: _searchFocusNode,
-                                style: const TextStyle(color: Colors.white),
-                                decoration: InputDecoration(
-                                  hintText: 'Search transcript or summary...',
-                                  hintStyle: TextStyle(color: Colors.grey[400]),
-                                  prefixIcon: const Icon(Icons.search, color: Colors.white70),
-                                  suffixIcon: _searchQuery.isNotEmpty
-                                      ? Container(
-                                          width: _searchQuery.isNotEmpty ? 150 : 40,
-                                          child: Row(
-                                            mainAxisSize: MainAxisSize.min,
-                                            mainAxisAlignment: MainAxisAlignment.end,
-                                            children: [
-                                              if (_searchQuery.isNotEmpty) ...[
-                                                Container(
-                                                  padding: const EdgeInsets.symmetric(horizontal: 6, vertical: 2),
-                                                  decoration: BoxDecoration(
-                                                    color: Colors.grey.withOpacity(0.3),
-                                                    borderRadius: BorderRadius.circular(8),
-                                                  ),
-                                                  child: Text(
-                                                    '$_currentSearchIndex/$_totalSearchResults',
-                                                    style: const TextStyle(
-                                                        color: Colors.white, fontSize: 11, fontWeight: FontWeight.w500),
-                                                  ),
+                Positioned(
+                  top: 0,
+                  left: 0,
+                  right: 0,
+                  bottom: 0,
+                  child: Stack(
+                    children: [
+                      Positioned(
+                        top: 0,
+                        left: 0,
+                        right: 0,
+                        child: Container(
+                          padding: const EdgeInsets.all(16),
+                          child: SafeArea(
+                            child: TextField(
+                              controller: _searchController,
+                              focusNode: _searchFocusNode,
+                              style: const TextStyle(color: Colors.white),
+                              decoration: InputDecoration(
+                                hintText: 'Search transcript or summary...',
+                                hintStyle: TextStyle(color: Colors.grey[400]),
+                                prefixIcon: const Icon(Icons.search, color: Colors.white70),
+                                suffixIcon: _searchQuery.isNotEmpty
+                                    ? Container(
+                                        width: _searchQuery.isNotEmpty ? 150 : 40,
+                                        child: Row(
+                                          mainAxisSize: MainAxisSize.min,
+                                          mainAxisAlignment: MainAxisAlignment.end,
+                                          children: [
+                                            if (_searchQuery.isNotEmpty) ...[
+                                              Container(
+                                                padding: const EdgeInsets.symmetric(horizontal: 6, vertical: 2),
+                                                decoration: BoxDecoration(
+                                                  color: Colors.grey.withOpacity(0.3),
+                                                  borderRadius: BorderRadius.circular(8),
                                                 ),
-                                                const SizedBox(width: 4),
-                                                Material(
-                                                  color: Colors.transparent,
-                                                  child: InkWell(
-                                                    borderRadius: BorderRadius.circular(16),
-                                                    onTap: _totalSearchResults > 0 ? () => _navigateSearch(false) : null,
-                                                    child: Container(
-                                                      width: 28,
-                                                      height: 28,
-                                                      decoration: BoxDecoration(
-                                                        borderRadius: BorderRadius.circular(18),
-                                                      ),
-                                                      child: Icon(Icons.keyboard_arrow_up,
-                                                          color:
-                                                              _totalSearchResults > 0 ? Colors.white70 : Colors.white30,
-                                                          size: 22),
-                                                    ),
-                                                  ),
+                                                child: Text(
+                                                  '$_currentSearchIndex/$_totalSearchResults',
+                                                  style: const TextStyle(
+                                                      color: Colors.white, fontSize: 11, fontWeight: FontWeight.w500),
                                                 ),
-                                                Material(
-                                                  color: Colors.transparent,
-                                                  child: InkWell(
-                                                    borderRadius: BorderRadius.circular(16),
-                                                    onTap: _totalSearchResults > 0 ? () => _navigateSearch(true) : null,
-                                                    child: Container(
-                                                      width: 28,
-                                                      height: 28,
-                                                      decoration: BoxDecoration(
-                                                        borderRadius: BorderRadius.circular(18),
-                                                      ),
-                                                      child: Icon(Icons.keyboard_arrow_down,
-                                                          color:
-                                                              _totalSearchResults > 0 ? Colors.white70 : Colors.white30,
-                                                          size: 22),
-                                                    ),
-                                                  ),
-                                                ),
-                                                const SizedBox(width: 4),
-                                              ],
+                                              ),
+                                              const SizedBox(width: 4),
                                               Material(
-                                                  color: Colors.transparent,
-                                                  child: InkWell(
-                                                    borderRadius: BorderRadius.circular(16),
-                                                    onTap: () {
-                                                      _closeSearch();
-                                                    },
-                                                    child: Container(
+                                                color: Colors.transparent,
+                                                child: InkWell(
+                                                  borderRadius: BorderRadius.circular(16),
+                                                  onTap: _totalSearchResults > 0 ? () => _navigateSearch(false) : null,
+                                                  child: Container(
                                                     width: 28,
                                                     height: 28,
                                                     decoration: BoxDecoration(
-                                                      borderRadius: BorderRadius.circular(16),
+                                                      borderRadius: BorderRadius.circular(18),
                                                     ),
-                                                    child: const Icon(Icons.clear, color: Colors.white70, size: 22),
+                                                    child: Icon(Icons.keyboard_arrow_up,
+                                                        color:
+                                                            _totalSearchResults > 0 ? Colors.white70 : Colors.white30,
+                                                        size: 22),
                                                   ),
                                                 ),
                                               ),
+                                              Material(
+                                                color: Colors.transparent,
+                                                child: InkWell(
+                                                  borderRadius: BorderRadius.circular(16),
+                                                  onTap: _totalSearchResults > 0 ? () => _navigateSearch(true) : null,
+                                                  child: Container(
+                                                    width: 28,
+                                                    height: 28,
+                                                    decoration: BoxDecoration(
+                                                      borderRadius: BorderRadius.circular(18),
+                                                    ),
+                                                    child: Icon(Icons.keyboard_arrow_down,
+                                                        color:
+                                                            _totalSearchResults > 0 ? Colors.white70 : Colors.white30,
+                                                        size: 22),
+                                                  ),
+                                                ),
+                                              ),
+                                              const SizedBox(width: 4),
                                             ],
-                                          ),
-                                        )
-                                      : null,
-                                  filled: true,
-                                  fillColor: const Color(0xFF1C1C1E).withOpacity(0.95),
-                                  border: OutlineInputBorder(
-                                    borderRadius: BorderRadius.circular(12),
-                                    borderSide: BorderSide.none,
-                                  ),
-                                  contentPadding: const EdgeInsets.symmetric(horizontal: 16, vertical: 12),
+                                            Material(
+                                              color: Colors.transparent,
+                                              child: InkWell(
+                                                borderRadius: BorderRadius.circular(16),
+                                                onTap: () {
+                                                  setState(() {
+                                                    _searchQuery = '';
+                                                    _searchController.clear();
+                                                    _totalSearchResults = 0;
+                                                    _currentSearchIndex = 0;
+                                                  });
+                                                },
+                                                child: Container(
+                                                  width: 28,
+                                                  height: 28,
+                                                  decoration: BoxDecoration(
+                                                    borderRadius: BorderRadius.circular(16),
+                                                  ),
+                                                  child: const Icon(Icons.clear, color: Colors.white70, size: 22),
+                                                ),
+                                              ),
+                                            ),
+                                          ],
+                                        ),
+                                      )
+                                    : null,
+                                filled: true,
+                                fillColor: const Color(0xFF1C1C1E).withOpacity(0.95),
+                                border: OutlineInputBorder(
+                                  borderRadius: BorderRadius.circular(12),
+                                  borderSide: BorderSide.none,
                                 ),
-                                onChanged: (value) {
-                                  setState(() {
-                                    _searchQuery = value;
-                                    _updateSearchResults();
-                                    if (value.isNotEmpty) {
-                                      // Track search query with results
-                                      final provider = Provider.of<ConversationDetailProvider>(context, listen: false);
-                                      MixpanelManager().conversationDetailSearchQueryEntered(
-                                        conversationId: provider.conversation.id,
-                                        query: value,
-                                        resultsCount: _totalSearchResults,
-                                        activeTab: _getTabTitle(selectedTab),
-                                      );
-                                    }
-                                  });
-                                },
+                                contentPadding: const EdgeInsets.symmetric(horizontal: 16, vertical: 12),
                               ),
-<<<<<<< HEAD
-=======
                               onChanged: (value) {
                                 setState(() {
                                   _searchQuery = value;
@@ -1055,12 +1038,11 @@
                                   }
                                 });
                               },
->>>>>>> e1f6843a
                             ),
                           ),
                         ),
-                      ],
-                    ),
+                      ),
+                    ],
                   ),
                 ),
             ],
