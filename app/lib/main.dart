--- conflicted
+++ resolved
@@ -29,21 +29,11 @@
 Future<bool> _init() async {
   ble.FlutterBluePlus.setLogLevel(ble.LogLevel.info, color: true);
   if (F.env == Environment.prod) {
-<<<<<<< HEAD
     await Firebase.initializeApp(
-      options: prod.DefaultFirebaseOptions.currentPlatform,
-      name: 'prod',
-    );
+        options: prod.DefaultFirebaseOptions.currentPlatform, name: 'prod');
   } else {
     await Firebase.initializeApp(
-      options: dev.DefaultFirebaseOptions.currentPlatform,
-      name: 'dev',
-    );
-=======
-    await Firebase.initializeApp(options: prod.DefaultFirebaseOptions.currentPlatform, name: 'prod');
-  } else {
-    await Firebase.initializeApp(options: dev.DefaultFirebaseOptions.currentPlatform, name: 'dev');
->>>>>>> 062374fd
+        options: dev.DefaultFirebaseOptions.currentPlatform, name: 'dev');
   }
 
   await NotificationService.instance.initialize();
@@ -95,7 +85,8 @@
           );
         }
         FlutterError.onError = (FlutterErrorDetails details) {
-          Zone.current.handleUncaughtError(details.exception, details.stack ?? StackTrace.empty);
+          Zone.current.handleUncaughtError(
+              details.exception, details.stack ?? StackTrace.empty);
         };
         Instabug.setColorTheme(ColorTheme.dark);
         runApp(MyApp(isAuth: isAuth));
@@ -107,16 +98,6 @@
   }
 }
 
-<<<<<<< HEAD
-_getRunApp(bool isAuth) {
-  if (isAuth) {
-    NotificationService.instance.saveNotificationToken();
-  }
-  return runApp(MyApp(isAuth: isAuth));
-}
-
-=======
->>>>>>> 062374fd
 class MyApp extends StatefulWidget {
   final bool isAuth;
 
@@ -125,10 +106,12 @@
   @override
   State<MyApp> createState() => _MyAppState();
 
-  static _MyAppState of(BuildContext context) => context.findAncestorStateOfType<_MyAppState>()!;
+  static _MyAppState of(BuildContext context) =>
+      context.findAncestorStateOfType<_MyAppState>()!;
 
   // The navigator key is necessary to navigate using static methods
-  static final GlobalKey<NavigatorState> navigatorKey = GlobalKey<NavigatorState>();
+  static final GlobalKey<NavigatorState> navigatorKey =
+      GlobalKey<NavigatorState>();
 }
 
 class _MyAppState extends State<MyApp> {
@@ -169,7 +152,10 @@
             // ),
             snackBarTheme: SnackBarThemeData(
               backgroundColor: Colors.grey.shade900,
-              contentTextStyle: const TextStyle(fontSize: 16, color: Colors.white, fontWeight: FontWeight.w500),
+              contentTextStyle: const TextStyle(
+                  fontSize: 16,
+                  color: Colors.white,
+                  fontWeight: FontWeight.w500),
             ),
             textTheme: TextTheme(
               titleLarge: const TextStyle(fontSize: 18, color: Colors.white),
