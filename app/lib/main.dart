import 'dart:async';
import 'dart:ui';
import 'package:firebase_auth/firebase_auth.dart';
import 'package:firebase_core/firebase_core.dart';
import 'package:flutter/material.dart';
import 'package:flutter/cupertino.dart';
import 'package:flutter/services.dart';
import 'package:flutter_blue_plus/flutter_blue_plus.dart' as ble;
import 'package:flutter_foreground_task/flutter_foreground_task.dart';
import 'package:flutter_localizations/flutter_localizations.dart';
import 'package:omi/backend/preferences.dart';
import 'package:omi/env/dev_env.dart';
import 'package:omi/env/env.dart';
import 'package:omi/env/prod_env.dart';
import 'package:omi/firebase_options_dev.dart' as dev;
import 'package:omi/firebase_options_prod.dart' as prod;
import 'package:omi/flavors.dart';
import 'package:omi/pages/apps/providers/add_app_provider.dart';
import 'package:omi/pages/conversation_detail/conversation_detail_provider.dart';
import 'package:omi/core/app_shell.dart';
import 'package:omi/pages/persona/persona_provider.dart';
import 'package:omi/providers/action_items_provider.dart';
import 'package:omi/providers/app_provider.dart';
import 'package:omi/providers/auth_provider.dart';
import 'package:omi/providers/capture_provider.dart';
import 'package:omi/providers/connectivity_provider.dart';
import 'package:omi/providers/developer_mode_provider.dart';
import 'package:omi/providers/mcp_provider.dart';
import 'package:omi/providers/device_provider.dart';
import 'package:omi/providers/memories_provider.dart';
import 'package:omi/providers/people_provider.dart';
import 'package:omi/providers/home_provider.dart';
import 'package:omi/providers/conversation_provider.dart';
import 'package:omi/providers/message_provider.dart';
import 'package:omi/providers/chat_session_provider.dart';
import 'package:omi/providers/onboarding_provider.dart';
import 'package:omi/pages/payments/payment_method_provider.dart';
import 'package:omi/providers/speech_profile_provider.dart';
import 'package:omi/providers/sync_provider.dart';
import 'package:omi/providers/usage_provider.dart';
import 'package:omi/providers/user_provider.dart';
import 'package:omi/services/auth_service.dart';
import 'package:omi/services/notifications.dart';
import 'package:omi/services/services.dart';
import 'package:omi/utils/analytics/growthbook.dart';
import 'package:omi/utils/logger.dart';
import 'package:omi/utils/debug_log_manager.dart';
import 'package:firebase_crashlytics/firebase_crashlytics.dart';
import 'package:omi/utils/platform/platform_service.dart';
import 'package:opus_dart/opus_dart.dart';
import 'package:opus_flutter/opus_flutter.dart' as opus_flutter;
import 'package:provider/provider.dart';
import 'package:talker_flutter/talker_flutter.dart';
import 'package:omi/utils/platform/platform_manager.dart';
import 'package:omi/utils/debugging/crashlytics_manager.dart';
import 'package:window_manager/window_manager.dart';

Future<bool> _init() async {
  // Service manager
  ServiceManager.init();

  if (PlatformService.isWindows) {
    // Windows does not support flavors
    await Firebase.initializeApp(options: prod.DefaultFirebaseOptions.currentPlatform);
  } else {
    if (F.env == Environment.prod) {
      await Firebase.initializeApp(options: prod.DefaultFirebaseOptions.currentPlatform);
    } else {
      await Firebase.initializeApp(options: dev.DefaultFirebaseOptions.currentPlatform);
    }
  }

  await PlatformManager.initializeServices();
  await NotificationService.instance.initialize();
  await SharedPreferencesUtil.init();

  // TODO: thinh, move to app start
  await ServiceManager.instance().start();

  bool isAuth = (await AuthService.instance.getIdToken()) != null;
  if (isAuth) PlatformManager.instance.mixpanel.identify();
  if (PlatformService.isMobile) initOpus(await opus_flutter.load());

  await GrowthbookUtil.init();
  if (!PlatformService.isWindows) {
    ble.FlutterBluePlus.setLogLevel(ble.LogLevel.info, color: true);
  }
  return isAuth;
}

void main() async {
  WidgetsFlutterBinding.ensureInitialized();

  if (PlatformService.isDesktop) {
    await windowManager.ensureInitialized();
    windowManager.waitUntilReadyToShow().then((_) async {
      await windowManager.setAsFrameless();
      // Enforce a minimum window size so the desktop layout doesn't collapse into the mobile view
      // Width chosen slightly above the small-screen breakpoint (1000px) used in ResponsiveHelper.
      // Height is set to a sensible value to keep vertical content usable.
      await windowManager.setMinimumSize(const Size(1100, 600));
      await windowManager.setSize(const Size(1100, 700));
    });
  }

  if (PlatformService.isWindows) {
    // Windows does not support flavors`
    Env.init(ProdEnv());
  } else {
    if (F.env == Environment.prod) {
      Env.init(ProdEnv());
    } else {
      Env.init(DevEnv());
    }
  }

  FlutterForegroundTask.initCommunicationPort();

  // _setupAudioSession();

  bool isAuth = await _init();
  await CrashlyticsManager.init();
  if (isAuth) {
    PlatformManager.instance.crashReporter.identifyUser(
      FirebaseAuth.instance.currentUser?.email ?? '',
      SharedPreferencesUtil().fullName,
      SharedPreferencesUtil().uid,
    );
  }
  FlutterError.onError = (FlutterErrorDetails details) {
    FirebaseCrashlytics.instance.recordFlutterFatalError(details);
  };

  PlatformDispatcher.instance.onError = (error, stack) {
    FirebaseCrashlytics.instance.recordError(error, stack, fatal: true);
    return true;
  };

  runZonedGuarded(
    () => runApp(const MyApp()),
    (error, stack) => FirebaseCrashlytics.instance.recordError(error, stack, fatal: true),
  );
}

class MyApp extends StatefulWidget {
  const MyApp({super.key});

  @override
  State<MyApp> createState() => _MyAppState();

  static _MyAppState of(BuildContext context) => context.findAncestorStateOfType<_MyAppState>()!;

  // The navigator key is necessary to navigate using static methods
  static final GlobalKey<NavigatorState> navigatorKey = GlobalKey<NavigatorState>();
}

class _MyAppState extends State<MyApp> with WidgetsBindingObserver {
  @override
  void initState() {
    NotificationUtil.initializeNotificationsEventListeners();
    NotificationUtil.initializeIsolateReceivePort();
    WidgetsBinding.instance.addObserver(this);
    if (SharedPreferencesUtil().devLogsToFileEnabled) {
      DebugLogManager.setEnabled(true);
    }
    super.initState();
  }

  void _deinit() {
    debugPrint("App > _deinit");
    ServiceManager.instance().deinit();
  }

  @override
  void didChangeAppLifecycleState(AppLifecycleState state) {
    super.didChangeAppLifecycleState(state);
    if (state == AppLifecycleState.detached) {
      _deinit();
    }
  }

  @override
  Widget build(BuildContext context) {
    return MultiProvider(
        providers: [
          ListenableProvider(create: (context) => ConnectivityProvider()),
          ChangeNotifierProvider(create: (context) => AuthenticationProvider()),
          ChangeNotifierProvider(create: (context) => ConversationProvider()),
          ListenableProvider(create: (context) => AppProvider()),
          ChangeNotifierProvider(create: (context) => PeopleProvider()),
          ChangeNotifierProvider(create: (context) => UsageProvider()),
<<<<<<< HEAD
          ChangeNotifierProxyProvider<AppProvider, ChatSessionProvider>(
            create: (context) => ChatSessionProvider(),
            update: (BuildContext context, app, ChatSessionProvider? previous) =>
                (previous?..updateAppProvider(app)) ?? (ChatSessionProvider()..updateAppProvider(app)),
          ),
          ChangeNotifierProxyProvider2<AppProvider, ChatSessionProvider, MessageProvider>(
=======
          ChangeNotifierProxyProvider<AppProvider, MessageProvider>(
>>>>>>> f77f5495
            create: (context) => MessageProvider(),
            update: (BuildContext context, app, sessions, MessageProvider? previous) =>
                (previous
                  ?..updateAppProvider(app)
                  ..updateChatSessionProvider(sessions)) ??
                (MessageProvider()
                  ..updateAppProvider(app)
                  ..updateChatSessionProvider(sessions)),
          ),
          ChangeNotifierProxyProvider4<ConversationProvider, MessageProvider, PeopleProvider, UsageProvider,
              CaptureProvider>(
            create: (context) => CaptureProvider(),
            update: (BuildContext context, conversation, message, people, usage, CaptureProvider? previous) =>
                (previous?..updateProviderInstances(conversation, message, people, usage)) ?? CaptureProvider(),
          ),
          ChangeNotifierProxyProvider<CaptureProvider, DeviceProvider>(
            create: (context) => DeviceProvider(),
            update: (BuildContext context, captureProvider, DeviceProvider? previous) =>
                (previous?..setProviders(captureProvider)) ?? DeviceProvider(),
          ),
          ChangeNotifierProxyProvider<DeviceProvider, OnboardingProvider>(
            create: (context) => OnboardingProvider(),
            update: (BuildContext context, value, OnboardingProvider? previous) =>
                (previous?..setDeviceProvider(value)) ?? OnboardingProvider(),
          ),
          ListenableProvider(create: (context) => HomeProvider()),
          ChangeNotifierProxyProvider<DeviceProvider, SpeechProfileProvider>(
            create: (context) => SpeechProfileProvider(),
            update: (BuildContext context, device, SpeechProfileProvider? previous) =>
                (previous?..setProviders(device)) ?? SpeechProfileProvider(),
          ),
          ChangeNotifierProxyProvider2<AppProvider, ConversationProvider, ConversationDetailProvider>(
            create: (context) => ConversationDetailProvider(),
            update: (BuildContext context, app, conversation, ConversationDetailProvider? previous) =>
                (previous?..setProviders(app, conversation)) ?? ConversationDetailProvider(),
          ),
          ChangeNotifierProvider(create: (context) => DeveloperModeProvider()),
          ChangeNotifierProvider(create: (context) => McpProvider()),
          ChangeNotifierProxyProvider<AppProvider, AddAppProvider>(
            create: (context) => AddAppProvider(),
            update: (BuildContext context, value, AddAppProvider? previous) =>
                (previous?..setAppProvider(value)) ?? AddAppProvider(),
          ),
          ChangeNotifierProvider(create: (context) => PaymentMethodProvider()),
          ChangeNotifierProvider(create: (context) => PersonaProvider()),
          ChangeNotifierProvider(create: (context) => MemoriesProvider()),
          ChangeNotifierProvider(create: (context) => UserProvider()),
          ChangeNotifierProvider(create: (context) => ActionItemsProvider()),
          ChangeNotifierProvider(create: (context) => SyncProvider()),
        ],
        builder: (context, child) {
          return WithForegroundTask(
            child: MaterialApp(
              debugShowCheckedModeBanner: F.env == Environment.dev,
              title: F.title,
              navigatorKey: MyApp.navigatorKey,
              localizationsDelegates: const [
                GlobalMaterialLocalizations.delegate,
                GlobalWidgetsLocalizations.delegate,
                GlobalCupertinoLocalizations.delegate,
              ],
              supportedLocales: const [Locale('en')],
              theme: ThemeData(
                  useMaterial3: false,
                  colorScheme: const ColorScheme.dark(
                    primary: Colors.black,
                    secondary: Colors.deepPurple,
                    surface: Colors.black38,
                  ),
                  snackBarTheme: const SnackBarThemeData(
                    backgroundColor: Color(0xFF1F1F25),
                    contentTextStyle: TextStyle(fontSize: 16, color: Colors.white, fontWeight: FontWeight.w500),
                  ),
                  textTheme: TextTheme(
                    titleLarge: const TextStyle(fontSize: 18, color: Colors.white),
                    titleMedium: const TextStyle(fontSize: 16, color: Colors.white),
                    bodyMedium: const TextStyle(fontSize: 14, color: Colors.white),
                    labelMedium: TextStyle(fontSize: 12, color: Colors.grey.shade200),
                  ),
                  textSelectionTheme: const TextSelectionThemeData(
                    cursorColor: Colors.white,
                    selectionColor: Colors.deepPurple,
                    selectionHandleColor: Colors.white,
                  ),
                  cupertinoOverrideTheme: const CupertinoThemeData(
                    primaryColor: Colors.white, // Controls the selection handles on iOS
                  )),
              themeMode: ThemeMode.dark,
              builder: (context, child) {
                FlutterError.onError = (FlutterErrorDetails details) {
                  WidgetsBinding.instance.addPostFrameCallback((_) {
                    Logger.instance.talker.handle(details.exception, details.stack);
                    DebugLogManager.logError(details.exception, details.stack, 'FlutterError');
                  });
                };
                ErrorWidget.builder = (errorDetails) {
                  return CustomErrorWidget(errorMessage: errorDetails.exceptionAsString());
                };
                return child!;
              },
              home: TalkerWrapper(
                talker: Logger.instance.talker,
                options: TalkerWrapperOptions(
                  enableErrorAlerts: true,
                  enableExceptionAlerts: true,
                  errorAlertBuilder: (context, data) {
                    return LoggerSnackbar(error: data);
                  },
                  exceptionAlertBuilder: (context, data) {
                    return LoggerSnackbar(exception: data);
                  },
                ),
                child: const AppShell(),
              ),
            ),
          );
        });
  }
}

class CustomErrorWidget extends StatelessWidget {
  final String errorMessage;

  const CustomErrorWidget({super.key, required this.errorMessage});

  @override
  Widget build(BuildContext context) {
    return Scaffold(
      body: Center(
        child: Column(
          mainAxisAlignment: MainAxisAlignment.center,
          children: [
            const Icon(
              Icons.error_outline,
              color: Colors.red,
              size: 50.0,
            ),
            const SizedBox(height: 10.0),
            const Text(
              'Something went wrong! Please try again later.',
              textAlign: TextAlign.center,
              style: TextStyle(fontSize: 18.0, fontWeight: FontWeight.bold),
            ),
            const SizedBox(height: 10.0),
            Container(
              padding: const EdgeInsets.all(10),
              margin: const EdgeInsets.all(16),
              height: 200,
              decoration: BoxDecoration(
                color: const Color.fromARGB(255, 63, 63, 63),
                borderRadius: BorderRadius.circular(10),
              ),
              child: Text(
                errorMessage,
                textAlign: TextAlign.start,
                style: const TextStyle(fontSize: 16.0),
              ),
            ),
            const SizedBox(height: 10.0),
            SizedBox(
              width: 210,
              child: ElevatedButton(
                style: ElevatedButton.styleFrom(backgroundColor: Colors.red),
                onPressed: () {
                  Clipboard.setData(ClipboardData(text: errorMessage));
                  ScaffoldMessenger.of(context).showSnackBar(
                    const SnackBar(
                      content: Text('Error message copied to clipboard'),
                    ),
                  );
                },
                child: const Row(
                  mainAxisAlignment: MainAxisAlignment.center,
                  crossAxisAlignment: CrossAxisAlignment.center,
                  children: [
                    Text('Copy error message'),
                    SizedBox(width: 10),
                    Icon(Icons.copy_rounded),
                  ],
                ),
              ),
            ),
          ],
        ),
      ),
    );
  }
}<|MERGE_RESOLUTION|>--- conflicted
+++ resolved
@@ -189,16 +189,13 @@
           ListenableProvider(create: (context) => AppProvider()),
           ChangeNotifierProvider(create: (context) => PeopleProvider()),
           ChangeNotifierProvider(create: (context) => UsageProvider()),
-<<<<<<< HEAD
+
           ChangeNotifierProxyProvider<AppProvider, ChatSessionProvider>(
             create: (context) => ChatSessionProvider(),
             update: (BuildContext context, app, ChatSessionProvider? previous) =>
                 (previous?..updateAppProvider(app)) ?? (ChatSessionProvider()..updateAppProvider(app)),
           ),
           ChangeNotifierProxyProvider2<AppProvider, ChatSessionProvider, MessageProvider>(
-=======
-          ChangeNotifierProxyProvider<AppProvider, MessageProvider>(
->>>>>>> f77f5495
             create: (context) => MessageProvider(),
             update: (BuildContext context, app, sessions, MessageProvider? previous) =>
                 (previous
