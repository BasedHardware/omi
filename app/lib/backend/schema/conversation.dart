--- conflicted
+++ resolved
@@ -126,7 +126,6 @@
       };
 }
 
-<<<<<<< HEAD
 /// Links a conversation to a Google Calendar event.
 class CalendarEventLink {
   final String eventId;
@@ -156,7 +155,20 @@
       startTime: json['start_time'] != null ? DateTime.parse(json['start_time']).toLocal() : DateTime.now(),
       endTime: json['end_time'] != null ? DateTime.parse(json['end_time']).toLocal() : DateTime.now(),
       htmlLink: json['html_link'],
-=======
+    );
+  }
+
+  Map<String, dynamic> toJson() => {
+        'event_id': eventId,
+        'title': title,
+        'attendees': attendees,
+        'attendee_emails': attendeeEmails,
+        'start_time': startTime.toUtc().toIso8601String(),
+        'end_time': endTime.toUtc().toIso8601String(),
+        'html_link': htmlLink,
+      };
+}
+
 class AudioFile {
   final String id;
   final String uid;
@@ -185,20 +197,10 @@
       provider: json['provider'] ?? 'gcp',
       startedAt: json['started_at'] != null ? DateTime.parse(json['started_at']).toLocal() : null,
       duration: (json['duration'] as num?)?.toDouble() ?? 0.0,
->>>>>>> 3211811a
     );
   }
 
   Map<String, dynamic> toJson() => {
-<<<<<<< HEAD
-        'event_id': eventId,
-        'title': title,
-        'attendees': attendees,
-        'attendee_emails': attendeeEmails,
-        'start_time': startTime.toUtc().toIso8601String(),
-        'end_time': endTime.toUtc().toIso8601String(),
-        'html_link': htmlLink,
-=======
         'id': id,
         'uid': uid,
         'conversation_id': conversationId,
@@ -206,7 +208,6 @@
         'provider': provider,
         'started_at': startedAt?.toUtc().toIso8601String(),
         'duration': duration,
->>>>>>> 3211811a
       };
 }
 
