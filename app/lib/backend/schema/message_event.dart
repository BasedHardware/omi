import 'package:omi/backend/schema/conversation.dart';
import 'package:omi/backend/schema/message.dart';
import 'package:omi/backend/schema/transcript_segment.dart';

enum MessageEventType {
  // newMemoryCreating('new_memory_creating'),
  // newMemoryCreated('new_memory_created'),
  conversationCreated('conversation_created'),
  newConversationCreateFailed('new_conversation_create_failed'),
  newProcessingConversationCreated('new_processing_conversation_created'),
  conversationProcessingStarted('conversation_processing_started'),
  processingConversationStatusChanged('processing_conversation_status_changed'),
  ping('ping'),
  conversationBackwardSynced('conversation_backward_synced'),
  serviceStatus('service_status'),
<<<<<<< HEAD
  lastConversation('last_conversation'),
=======
  lastConversation('last_memory'),
  translating('translating'),
>>>>>>> f11765c0
  unknown('unknown'),
  ;

  final String value;
  const MessageEventType(this.value);

  static MessageEventType valuesFromString(String value) {
    // Mapping of old event names to new event names
    const Map<String, String> eventRenameMapping = {
      "memory_created": "conversation_created",
      "new_memory_create_failed": "new_conversation_create_failed",
      "new_processing_memory_created": "new_processing_conversation_created",
      "memory_processing_started": "conversation_processing_started",
      "processing_memory_status_changed": "processing_conversation_status_changed",
      "memory_backward_synced": "conversation_backward_synced",
      "last_memory": "last_conversation",
    };

    // Check if the event name is in the mapping, otherwise use the original value
    String mappedValue = eventRenameMapping[value] ?? value;

    return MessageEventType.values.firstWhere(
      (e) => e.value == mappedValue,
      orElse: () => MessageEventType.unknown,
    );
  }
}

class ServerMessageEvent {
  MessageEventType type;
  ServerConversation? conversation;
  List<ServerMessage>? messages;
  String? name;
  String? status;
  String? statusText;
  String? memoryId;
  List<TranscriptSegment>? segments;

  ServerMessageEvent(
    this.type,
    this.conversation,
    this.messages,
    this.name,
    this.status,
    this.statusText,
    this.memoryId,
    this.segments,
  );

  static ServerMessageEvent fromJson(Map<String, dynamic> json) {
    return ServerMessageEvent(
      MessageEventType.valuesFromString(json['type']),
      // json['memory_id'],
      // json['processing_memory_id'],
      json['memory'] != null
          ? ServerConversation.fromJson(json['memory'])
          : (json['conversation'] != null ? ServerConversation.fromJson(json['conversation']) : null),
      ((json['messages'] ?? []) as List<dynamic>).map((message) => ServerMessage.fromJson(message)).toList(),
      // json['processing_memory_status'] != null
      //     ? ServerProcessingMemoryStatus.valuesFromString(json['processing_memory_status'])
      //     : null,

      json['name'],
      json['status'],
      json['status_text'],
<<<<<<< HEAD
      json['memory_id'] ?? json['conversation_id'],
=======
      json['memory_id'],
      json['segments'] != null 
          ? (json['segments'] as List<dynamic>).map((segment) => TranscriptSegment.fromJson(segment)).toList()
          : null,
>>>>>>> f11765c0
    );
  }
}<|MERGE_RESOLUTION|>--- conflicted
+++ resolved
@@ -13,12 +13,8 @@
   ping('ping'),
   conversationBackwardSynced('conversation_backward_synced'),
   serviceStatus('service_status'),
-<<<<<<< HEAD
   lastConversation('last_conversation'),
-=======
-  lastConversation('last_memory'),
   translating('translating'),
->>>>>>> f11765c0
   unknown('unknown'),
   ;
 
@@ -84,14 +80,10 @@
       json['name'],
       json['status'],
       json['status_text'],
-<<<<<<< HEAD
       json['memory_id'] ?? json['conversation_id'],
-=======
-      json['memory_id'],
       json['segments'] != null 
           ? (json['segments'] as List<dynamic>).map((segment) => TranscriptSegment.fromJson(segment)).toList()
           : null,
->>>>>>> f11765c0
     );
   }
 }