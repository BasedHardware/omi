--- conflicted
+++ resolved
@@ -90,8 +90,6 @@
   return null;
 }
 
-<<<<<<< HEAD
-=======
 Future<Map<String, String>?> createCustomerPortalSession() async {
   var response = await makeApiCall(
     url: '${Env.apiBaseUrl}v1/payments/customer-portal',
@@ -109,7 +107,6 @@
   return null;
 }
 
->>>>>>> dbb14ca0
 Future<Map<String, dynamic>?> cancelAppSubscription(String appId) async {
   var response = await makeApiCall(
     url: '${Env.apiBaseUrl}v1/apps/$appId/subscription',
