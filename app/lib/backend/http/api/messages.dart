--- conflicted
+++ resolved
@@ -133,23 +133,16 @@
   return null;
 }
 
-<<<<<<< HEAD
-Stream<ServerMessageChunk> sendMessageStreamServer(String text, {String? appId, String? sessionId}) async* {
+Stream<ServerMessageChunk> sendMessageStreamServer(String text, {String? appId, String? sessionId, List<String>? filesId}) async* {
   debugPrint('sendMessageStreamServer started');
   debugPrint('Text: $text, AppId: $appId, SessionId: $sessionId');
 
   var url = sessionId != null 
     ? '${Env.apiBaseUrl}v1/sessions/$sessionId/messages'  // Use sessions endpoint if sessionId exists
-    : '${Env.apiBaseUrl}v1/messages';  // Fall back to old endpoint
+    : '${Env.apiBaseUrl}v2/messages';  // Fall back to old endpoint
 
   if (appId != null && appId.isNotEmpty && appId != 'null' && appId != 'no_selected') {
     url += '?plugin_id=$appId';
-=======
-Stream<ServerMessageChunk> sendMessageStreamServer(String text, {String? appId, List<String>? filesId}) async* {
-  var url = '${Env.apiBaseUrl}v2/messages?plugin_id=$appId';
-  if (appId == null || appId.isEmpty || appId == 'null' || appId == 'no_selected') {
-    url = '${Env.apiBaseUrl}v2/messages';
->>>>>>> 65bcc0b7
   }
 
   try {
