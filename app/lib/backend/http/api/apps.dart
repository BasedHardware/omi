import 'dart:convert';
import 'dart:developer';
import 'dart:io';

import 'package:flutter/material.dart';
import 'package:friend_private/backend/http/shared.dart';
import 'package:friend_private/backend/preferences.dart';
import 'package:friend_private/backend/schema/app.dart';
import 'package:friend_private/env/env.dart';
import 'package:http/http.dart' as http;
import 'package:instabug_flutter/instabug_flutter.dart';
import 'package:path/path.dart';

Future<List<App>> retrieveApps() async {
  var response = await makeApiCall(
    url: '${Env.apiBaseUrl}v1/apps',
    headers: {},
    body: '',
    method: 'GET',
  );
  if (response != null && response.statusCode == 200 && response.body.isNotEmpty) {
    try {
      log('apps: ${response.body}');
      var apps = App.fromJsonList(jsonDecode(response.body));
      apps = apps.where((p) => !p.deleted).toList();
      SharedPreferencesUtil().appsList = apps;
      return apps;
    } catch (e, stackTrace) {
      debugPrint(e.toString());
      CrashReporting.reportHandledCrash(e, stackTrace);
      return SharedPreferencesUtil().appsList;
    }
  }
  return SharedPreferencesUtil().appsList;
}

Future<bool> enableAppServer(String appId) async {
  var response = await makeApiCall(
    url: '${Env.apiBaseUrl}v1/apps/enable?app_id=$appId',
    headers: {},
    method: 'POST',
    body: '',
  );
  if (response == null) return false;
  debugPrint('enableAppServer: $appId ${response.body}');
  return response.statusCode == 200;
}

Future<bool> disableAppServer(String appId) async {
  var response = await makeApiCall(
    url: '${Env.apiBaseUrl}v1/apps/disable?app_id=$appId',
    headers: {},
    method: 'POST',
    body: '',
  );
  if (response == null) return false;
  debugPrint('disableAppServer: ${response.body}');
  return response.statusCode == 200;
}

Future<bool> reviewApp(String appId, AppReview review) async {
  try {
    var response = await makeApiCall(
      url: '${Env.apiBaseUrl}v1/apps/review?app_id=$appId',
      headers: {'Content-Type': 'application/json'},
      method: 'POST',
      body: jsonEncode(review.toJson()),
    );
    debugPrint('reviewApp: ${response?.body}');
    return response?.statusCode == 200;
  } catch (e) {
    debugPrint('Error reviewing app: $e');
    return false;
  }
}

Future<Map<String, String>> uploadAppThumbnail(File file) async {
  var request = http.MultipartRequest(
    'POST',
    Uri.parse('${Env.apiBaseUrl}v1/app/thumbnails'),
  );
  request.files.add(await http.MultipartFile.fromPath('file', file.path, filename: basename(file.path)));
  request.headers.addAll({'Authorization': await getAuthHeader()});

  try {
    var streamedResponse = await request.send();
    var response = await http.Response.fromStream(streamedResponse);

    if (response.statusCode == 200) {
      var data = jsonDecode(response.body);
      return {
        'thumbnail_url': data['thumbnail_url'],
        'thumbnail_id': data['thumbnail_id'],
      };
    } else {
      debugPrint('Failed to upload thumbnail. Status code: ${response.statusCode}');
      return {};
    }
  } catch (e) {
    debugPrint('An error occurred uploading thumbnail: $e');
    return {};
  }
}

Future<bool> updateAppReview(String appId, AppReview review) async {
  try {
    var response = await makeApiCall(
      url: '${Env.apiBaseUrl}v1/apps/$appId/review',
      headers: {'Content-Type': 'application/json'},
      method: 'PATCH',
      body: jsonEncode(review.toJson()),
    );
    debugPrint('updateAppReview: ${response?.body}');
    return response?.statusCode == 200;
  } catch (e) {
    debugPrint('Error updating app review: $e');
    return false;
  }
}

Future<bool> replyToAppReview(String appId, String reply) async {
  try {
    var response = await makeApiCall(
      url: '${Env.apiBaseUrl}v1/apps/$appId/review/reply',
      headers: {'Content-Type': 'application/json'},
      method: 'PATCH',
      body: jsonEncode({'response': reply}),
    );
    debugPrint('replyToAppReview: ${response?.body}');
    return response?.statusCode == 200;
  } catch (e) {
    debugPrint('Error replying to app review: $e');
    return false;
  }
}

Future<List<AppReview>> getAppReviews(String appId) async {
  var response = await makeApiCall(
    url: '${Env.apiBaseUrl}v1/apps/$appId/reviews',
    headers: {},
    body: '',
    method: 'GET',
  );
  try {
    if (response == null || response.statusCode != 200) return [];
    log('getAppReviews: ${response.body}');
    return AppReview.fromJsonList(jsonDecode(response.body));
  } catch (e) {
    debugPrint(e.toString());
    return [];
  }
}

Future<String> getAppMarkdown(String appMarkdownPath) async {
  var response = await makeApiCall(
    url: appMarkdownPath,
    method: 'GET',
    headers: {},
    body: '',
  );
  return response?.body ?? '';
}

Future<bool> isAppSetupCompleted(String? url) async {
  if (url == null || url.isEmpty) return true;
  print('isAppSetupCompleted: $url');
  var response = await makeApiCall(
    url: '$url?uid=${SharedPreferencesUtil().uid}',
    method: 'GET',
    headers: {},
    body: '',
  );
  var data;
  try {
    data = jsonDecode(response?.body ?? '{}');
    print(data);
    return data['is_setup_completed'] ?? false;
  } on FormatException catch (e) {
    debugPrint('Response not a valid json: $e');
    return false;
  } catch (e) {
    debugPrint('Error triggering request at endpoint: $e');
    return false;
  }
}

Future<(bool, String, String?)> submitAppServer(File file, Map<String, dynamic> appData) async {
  var request = http.MultipartRequest(
    'POST',
    Uri.parse('${Env.apiBaseUrl}v1/apps'),
  );
  request.files.add(await http.MultipartFile.fromPath('file', file.path, filename: basename(file.path)));
  request.headers.addAll({'Authorization': await getAuthHeader()});
  request.fields.addAll({'app_data': jsonEncode(appData)});
  debugPrint(jsonEncode(appData));
  try {
    var streamedResponse = await request.send();
    var response = await http.Response.fromStream(streamedResponse);

    if (response.statusCode == 200) {
      var respData = jsonDecode(response.body);
      String? appId = respData['app_id'];
      debugPrint('submitAppServer Response body: ${respData}');
      return (true, '', appId);
    } else {
      debugPrint('Failed to submit app. Status code: ${response.statusCode}');
      if (response.body.isNotEmpty) {
        return (
          false,
          jsonDecode(response.body)['detail'] as String,
          null,
        );
      } else {
        return (false, 'Failed to submit app. Please try again later', '');
      }
    }
  } catch (e) {
    debugPrint('An error occurred submitAppServer: $e');
    return (false, 'Failed to submit app. Please try again later', null);
  }
}

Future<bool> updateAppServer(File? file, Map<String, dynamic> appData) async {
  var request = http.MultipartRequest(
    'PATCH',
    Uri.parse('${Env.apiBaseUrl}v1/apps/${appData['id']}'),
  );
  if (file != null) {
    request.files.add(await http.MultipartFile.fromPath('file', file.path, filename: basename(file.path)));
  }
  request.headers.addAll({'Authorization': await getAuthHeader()});
  request.fields.addAll({'app_data': jsonEncode(appData)});
  debugPrint(jsonEncode(appData));
  try {
    var streamedResponse = await request.send();
    var response = await http.Response.fromStream(streamedResponse);

    if (response.statusCode == 200) {
      debugPrint('updateAppServer Response body: ${jsonDecode(response.body)}');
      return true;
    } else {
      debugPrint('Failed to update app. Status code: ${response.statusCode}');
      return false;
    }
  } catch (e) {
    debugPrint('An error occurred updateAppServer: $e');
    return false;
  }
}

Future<List<Category>> getAppCategories() async {
  var response = await makeApiCall(
    url: '${Env.apiBaseUrl}v1/plugin-categories',
    headers: {},
    body: '',
    method: 'GET',
  );
  try {
    if (response == null || response.statusCode != 200) return [];
    log('getAppCategories: ${response.body}');
    var res = jsonDecode(response.body);
    return Category.fromJsonList(res);
  } catch (e, stackTrace) {
    debugPrint(e.toString());
    CrashReporting.reportHandledCrash(e, stackTrace);
    return [];
  }
}

Future<List<AppCapability>> getAppCapabilitiesServer() async {
  var response = await makeApiCall(
    url: '${Env.apiBaseUrl}v1/app-capabilities',
    headers: {},
    body: '',
    method: 'GET',
  );
  try {
    if (response == null || response.statusCode != 200) return [];
    log('getAppCapabilities: ${response.body}');
    var res = jsonDecode(response.body);
    return AppCapability.fromJsonList(res);
  } catch (e, stackTrace) {
    debugPrint(e.toString());
    CrashReporting.reportHandledCrash(e, stackTrace);
    return [];
  }
}

Future<List<TriggerEvent>> getTriggerEventsServer() async {
  var response = await makeApiCall(
    url: '${Env.apiBaseUrl}v1/plugin-triggers',
    headers: {},
    body: '',
    method: 'GET',
  );
  try {
    if (response == null || response.statusCode != 200) return [];
    log('getTriggerEvents: ${response.body}');
    var res = jsonDecode(response.body);
    return TriggerEvent.fromJsonList(res);
  } catch (e, stackTrace) {
    debugPrint(e.toString());
    CrashReporting.reportHandledCrash(e, stackTrace);
    return [];
  }
}

Future<List<NotificationScope>> getNotificationScopesServer() async {
  var response = await makeApiCall(
    url: '${Env.apiBaseUrl}v1/apps/proactive-notification-scopes',
    headers: {},
    body: '',
    method: 'GET',
  );
  try {
    if (response == null || response.statusCode != 200) return [];
    log('getNotificationScopes: ${response.body}');
    var res = jsonDecode(response.body);
    return NotificationScope.fromJsonList(res);
  } catch (e, stackTrace) {
    debugPrint(e.toString());
    CrashReporting.reportHandledCrash(e, stackTrace);
    return [];
  }
}

Future changeAppVisibilityServer(String appId, bool makePublic) async {
  var response = await makeApiCall(
    url: '${Env.apiBaseUrl}v1/apps/$appId/change-visibility?private=${!makePublic}',
    headers: {},
    body: '',
    method: 'PATCH',
  );
  try {
    if (response == null || response.statusCode != 200) return false;
    log('changeAppVisibilityServer: ${response.body}');
    return true;
  } catch (e, stackTrace) {
    debugPrint(e.toString());
    CrashReporting.reportHandledCrash(e, stackTrace);
    return false;
  }
}

Future deleteAppServer(String appId) async {
  var response = await makeApiCall(
    url: '${Env.apiBaseUrl}v1/apps/$appId',
    headers: {},
    body: '',
    method: 'DELETE',
  );
  try {
    if (response == null || response.statusCode != 200) return false;
    log('deleteAppServer: ${response.body}');
    return true;
  } catch (e, stackTrace) {
    debugPrint(e.toString());
    CrashReporting.reportHandledCrash(e, stackTrace);
    return false;
  }
}

Future<Map<String, dynamic>?> getAppDetailsServer(String appId) async {
  var response = await makeApiCall(
    url: '${Env.apiBaseUrl}v1/apps/$appId',
    headers: {},
    body: '',
    method: 'GET',
  );
  try {
    if (response == null || response.statusCode != 200) return null;
    log('getAppDetailsServer: ${response.body}');
    return jsonDecode(response.body);
  } catch (e, stackTrace) {
    debugPrint(e.toString());
    CrashReporting.reportHandledCrash(e, stackTrace);
    return null;
  }
}

Future<List<PaymentPlan>> getPaymentPlansServer() async {
  var response = await makeApiCall(
    url: '${Env.apiBaseUrl}v1/app/plans',
    headers: {},
    body: '',
    method: 'GET',
  );
  try {
    if (response == null || response.statusCode != 200) return [];
    log('getPaymentPlansServer: ${response.body}');
    return PaymentPlan.fromJsonList(jsonDecode(response.body));
  } catch (e, stackTrace) {
    debugPrint(e.toString());
    CrashReporting.reportHandledCrash(e, stackTrace);
    return [];
  }
}

<<<<<<< HEAD
=======
Future<String> getGenratedDescription(String name, String description) async {
  var response = await makeApiCall(
    url: '${Env.apiBaseUrl}v1/app/generate-description',
    headers: {},
    body: jsonEncode({'name': name, 'description': description}),
    method: 'POST',
  );
  try {
    if (response == null || response.statusCode != 200) return '';
    log('getGenratedDescription: ${response.body}');
    return jsonDecode(response.body)['description'];
  } catch (e, stackTrace) {
    debugPrint(e.toString());
    CrashReporting.reportHandledCrash(e, stackTrace);
    return '';
  }
}

// API Keys
Future<List<AppApiKey>> listApiKeysServer(String appId) async {
  var response = await makeApiCall(
    url: '${Env.apiBaseUrl}v1/apps/$appId/keys',
    headers: {},
    body: '',
    method: 'GET',
  );
  try {
    if (response == null || response.statusCode != 200) return [];
    log('listApiKeysServer: ${response.body}');
    return AppApiKey.fromJsonList(jsonDecode(response.body));
  } catch (e, stackTrace) {
    debugPrint(e.toString());
    CrashReporting.reportHandledCrash(e, stackTrace);
    return [];
  }
}

Future<Map<String, dynamic>> createApiKeyServer(String appId) async {
  var response = await makeApiCall(
    url: '${Env.apiBaseUrl}v1/apps/$appId/keys',
    headers: {},
    body: '',
    method: 'POST',
  );
  try {
    if (response == null || response.statusCode != 200) {
      throw Exception('Failed to create API key');
    }
    log('createApiKeyServer: ${response.body}');
    return jsonDecode(response.body);
  } catch (e, stackTrace) {
    debugPrint(e.toString());
    CrashReporting.reportHandledCrash(e, stackTrace);
    throw Exception('Failed to create API key: ${e.toString()}');
  }
}

Future<bool> deleteApiKeyServer(String appId, String keyId) async {
  var response = await makeApiCall(
    url: '${Env.apiBaseUrl}v1/apps/$appId/keys/$keyId',
    headers: {},
    body: '',
    method: 'DELETE',
  );
  try {
    if (response == null || response.statusCode != 200) {
      throw Exception('Failed to delete API key');
    }
    log('deleteApiKeyServer: ${response.body}');
    return true;
  } catch (e, stackTrace) {
    debugPrint(e.toString());
    CrashReporting.reportHandledCrash(e, stackTrace);
    throw Exception('Failed to delete API key: ${e.toString()}');
  }
}

Future<Map> createPersonaApp(File file, Map<String, dynamic> personaData) async {
  var request = http.MultipartRequest(
    'POST',
    Uri.parse('${Env.apiBaseUrl}v1/personas'),
  );
  request.files.add(await http.MultipartFile.fromPath('file', file.path, filename: basename(file.path)));
  request.headers.addAll({'Authorization': await getAuthHeader()});
  request.fields.addAll({'persona_data': jsonEncode(personaData)});
  print(jsonEncode(personaData));
  try {
    var streamedResponse = await request.send();
    var response = await http.Response.fromStream(streamedResponse);

    if (response.statusCode == 200) {
      debugPrint('createPersonaApp Response body: ${jsonDecode(response.body)}');
      return jsonDecode(response.body);
    } else {
      debugPrint('Failed to submit app. Status code: ${response.statusCode}');
      return {};
    }
  } catch (e) {
    debugPrint('An error occurred createPersonaApp: $e');
    return {};
  }
}

Future<bool> updatePersonaApp(File? file, Map<String, dynamic> personaData) async {
  var request = http.MultipartRequest(
    'PATCH',
    Uri.parse('${Env.apiBaseUrl}v1/personas/${personaData['id']}'),
  );
  if (file != null) {
    request.files.add(await http.MultipartFile.fromPath('file', file.path, filename: basename(file.path)));
  }
  request.headers.addAll({'Authorization': await getAuthHeader()});
  request.fields.addAll({'persona_data': jsonEncode(personaData)});
  debugPrint(jsonEncode(personaData));
  try {
    var streamedResponse = await request.send();
    var response = await http.Response.fromStream(streamedResponse);

    if (response.statusCode == 200) {
      debugPrint('updatePersonaApp Response body: ${jsonDecode(response.body)}');
      return true;
    } else {
      debugPrint('Failed to update app. Status code: ${response.statusCode}');
      return false;
    }
  } catch (e) {
    debugPrint('An error occurred updatePersonaApp: $e');
    return false;
  }
}

Future<bool> checkPersonaUsername(String username) async {
  var response = await makeApiCall(
    url: '${Env.apiBaseUrl}v1/apps/check-username?username=$username',
    headers: {},
    body: '',
    method: 'GET',
  );
  try {
    if (response == null || response.statusCode != 200) return false;
    log('checkPersonaUsernames: ${response.body}');
    return jsonDecode(response.body)['is_taken'];
  } catch (e, stackTrace) {
    debugPrint(e.toString());
    CrashReporting.reportHandledCrash(e, stackTrace);
    return true;
  }
}

Future<Map?> getTwitterProfileData(String handle) async {
  var response = await makeApiCall(
    url: '${Env.apiBaseUrl}v1/personas/twitter/profile?handle=$handle',
    headers: {},
    body: '',
    method: 'GET',
  );
  try {
    if (response == null || response.statusCode != 200) return null;
    log('getTwitterProfileData: ${response.body}');
    return jsonDecode(response.body);
  } catch (e, stackTrace) {
    debugPrint(e.toString());
    CrashReporting.reportHandledCrash(e, stackTrace);
    return null;
  }
}

Future<(bool, String?)> verifyTwitterOwnership(String username, String handle, String? personaId) async {
  var url = '${Env.apiBaseUrl}v1/personas/twitter/verify-ownership?username=$username&handle=$handle';
  if (personaId != null) {
    url += '&persona_id=$personaId';
  }
  var response = await makeApiCall(
    url: url,
    headers: {},
    body: '',
    method: 'GET',
  );
  try {
    if (response == null || response.statusCode != 200) return (false, null);
    log('verifyTwitterOwnership: ${response.body}');
    var data = jsonDecode(response.body);
    return (
      (data['verified'] ?? false) as bool,
      data['persona_id'] as String?,
    );
  } catch (e, stackTrace) {
    debugPrint(e.toString());
    CrashReporting.reportHandledCrash(e, stackTrace);
    return (false, null);
  }
}

Future<String> getPersonaInitialMessage(String username) async {
  var response = await makeApiCall(
    url: '${Env.apiBaseUrl}v1/personas/twitter/initial-message?username=$username',
    headers: {},
    body: '',
    method: 'GET',
  );
  try {
    if (response == null || response.statusCode != 200) return '';
    log('getPersonaInitialMessage: ${response.body}');
    return jsonDecode(response.body)['message'];
  } catch (e, stackTrace) {
    debugPrint(e.toString());
    CrashReporting.reportHandledCrash(e, stackTrace);
    return '';
  }
}

Future<App?> getUserPersonaServer() async {
  var response = await makeApiCall(
    url: '${Env.apiBaseUrl}v1/personas',
    headers: {},
    body: '',
    method: 'GET',
  );
  try {
    if (response == null || response.statusCode != 200) return null;
    log('getPersonaProfile: ${response.body}');
    var res = jsonDecode(response.body);
    return App.fromJson(res);
  } catch (e, stackTrace) {
    debugPrint(e.toString());
    CrashReporting.reportHandledCrash(e, stackTrace);
    return null;
  }
}

Future<String?> generateUsername(String handle) async {
  var response = await makeApiCall(
    url: '${Env.apiBaseUrl}v1/personas/generate-username?handle=$handle',
    headers: {},
    body: '',
    method: 'GET',
  );
  try {
    if (response == null || response.statusCode != 200) return null;
    log('generateUsername: ${response.body}');
    var res = jsonDecode(response.body);
    return res['username'];
  } catch (e, stackTrace) {
    debugPrint(e.toString());
    CrashReporting.reportHandledCrash(e, stackTrace);
    return null;
  }
}

Future<bool> migrateAppOwnerId(String oldId) async {
  var response = await makeApiCall(
    url: '${Env.apiBaseUrl}v1/apps/migrate-owner?old_id=$oldId',
    headers: {},
    body: '',
    method: 'POST',
  );
  try {
    if (response == null || response.statusCode != 200) return false;
    log('migrateAppOwnerId: ${response.body}');
    return true;
  } catch (e, stackTrace) {
    debugPrint(e.toString());
    CrashReporting.reportHandledCrash(e, stackTrace);
    return false;
  }
}

Future<Map<String, dynamic>?> getUpsertUserPersonaServer() async {
  var response = await makeApiCall(
    url: '${Env.apiBaseUrl}v1/user/persona',
    headers: {},
    body: '',
    method: 'POST',
  );
  try {
    if (response == null || response.statusCode != 200) return null;
    log('getUpsertUserPersonaServer: ${response.body}');
    return jsonDecode(response.body);
  } catch (e, stackTrace) {
    debugPrint(e.toString());
    CrashReporting.reportHandledCrash(e, stackTrace);
    return null;
  }
}
>>>>>>> 0c98d53a
<|MERGE_RESOLUTION|>--- conflicted
+++ resolved
@@ -396,8 +396,6 @@
   }
 }
 
-<<<<<<< HEAD
-=======
 Future<String> getGenratedDescription(String name, String description) async {
   var response = await makeApiCall(
     url: '${Env.apiBaseUrl}v1/app/generate-description',
@@ -681,5 +679,4 @@
     CrashReporting.reportHandledCrash(e, stackTrace);
     return null;
   }
-}
->>>>>>> 0c98d53a
+}