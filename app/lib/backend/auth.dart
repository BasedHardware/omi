--- conflicted
+++ resolved
@@ -55,11 +55,7 @@
     final oauthCredential = OAuthProvider("apple.com").credential(
       idToken: appleCredential.identityToken,
       rawNonce: rawNonce,
-<<<<<<< HEAD
-      accessToken: appleCredential.authorizationCode
-=======
       accessToken: appleCredential.authorizationCode,
->>>>>>> 22a37e93
     );
 
     debugPrint('OAuth Credential created.');
