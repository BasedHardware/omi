--- conflicted
+++ resolved
@@ -94,7 +94,9 @@
 
   /// either a device is connected or we're using phone-mic recording
   bool get recordingDeviceServiceReady =>
-      _recordingDevice != null || recordingState == RecordingState.record;
+      _recordingDevice != null ||
+      recordingState == RecordingState.record ||
+      recordingState == RecordingState.systemAudioRecord;
 
   bool get havingRecordingDevice => _recordingDevice != null;
 
@@ -111,7 +113,6 @@
 
   RecordingState recordingState = RecordingState.stop;
 
-<<<<<<< HEAD
   // Simple image storage - no complex session management
   List<Map<String, dynamic>> capturedImages = [];
   
@@ -148,20 +149,7 @@
   bool get conversationCompleted => _conversationCompleted;
 
   // ─────────────────────────────────── simple mutators ──────────────────────────────────
-=======
-  bool _transcriptServiceReady = false;
-
-  bool get transcriptServiceReady => _transcriptServiceReady && _internetStatus == InternetStatus.connected;
-
-  // having a connected device or using the phone's mic for recording
-  bool get recordingDeviceServiceReady =>
-      _recordingDevice != null ||
-      recordingState == RecordingState.record ||
-      recordingState == RecordingState.systemAudioRecord;
-
-  bool get havingRecordingDevice => _recordingDevice != null;
-
->>>>>>> 17113fdd
+
   void setHasTranscripts(bool value) {
     hasTranscripts = value;
     notifyListeners();
@@ -201,7 +189,7 @@
     }
   }
 
-<<<<<<< HEAD
+
   // ─────────────────────────────────── lifecycle ────────────────────────────────────────
   @override
   void dispose() {
@@ -212,17 +200,6 @@
     _keepAliveTimer?.cancel();
     _internetStatusListener?.cancel();
     super.dispose();
-=======
-  Future<void> changeAudioRecordProfile({
-    required BleAudioCodec audioCodec,
-    int? sampleRate,
-    int? channels,
-    bool? isPcm,
-  }) async {
-    print("changeAudioRecordProfile");
-    await _resetState();
-    await _initiateWebsocket(audioCodec: audioCodec, sampleRate: sampleRate, channels: channels, isPcm: isPcm);
->>>>>>> 17113fdd
   }
 
   // ─────────────────────────────── Web-socket bootstrap ────────────────────────────────
@@ -233,19 +210,7 @@
     bool? isPcm,
     bool force = false,
   }) async {
-<<<<<<< HEAD
-    final BleAudioCodec codec = audioCodec;
-    sampleRate ??= codec.isOpusSupported() ? 16000 : 8000;
-
-    final String language = SharedPreferencesUtil().hasSetPrimaryLanguage
-        ? SharedPreferencesUtil().userPrimaryLanguage
-        : 'multi';
-
-    _socket = await ServiceManager.instance()
-        .socket
-        .conversation(codec: codec, sampleRate: sampleRate, language: language, force: force);
-
-=======
+
     print('initiateWebsocket in capture_provider');
 
     BleAudioCodec codec = audioCodec;
@@ -262,7 +227,7 @@
     _socket = await ServiceManager.instance()
         .socket
         .conversation(codec: codec, sampleRate: sampleRate!, language: language, force: force);
->>>>>>> 17113fdd
+
     if (_socket == null) {
       _startKeepAliveServices();
       return;
@@ -505,7 +470,6 @@
       if (remain.isNotEmpty) {
         // Added new translated segments
       }
-<<<<<<< HEAD
       notifyListeners();
     } catch (e) {
       // Error handling translation event
@@ -515,7 +479,6 @@
   // ─────────────────────────────── internet callback ────────────────────────────────────
   void onInternetStatusChanged(InternetStatus status) {
     _internetStatus = status;
-=======
     }, onRecording: () {
       updateRecordingState(RecordingState.record);
     }, onStop: () {
@@ -629,8 +592,6 @@
     _transcriptionServiceStatuses = [];
     _transcriptServiceReady = false;
     debugPrint('[Provider] Socket is closed');
-
->>>>>>> 17113fdd
     notifyListeners();
   }
 
@@ -662,16 +623,12 @@
   Future<void> changeAudioRecordProfile({
     required BleAudioCodec audioCodec,
     int? sampleRate,
-    bool isPhoneMic = false,
+    int? channels,
+    bool? isPcm,
   }) async {
-    if (isPhoneMic) {
-      // For phone mic, only initiate WebSocket connection without device-specific setup
-      await _initiateWebsocket(audioCodec: audioCodec, sampleRate: sampleRate);
-    } else {
-      // For devices, do full reset and setup
+    print("changeAudioRecordProfile");
     await _resetState();
-    await _initiateWebsocket(audioCodec: audioCodec, sampleRate: sampleRate);
-    }
+    await _initiateWebsocket(audioCodec: audioCodec, sampleRate: sampleRate, channels: channels, isPcm: isPcm);
   }
 
   Future<void> _resetState() async {
