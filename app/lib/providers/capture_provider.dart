--- conflicted
+++ resolved
@@ -1297,11 +1297,8 @@
 
   Future<void> pauseDeviceRecording() async {
     if (_recordingDevice == null) return;
-<<<<<<< HEAD
 
     // Pause the BLE stream but keep the device connection
-=======
->>>>>>> 01bcf2f1
     await _bleBytesStream?.cancel();
     _isPaused = true;
     updateRecordingState(RecordingState.pause);
@@ -1311,17 +1308,14 @@
   Future<void> resumeDeviceRecording() async {
     if (_recordingDevice == null) return;
     _isPaused = false;
-<<<<<<< HEAD
     // Resume streaming from the device
     await _initiateDeviceAudioStreaming();
-=======
 
     final deviceId = _recordingDevice!.id;
     BleAudioCodec codec = await _getAudioCodec(deviceId);
     await _wal.getSyncs().phone.onAudioCodecChanged(codec);
 
     await streamAudioToWs(deviceId, codec);
->>>>>>> 01bcf2f1
 
     updateRecordingState(RecordingState.deviceRecord);
     notifyListeners();
