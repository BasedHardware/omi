import 'dart:async';
import 'dart:convert';

import 'package:collection/collection.dart';
import 'package:flutter/material.dart';
import 'package:flutter/services.dart';
import 'package:flutter_foreground_task/flutter_foreground_task.dart';
import 'package:flutter_provider_utilities/flutter_provider_utilities.dart';
import 'package:omi/backend/http/api/conversations.dart';
import 'package:omi/backend/preferences.dart';
import 'package:omi/backend/schema/bt_device/bt_device.dart';
import 'package:omi/backend/schema/conversation.dart';
import 'package:omi/backend/schema/message.dart';
import 'package:omi/backend/schema/message_event.dart';
import 'package:omi/backend/schema/person.dart';
import 'package:omi/backend/schema/structured.dart';
import 'package:omi/backend/schema/transcript_segment.dart';
import 'package:omi/providers/conversation_provider.dart';
import 'package:omi/providers/message_provider.dart';
import 'package:omi/providers/people_provider.dart';
import 'package:omi/providers/usage_provider.dart';
import 'package:omi/services/connectivity_service.dart';
import 'package:omi/services/devices/models.dart';
import 'package:omi/services/services.dart';
import 'package:omi/services/sockets/transcription_connection.dart';
import 'package:omi/services/wals.dart';
import 'package:omi/utils/alerts/app_snackbar.dart';
import 'package:omi/utils/analytics/mixpanel.dart';
import 'package:omi/utils/debug_log_manager.dart';
import 'package:omi/utils/enums.dart';
import 'package:omi/utils/image/image_utils.dart';
import 'package:omi/utils/logger.dart';
import 'package:omi/utils/platform/platform_service.dart';
import 'package:permission_handler/permission_handler.dart';

class CaptureProvider extends ChangeNotifier
    with MessageNotifierMixin, WidgetsBindingObserver
    implements ITransctipSegmentSocketServiceListener {
  ConversationProvider? conversationProvider;
  MessageProvider? messageProvider;
  PeopleProvider? peopleProvider;
  UsageProvider? usageProvider;

  TranscriptSegmentSocketService? _socket;
  Timer? _keepAliveTimer;
  DateTime? _keepAliveLastExecutedAt;

  // Method channel for system audio permissions
  static late MethodChannel _screenCaptureChannel;
  static late MethodChannel _controlBarChannel;

  IWalService get _wal => ServiceManager.instance().wal;

  bool _isWalSupported = false;

  bool get isWalSupported => _isWalSupported;

  StreamSubscription<bool>? _connectionStateListener;
  bool _isConnected = ConnectivityService().isConnected;

  get isConnected => _isConnected;

  String? microphoneName;
  double microphoneLevel = 0.0;
  double systemAudioLevel = 0.0;

  bool _isAutoReconnecting = false;
  bool get isAutoReconnecting => _isAutoReconnecting;

  bool get outOfCredits => usageProvider?.isOutOfCredits ?? false;

  Timer? _reconnectTimer;
  int _reconnectCountdown = 5;
  int get reconnectCountdown => _reconnectCountdown;

  Timer? _recordingTimer;
  int _recordingDuration = 0; // in seconds

  int _getRecordingDuration() => _recordingDuration;

  List<MessageEvent> _transcriptionServiceStatuses = [];
  List<MessageEvent> get transcriptionServiceStatuses => _transcriptionServiceStatuses;

  List<int> _systemAudioBuffer = [];
  bool _systemAudioCaching = true;

  // BLE streaming metrics
  int _blesBytesReceived = 0;
  int _wsSocketBytesSent = 0;
  double _bleReceiveRateKbps = 0.0;
  double _wsSendRateKbps = 0.0;
  DateTime? _metricsLastCalculated;
  Timer? _metricsTimer;

  double get bleReceiveRateKbps => _bleReceiveRateKbps;
  double get wsSendRateKbps => _wsSendRateKbps;

  CaptureProvider() {
    _connectionStateListener = ConnectivityService().onConnectionChange.listen((bool isConnected) {
      onConnectionStateChanged(isConnected);
    });

    if (PlatformService.isDesktop) {
      _screenCaptureChannel = const MethodChannel('screenCapturePlatform');
      _controlBarChannel = const MethodChannel('com.omi/floating_control_bar');

      _initializeAppLifecycleListener();

      WidgetsBinding.instance.addPostFrameCallback((_) {
        _controlBarChannel.setMethodCallHandler(_handleFloatingControlBarMethodCall);
      });
    }
  }

  void _initializeAppLifecycleListener() {
    WidgetsBinding.instance.addObserver(this);
  }

  @override
  void didChangeAppLifecycleState(AppLifecycleState state) {
    super.didChangeAppLifecycleState(state);
    if (state == AppLifecycleState.resumed) {
      _handleAppResumed();
    }
  }

  void _handleAppResumed() async {
    if (!PlatformService.isDesktop || !_shouldAutoResumeAfterWake) return;
    
    try {
      final nativeRecording = await _screenCaptureChannel.invokeMethod('isRecording') ?? false;

      if (!nativeRecording && recordingState != RecordingState.stop) {
        updateRecordingState(RecordingState.stop);
        await _socket?.stop(reason: 'native recording stopped during sleep');
      }
      
      if (!nativeRecording && recordingState == RecordingState.stop) {
        await Future.delayed(const Duration(seconds: 2));
        await streamSystemAudioRecording();
      }
    } catch (e) {
      debugPrint('[AutoRecord] Resume error: $e');
    }
  }

  void updateProviderInstances(ConversationProvider? cp, MessageProvider? mp, PeopleProvider? pp, UsageProvider? up) {
    conversationProvider = cp;
    messageProvider = mp;
    peopleProvider = pp;
    usageProvider = up;

    notifyListeners();
  }

  BtDevice? _recordingDevice;

  String? _getConversationSourceFromDevice() {
    if (_recordingDevice == null) {
      return null;
    }
    switch (_recordingDevice!.type) {
      case DeviceType.friendPendant:
        return 'friend_com';
      case DeviceType.omi:
        return 'omi';
      case DeviceType.openglass:
        return 'openglass';
      case DeviceType.fieldy:
        return 'fieldy';
      case DeviceType.bee:
        return 'bee';
      case DeviceType.plaud:
        return 'plaud';
      case DeviceType.frame:
        return 'frame';
      case DeviceType.appleWatch:
        return 'apple_watch';
    }
  }

  ServerConversation? _conversation;
  List<TranscriptSegment> segments = [];
  List<ConversationPhoto> photos = [];
  Map<String, SpeakerLabelSuggestionEvent> suggestionsBySegmentId = {};
  List<String> taggingSegmentIds = [];

  bool hasTranscripts = false;

  StreamSubscription? _bleBytesStream;
  StreamSubscription? _blePhotoStream;

  get bleBytesStream => _bleBytesStream;

  StreamSubscription? _bleButtonStream;
  DateTime? _voiceCommandSession;
  List<List<int>> _commandBytes = [];
  bool _isProcessingButtonEvent = false; // Guard to prevent overlapping button operations

  StreamSubscription? _storageStream;

  get storageStream => _storageStream;

  RecordingState recordingState = RecordingState.stop;

  bool _isPaused = false;
  bool get isPaused => _isPaused;

  // Session-based auto-resume flag
  // Always true on app start, set to false only when user manually stops/pauses
  bool _shouldAutoResumeAfterWake = true;
  bool get shouldAutoResumeAfterWake => _shouldAutoResumeAfterWake;

  bool _transcriptServiceReady = false;

  bool get transcriptServiceReady => _transcriptServiceReady && _isConnected;

  // having a connected device or using the phone's mic for recording
  bool get recordingDeviceServiceReady =>
      _recordingDevice != null ||
      recordingState == RecordingState.record ||
      recordingState == RecordingState.systemAudioRecord;

  bool get havingRecordingDevice => _recordingDevice != null;

  void setHasTranscripts(bool value) {
    hasTranscripts = value;
    notifyListeners();
  }

  void setConversationCreating(bool value) {
    debugPrint('set Conversation creating $value');
    // ConversationCreating = value;
    notifyListeners();
  }

  void _updateRecordingDevice(BtDevice? device) {
    debugPrint('connected device changed from ${_recordingDevice?.id} to ${device?.id}');
    _recordingDevice = device;
    notifyListeners();
  }

  void updateRecordingDevice(BtDevice? device) {
    _updateRecordingDevice(device);
  }

  Future _resetStateVariables() async {
    segments = [];
    photos = [];
    hasTranscripts = false;
    suggestionsBySegmentId = {};
    _conversation = null;
    taggingSegmentIds = [];
    notifyListeners();
  }

  Future<void> onRecordProfileSettingChanged() async {
    await _resetState();
  }

  Future<void> changeAudioRecordProfile({
    required BleAudioCodec audioCodec,
    int? sampleRate,
    int? channels,
    bool? isPcm,
    String? source,
  }) async {
    await _resetState();
    await _initiateWebsocket(
        audioCodec: audioCodec, sampleRate: sampleRate, channels: channels, isPcm: isPcm, source: source);
  }

  Future<void> _initiateWebsocket({
    required BleAudioCodec audioCodec,
    int? sampleRate,
    int? channels,
    bool? isPcm,
    bool force = false,
    String? source,
  }) async {
    Logger.debug('initiateWebsocket in capture_provider');

    BleAudioCodec codec = audioCodec;
    sampleRate ??= mapCodecToSampleRate(codec);
    channels ??= (codec == BleAudioCodec.pcm16 || codec == BleAudioCodec.pcm8) ? 1 : 2;

    Logger.debug('is ws null: ${_socket == null}');
    Logger.debug('Initiating WebSocket with: codec=$codec, sampleRate=$sampleRate, channels=$channels, isPcm=$isPcm');

    // Connect to the transcript socket
    String language =
        SharedPreferencesUtil().hasSetPrimaryLanguage ? SharedPreferencesUtil().userPrimaryLanguage : "multi";

    _socket = await ServiceManager.instance()
        .socket
        .conversation(codec: codec, sampleRate: sampleRate, language: language, force: force, source: source);
    if (_socket == null) {
      _startKeepAliveServices();
      debugPrint("Can not create new conversation socket");
      return;
    }
    _socket?.subscribe(this, this);
    _transcriptServiceReady = true;

    _loadInProgressConversation();

    notifyListeners();
  }

  void _processVoiceCommandBytes(String deviceId, List<List<int>> data) async {
    if (data.isEmpty) {
      debugPrint("voice frames is empty");
      return;
    }

    BleAudioCodec codec = await _getAudioCodec(_recordingDevice!.id);
    if (messageProvider != null) {
      await messageProvider?.sendVoiceMessageStreamToServer(
        data,
        onFirstChunkRecived: () {
          _playSpeakerHaptic(deviceId, 2);
        },
        codec: codec,
      );
    }
  }

  // Just incase the ble connection get loss
  void _watchVoiceCommands(String deviceId, DateTime session) {
    Timer.periodic(const Duration(seconds: 3), (t) async {
      debugPrint("voice command watch");
      if (session != _voiceCommandSession) {
        t.cancel();
        return;
      }
      var value = await _getBleButtonState(deviceId);
      if (value.isEmpty || value.length < 4) return;
      var buttonState = ByteData.view(Uint8List.fromList(value.sublist(0, 4).reversed.toList()).buffer).getUint32(0);
      debugPrint("watch device button $buttonState");

      // Force process
      if (buttonState == 5 && session == _voiceCommandSession) {
        _voiceCommandSession = null; // end session
        var data = List<List<int>>.from(_commandBytes);
        _commandBytes = [];
        _processVoiceCommandBytes(deviceId, data);
      }
    });
  }

  Future streamButton(String deviceId) async {
    debugPrint('streamButton in capture_provider');
    _bleButtonStream?.cancel();
    _bleButtonStream = await _getBleButtonListener(deviceId, onButtonReceived: (List<int> value) {
      final snapshot = List<int>.from(value);
      if (snapshot.isEmpty || snapshot.length < 4) return;
      var buttonState = ByteData.view(Uint8List.fromList(snapshot.sublist(0, 4).reversed.toList()).buffer).getUint32(0);
      debugPrint("device button $buttonState");

      // double tap
      if (buttonState == 2) {
        debugPrint("Double tap detected");

        // Guard: ignore if already processing a button event
        if (_isProcessingButtonEvent) {
          debugPrint("Double tap: already processing, ignoring");
          return;
        }

        if (SharedPreferencesUtil().doubleTapPausesMuting) {
          // Pause/resume recording
          debugPrint("Double tap: toggling pause/mute");
          _isProcessingButtonEvent = true;
          if (_isPaused) {
            resumeDeviceRecording().then((_) {
              _isProcessingButtonEvent = false;
            }).catchError((e) {
              debugPrint("Error resuming device recording: $e");
              _isProcessingButtonEvent = false;
            });
          } else {
            pauseDeviceRecording().then((_) {
              _isProcessingButtonEvent = false;
            }).catchError((e) {
              debugPrint("Error pausing device recording: $e");
              _isProcessingButtonEvent = false;
            });
          }
        } else {
          // End conversation and process (default)
          debugPrint("Double tap: processing conversation");
          forceProcessingCurrentConversation();
        }
        return;
      }

      // start long press (for voice commands)
      if (buttonState == 3 && _voiceCommandSession == null) {
        _voiceCommandSession = DateTime.now();
        _commandBytes = [];
        _watchVoiceCommands(deviceId, _voiceCommandSession!);
        _playSpeakerHaptic(deviceId, 1);
      }

      // release (end voice command)
      if (buttonState == 5 && _voiceCommandSession != null) {
        _voiceCommandSession = null; // end session
        var data = List<List<int>>.from(_commandBytes);
        _commandBytes = [];
        _processVoiceCommandBytes(deviceId, data);
      }
    });
  }

  Future streamAudioToWs(String deviceId, BleAudioCodec codec) async {
    debugPrint('streamAudioToWs in capture_provider');
    _bleBytesStream?.cancel();
    _startMetricsTracking();
    _bleBytesStream = await _getBleAudioBytesListener(deviceId, onAudioBytesReceived: (List<int> value) {
      final snapshot = List<int>.from(value);
      if (snapshot.isEmpty || snapshot.length < 3) return;

      // Track bytes received from BLE
      _blesBytesReceived += snapshot.length;

      // Command button triggered
      bool voiceCommandSupported = _recordingDevice != null
          ? (_recordingDevice?.type == DeviceType.omi || _recordingDevice?.type == DeviceType.openglass)
          : false;
      if (_voiceCommandSession != null && voiceCommandSupported) {
        _commandBytes.add(snapshot.sublist(3));
      }

      // Local storage syncs
      var checkWalSupported =
          (_recordingDevice?.type == DeviceType.omi || _recordingDevice?.type == DeviceType.openglass) &&
              codec.isOpusSupported() &&
              (_socket?.state != SocketServiceState.connected || SharedPreferencesUtil().unlimitedLocalStorageEnabled);
      if (checkWalSupported != _isWalSupported) {
        setIsWalSupported(checkWalSupported);
      }
      if (_isWalSupported) {
        _wal.getSyncs().phone.onByteStream(snapshot);
      }

      // Send WS
      if (_socket?.state == SocketServiceState.connected) {
        final paddingLeft =
            (_recordingDevice?.type == DeviceType.omi || _recordingDevice?.type == DeviceType.openglass) ? 3 : 0;
        final trimmedValue = paddingLeft > 0 ? value.sublist(paddingLeft) : value;
        _socket?.send(trimmedValue);

        // Track bytes sent to websocket
        _wsSocketBytesSent += trimmedValue.length;

        // Mark as synced
        if (_isWalSupported) {
          _wal.getSyncs().phone.onBytesSync(value);
        }
      }
    });
    notifyListeners();
  }

  Future<void> _resetState() async {
    debugPrint('resetState');
    await _cleanupCurrentState();

    // Always try to stream audio if a device is present
    await _ensureDeviceSocketConnection();
    await _initiateDeviceAudioStreaming();

    // Additionally, stream photos if the device supports it
    if (_recordingDevice != null) {
      var connection = await ServiceManager.instance().device.ensureConnection(_recordingDevice!.id);
      if (connection != null && await connection.hasPhotoStreamingCharacteristic()) {
        await _initiateDevicePhotoStreaming();
      }
    }

    notifyListeners();
  }

  Future _cleanupCurrentState() async {
    await _closeBleStream();
    notifyListeners();
  }

  Future<BleAudioCodec> _getAudioCodec(String deviceId) async {
    var connection = await ServiceManager.instance().device.ensureConnection(deviceId);
    if (connection == null) {
      return BleAudioCodec.pcm8;
    }
    return connection.getAudioCodec();
  }

  Future<bool> _playSpeakerHaptic(String deviceId, int level) async {
    var connection = await ServiceManager.instance().device.ensureConnection(deviceId);
    if (connection == null) {
      return false;
    }
    return connection.performPlayToSpeakerHaptic(level);
  }

  Future<StreamSubscription?> _getBleAudioBytesListener(
    String deviceId, {
    required void Function(List<int>) onAudioBytesReceived,
  }) async {
    var connection = await ServiceManager.instance().device.ensureConnection(deviceId);
    if (connection == null) {
      return Future.value(null);
    }
    return connection.getBleAudioBytesListener(onAudioBytesReceived: onAudioBytesReceived);
  }

  Future<StreamSubscription?> _getBleButtonListener(
    String deviceId, {
    required void Function(List<int>) onButtonReceived,
  }) async {
    var connection = await ServiceManager.instance().device.ensureConnection(deviceId);
    if (connection == null) {
      return Future.value(null);
    }
    return connection.getBleButtonListener(onButtonReceived: onButtonReceived);
  }

  Future<List<int>> _getBleButtonState(String deviceId) async {
    var connection = await ServiceManager.instance().device.ensureConnection(deviceId);
    if (connection == null) {
      return Future.value(<int>[]);
    }
    return connection.getBleButtonState();
  }

  Future<void> _ensureDeviceSocketConnection() async {
    if (_recordingDevice == null) {
      return;
    }
    BleAudioCodec codec = await _getAudioCodec(_recordingDevice!.id);
    var language =
        SharedPreferencesUtil().hasSetPrimaryLanguage ? SharedPreferencesUtil().userPrimaryLanguage : "multi";
    if (language != _socket?.language || codec != _socket?.codec || _socket?.state != SocketServiceState.connected) {
      await _initiateWebsocket(audioCodec: codec, force: true, source: _getConversationSourceFromDevice());
    }
  }

  Future<void> _initiateDeviceAudioStreaming() async {
    final device = _recordingDevice;
    if (device == null) {
      return;
    }
    final deviceId = device.id;
    if (deviceId.isEmpty) {
      return;
    }
    final connection = await ServiceManager.instance().device.ensureConnection(deviceId);
    if (connection == null) return;
    final codec = await _getAudioCodec(deviceId);
    await _wal.getSyncs().phone.onAudioCodecChanged(codec);

    // Set device info for WAL creation
    final pd = await device.getDeviceInfo(connection);
    final deviceModel = pd.modelNumber.isNotEmpty ? pd.modelNumber : "Omi";
    _wal.getSyncs().phone.setDeviceInfo(deviceId, deviceModel);

    await streamButton(deviceId);
    await streamAudioToWs(deviceId, codec);

    // Update state
    updateRecordingState(RecordingState.deviceRecord);
    notifyListeners();
  }

  Future<void> _initiateDevicePhotoStreaming() async {
    if (_recordingDevice == null) return;
    final deviceId = _recordingDevice!.id;
    var connection = await ServiceManager.instance().device.ensureConnection(deviceId);
    if (connection == null) return;

    await connection.performCameraStartPhotoController();
    _blePhotoStream = await connection.performGetImageListener(onImageReceived: (orientedImage) async {
      final rotatedImageBytes = rotateImage(orientedImage);
      final String tempId = 'temp_img_${DateTime.now().millisecondsSinceEpoch}';
      final String base64Image = base64Encode(rotatedImageBytes);

      // Add placeholder to UI for immediate feedback
      photos.add(ConversationPhoto(id: tempId, base64: base64Image, createdAt: DateTime.now()));
      photos = List.from(photos);
      notifyListeners();

      // Chunking Logic
      const int chunkSize = 8192; // 8KB chunks
      final totalChunks = (base64Image.length / chunkSize).ceil();

      for (int i = 0; i < totalChunks; i++) {
        final start = i * chunkSize;
        final end = (start + chunkSize > base64Image.length) ? base64Image.length : start + chunkSize;
        final chunk = base64Image.substring(start, end);

        final payload = jsonEncode({
          'type': 'image_chunk',
          'id': tempId,
          'index': i,
          'total': totalChunks,
          'data': chunk,
        });

        if (_socket?.state == SocketServiceState.connected) {
          _socket?.send(payload); // Send the JSON string
        }
        await Future.delayed(const Duration(milliseconds: 20)); // Small delay to prevent flooding
      }
    });
    notifyListeners();
  }

  void clearTranscripts() {
    segments = [];
    hasTranscripts = false;
    notifyListeners();
  }

  void _startMetricsTracking() {
    _blesBytesReceived = 0;
    _wsSocketBytesSent = 0;
    _bleReceiveRateKbps = 0.0;
    _wsSendRateKbps = 0.0;
    _metricsLastCalculated = DateTime.now();

    _metricsTimer?.cancel();
    _metricsTimer = Timer.periodic(const Duration(seconds: 5), (timer) {
      _calculateMetricsRates();
    });
  }

  void _calculateMetricsRates() {
    final now = DateTime.now();
    if (_metricsLastCalculated == null) {
      _metricsLastCalculated = now;
      return;
    }

    final elapsedSeconds = now.difference(_metricsLastCalculated!).inMilliseconds / 1000.0;
    if (elapsedSeconds > 0) {
      // Calculate kbps (kilobits per second)
      _bleReceiveRateKbps = (_blesBytesReceived * 8) / (elapsedSeconds * 1000);
      _wsSendRateKbps = (_wsSocketBytesSent * 8) / (elapsedSeconds * 1000);

      // Reset counters for next interval
      _blesBytesReceived = 0;
      _wsSocketBytesSent = 0;
      _metricsLastCalculated = now;

      notifyListeners();
    }
  }

  void _stopMetricsTracking() {
    _metricsTimer?.cancel();
    _metricsTimer = null;
    _blesBytesReceived = 0;
    _wsSocketBytesSent = 0;
    _bleReceiveRateKbps = 0.0;
    _wsSendRateKbps = 0.0;
    _metricsLastCalculated = null;
    notifyListeners();
  }

  Future _closeBleStream() async {
    await _bleBytesStream?.cancel();
    await _blePhotoStream?.cancel();
    _stopMetricsTracking();
    if (_recordingDevice != null) {
      var connection = await ServiceManager.instance().device.ensureConnection(_recordingDevice!.id);
      if (connection != null && await connection.hasPhotoStreamingCharacteristic()) {
        await connection.performCameraStopPhotoController();
      }
    }
    notifyListeners();
  }

  @override
  void dispose() {
    _bleBytesStream?.cancel();
    _blePhotoStream?.cancel();
    _socket?.unsubscribe(this);
    _keepAliveTimer?.cancel();
    _connectionStateListener?.cancel();
    _recordingTimer?.cancel();
    _metricsTimer?.cancel();

    // Remove lifecycle observer
    if (PlatformService.isDesktop) {
      WidgetsBinding.instance.removeObserver(this);
    }

    super.dispose();
  }

  void updateRecordingState(RecordingState state) {
    recordingState = state;
    notifyListeners();
    _broadcastRecordingState();
  }

  streamRecording() async {
    updateRecordingState(RecordingState.initialising);
    await Permission.microphone.request();

    // prepare
    await changeAudioRecordProfile(audioCodec: BleAudioCodec.pcm16, sampleRate: 16000);

    // record
    await ServiceManager.instance().mic.start(onByteReceived: (bytes) {
      if (_socket?.state == SocketServiceState.connected) {
        _socket?.send(bytes);
      }
    }, onRecording: () {
      updateRecordingState(RecordingState.record);
    }, onStop: () {
      updateRecordingState(RecordingState.stop);
    }, onInitializing: () {
      updateRecordingState(RecordingState.initialising);
    });
  }

  stopStreamRecording() async {
    await _cleanupCurrentState();
    ServiceManager.instance().mic.stop();
    updateRecordingState(RecordingState.stop);
    await _socket?.stop(reason: 'stop stream recording');
  }

  Future streamDeviceRecording({BtDevice? device}) async {
    debugPrint("streamDeviceRecording $device");
    
    // Prevent device recording if system audio is active (desktop only)
    if (PlatformService.isDesktop && 
        recordingState == RecordingState.systemAudioRecord) {
      debugPrint("Skipping device recording - system audio is active");
      if (device != null) _updateRecordingDevice(device);  // Still track device
      return;
    }
    
    if (device != null) _updateRecordingDevice(device);

    bool wasPaused = _isPaused;

    await _resetStateVariables();
    await _resetState();

    if (wasPaused) {
      await pauseDeviceRecording();
    }
  }

  Future stopStreamDeviceRecording({bool cleanDevice = false}) async {
    await _cleanupCurrentState();
    if (cleanDevice) {
      _updateRecordingDevice(null);
    }
    updateRecordingState(RecordingState.stop);
    await _socket?.stop(reason: 'stop stream device recording');
  }

  Future<void> streamSystemAudioRecording() async {
    if (!PlatformService.isDesktop) {
      notifyError('System audio recording is only available on macOS and Windows.');
      return;
    }

<<<<<<< HEAD
    // Stop device recording if active
    if (recordingState == RecordingState.deviceRecord && _recordingDevice != null) {
      debugPrint("Stopping device recording to start system audio");
      await stopStreamDeviceRecording(cleanDevice: false);
    }
=======
    // User wants to record - enable auto-resume after wake
    _shouldAutoResumeAfterWake = true;
>>>>>>> 3c886202

    updateRecordingState(RecordingState.initialising);

    _systemAudioBuffer = [];
    _systemAudioCaching = true;
    Future.delayed(const Duration(seconds: 3), () {
      _systemAudioCaching = false;
      _flushSystemAudioBuffer();
    });

    bool permissionsGranted = await _checkAndRequestSystemAudioPermissions();
    if (permissionsGranted) {
      await _startSystemAudioCapture();
    } else {
      updateRecordingState(RecordingState.stop);
    }
  }

  Future<void> _startSystemAudioCapture() async {
    await changeAudioRecordProfile(audioCodec: BleAudioCodec.pcm16, sampleRate: 16000);

    await ServiceManager.instance().systemAudio.start(
          onFormatReceived: (Map<String, dynamic> format) async {
            // This callback is for information only, no action needed.
          },
          onByteReceived: _processSystemAudioByteReceived,
          onRecording: () {
            updateRecordingState(RecordingState.systemAudioRecord);
            _startRecordingTimer();
            debugPrint('System audio recording started successfully.');
          },
          onStop: () {
            if (_isPaused) {
              updateRecordingState(RecordingState.pause);
            } else {
              updateRecordingState(RecordingState.stop);
            }
            _socket?.stop(reason: 'system audio stream ended from native');
          },
          onError: (error) {
            debugPrint('System audio capture error: $error');
            AppSnackbar.showSnackbarError('An error occurred during recording: $error');
            updateRecordingState(RecordingState.stop);
          },
          onSystemWillSleep: (wasRecording) {
            debugPrint('System will sleep - was recording: $wasRecording');
          },
          onSystemDidWake: (nativeIsRecording) async {
            debugPrint('[SystemWake] Native recording: $nativeIsRecording, Flutter state: $recordingState');
            
            if (!nativeIsRecording && recordingState == RecordingState.systemAudioRecord) {
              // Native stopped, sync Flutter state
              updateRecordingState(RecordingState.stop);
              
              // Auto-resume based on session flag (was recording before sleep?)
              if (_shouldAutoResumeAfterWake) {
                debugPrint('[SystemWake] Auto-resuming recording (was recording before sleep)...');
                await Future.delayed(const Duration(seconds: 2));
                await streamSystemAudioRecording();
              } else {
                debugPrint('[SystemWake] Not auto-resuming (user manually stopped)');
              }
            }
          },
          onScreenDidLock: (wasRecording) {
            debugPrint('Screen locked - was recording: $wasRecording');
          },
          onScreenDidUnlock: () {
            debugPrint('Screen unlocked');
          },
          onDisplaySetupInvalid: (reason) {
            debugPrint('Display setup invalid: $reason');
            if (recordingState == RecordingState.systemAudioRecord) {
              updateRecordingState(RecordingState.stop);
              AppSnackbar.showSnackbarError(
                  'Recording stopped: $reason. You may need to reconnect external displays or restart recording.');
            }
          },
          onMicrophoneDeviceChanged: _onMicrophoneDeviceChanged,
          onMicrophoneStatus: _onMicrophoneStatus,
        );
  }

  Future<bool> _checkAndRequestSystemAudioPermissions() async {
    final micStatus = await _screenCaptureChannel.invokeMethod('checkMicrophonePermission');

    if (micStatus != 'granted') {
      if (micStatus == 'undetermined' || micStatus == 'unavailable') {
        final granted = await _screenCaptureChannel.invokeMethod('requestMicrophonePermission');
        if (!granted) {
          AppSnackbar.showSnackbarError('Microphone permission required');
          return false;
        }
      } else if (micStatus == 'denied') {
        AppSnackbar.showSnackbarError('Grant microphone permission in System Preferences');
        return false;
      }
    }

    final screenStatus = await _screenCaptureChannel.invokeMethod('checkScreenCapturePermission');

    if (screenStatus != 'granted') {
      final granted = await _screenCaptureChannel.invokeMethod('requestScreenCapturePermission');
      if (!granted) {
        AppSnackbar.showSnackbarError('Screen recording permission required');
        return false;
      }
    }
    return true;
  }

  Future<void> _onMicrophoneDeviceChanged() async {
    final nativeRecording = await _screenCaptureChannel.invokeMethod('isRecording') ?? false;
    if (!nativeRecording) return;
    
    _isAutoReconnecting = true;
    _reconnectCountdown = 5;
    notifyListeners();

    await pauseSystemAudioRecording(isAuto: true);

    _reconnectTimer?.cancel();
    _reconnectTimer = Timer.periodic(const Duration(seconds: 1), (timer) {
      if (_reconnectCountdown > 1) {
        _reconnectCountdown--;
        notifyListeners();
      } else {
        _reconnectTimer?.cancel();
        _reconnectTimer = null;
        if (_isAutoReconnecting) {
          resumeSystemAudioRecording().then((_) {
            _isAutoReconnecting = false;
            notifyListeners();
          });
        }
      }
    });
  }

  void _onMicrophoneStatus(String deviceName, double micLevel, double systemAudioLevel) {
    final bool needsUpdate = microphoneName != deviceName ||
        (microphoneLevel - micLevel).abs() > 0.001 ||
        (this.systemAudioLevel - systemAudioLevel).abs() > 0.001;

    if (needsUpdate) {
      microphoneName = deviceName;
      microphoneLevel = micLevel;
      this.systemAudioLevel = systemAudioLevel;
      notifyListeners();
    }
  }

  void _flushSystemAudioBuffer() {
    if (_socket?.state == SocketServiceState.connected) {
      while (_systemAudioBuffer.length >= 320) {
        final chunk = _systemAudioBuffer.sublist(0, 320);
        _socket?.send(chunk);
        _systemAudioBuffer.removeRange(0, 320);
      }
    }
  }

  Future<void> stopSystemAudioRecording() async {
    if (!PlatformService.isDesktop) return;
    
    // User manually stopped - don't auto-resume after wake
    _shouldAutoResumeAfterWake = false;
    
    _isAutoReconnecting = false;
    _reconnectTimer?.cancel();
    _reconnectTimer = null;
    
    ServiceManager.instance().systemAudio.stop();
    _isPaused = false;
    _stopRecordingTimer();
    await _socket?.stop(reason: 'manual stop');
    await _cleanupCurrentState();
  }

  Future<void> pauseSystemAudioRecording({bool isAuto = false}) async {
    if (!PlatformService.isDesktop) return;
    
    if (!isAuto) {
      // User manually paused - don't auto-resume after wake
      _shouldAutoResumeAfterWake = false;
      _isAutoReconnecting = false;
      _reconnectTimer?.cancel();
      _reconnectTimer = null;
    }

    ServiceManager.instance().systemAudio.stop();
    _isPaused = true;
    notifyListeners();
    _broadcastRecordingState();
  }

  Future<void> resumeSystemAudioRecording() async {
    if (!PlatformService.isDesktop) return;
    
    // User wants to resume - enable auto-resume after wake
    _shouldAutoResumeAfterWake = true;
    _isPaused = false;
    await streamSystemAudioRecording();
    _broadcastRecordingState();
  }

  Future<void> _handleFloatingControlBarMethodCall(MethodCall call) async {
    if (!PlatformService.isDesktop) return;

    switch (call.method) {
      case 'togglePauseResume':
        if (isPaused) {
          await resumeSystemAudioRecording();
        } else if (recordingState == RecordingState.systemAudioRecord) {
          await pauseSystemAudioRecording();
        } else {
          await streamSystemAudioRecording();
        }
        break;
      default:
        Logger.debug('FloatingControlBarChannel: Unhandled method ${call.method}');
    }
  }

  @override
  void onClosed([int? closeCode]) {
    _transcriptionServiceStatuses = [];
    _transcriptServiceReady = false;

    if (closeCode == 4002) {
      usageProvider?.markAsOutOfCreditsAndRefresh();
    }

    notifyListeners();
    _startKeepAliveServices();
  }

  void _startKeepAliveServices() {
    _keepAliveTimer?.cancel();
    _keepAliveTimer = Timer.periodic(const Duration(seconds: 15), (t) async {
      debugPrint("[Provider] keep alive");
      // rate 1/15s
      if (_keepAliveLastExecutedAt != null &&
          DateTime.now().subtract(const Duration(seconds: 15)).isBefore(_keepAliveLastExecutedAt!)) {
        debugPrint("[Provider] keep alive - hitting rate limits 1/15s");
        return;
      }

      _keepAliveLastExecutedAt = DateTime.now();
      if (!recordingDeviceServiceReady || _socket?.state == SocketServiceState.connected) {
        t.cancel();
        return;
      }

      if (_recordingDevice != null) {
        BleAudioCodec codec = await _getAudioCodec(_recordingDevice!.id);
        await _initiateWebsocket(audioCodec: codec, source: _getConversationSourceFromDevice());
        return;
      }
      if (recordingState == RecordingState.record) {
        await _initiateWebsocket(
            audioCodec: BleAudioCodec.pcm16, sampleRate: 16000, source: ConversationSource.phone.name);
        return;
      }
      if (recordingState == RecordingState.systemAudioRecord && PlatformService.isDesktop) {
        debugPrint("System audio socket disconnected, reconnecting...");
        await _initiateWebsocket(
            audioCodec: BleAudioCodec.pcm16, sampleRate: 16000, source: ConversationSource.desktop.name);
        return;
      }
    });
  }

  @override
  void onError(Object err) {
    _transcriptionServiceStatuses = [];
    _transcriptServiceReady = false;

    if (err.toString().contains('Failed to find any displays or windows to capture')) {
      if (recordingState == RecordingState.systemAudioRecord) {
        AppSnackbar.showSnackbarError('Display detection failed. Recording stopped.');
        updateRecordingState(RecordingState.stop);
      }
    }

    notifyListeners();
    _startKeepAliveServices();
  }

  @override
  void onConnected() {
    _transcriptServiceReady = true;
    notifyListeners();
  }

  Future refreshInProgressConversations() async {
    _loadInProgressConversation();
  }

  Future _loadInProgressConversation() async {
    var convos = await getConversations(statuses: [ConversationStatus.in_progress], limit: 1);
    _conversation = convos.isNotEmpty ? convos.first : null;
    if (_conversation != null) {
      segments = _conversation!.transcriptSegments;
      photos = _conversation!.photos;
    } else {
      segments = [];
      photos = [];
    }
    setHasTranscripts(segments.isNotEmpty);
    notifyListeners();
  }

  @override
  void onMessageEventReceived(MessageEvent event) {
    if (event is ConversationProcessingStartedEvent) {
      conversationProvider!.addProcessingConversation(event.memory);
      _resetStateVariables();
      return;
    }

    if (event is ConversationEvent) {
      event.memory.isNew = true;
      conversationProvider!.removeProcessingConversation(event.memory.id);
      _processConversationCreated(event.memory, event.messages.cast<ServerMessage>());
      return;
    }

    if (event is LastConversationEvent) {
      _handleLastConvoEvent(event.memoryId);
      return;
    }

    if (event is SpeakerLabelSuggestionEvent) {
      _handleSpeakerLabelSuggestionEvent(event);
      return;
    }

    if (event is TranslationEvent) {
      _handleTranslationEvent(event.segments);
      return;
    }

    if (event is MessageServiceStatusEvent) {
      _transcriptionServiceStatuses.add(event);
      _transcriptionServiceStatuses = List.from(_transcriptionServiceStatuses);
      notifyListeners();
      return;
    }

    if (event is PhotoProcessingEvent) {
      final tempId = event.tempId;
      final permanentId = event.photoId;
      final photoIndex = photos.indexWhere((p) => p.id == tempId);
      if (photoIndex != -1) {
        photos[photoIndex].id = permanentId;
        notifyListeners();
      }
      return;
    }

    if (event is PhotoDescribedEvent) {
      final photoId = event.photoId;
      final description = event.description;
      final discarded = event.discarded;
      final photoIndex = photos.indexWhere((p) => p.id == photoId);
      if (photoIndex != -1) {
        photos[photoIndex].description = description;
        photos[photoIndex].discarded = discarded;
        notifyListeners();
      }
      return;
    }
  }

  Future<void> forceProcessingCurrentConversation() async {
    _resetStateVariables();
    conversationProvider!.addProcessingConversation(
      ServerConversation(
          id: '0', createdAt: DateTime.now(), structured: Structured('', ''), status: ConversationStatus.processing),
    );
    processInProgressConversation().then((result) {
      if (result == null || result.conversation == null) {
        conversationProvider!.removeProcessingConversation('0');
        return;
      }
      conversationProvider!.removeProcessingConversation('0');
      result.conversation!.isNew = true;
      _processConversationCreated(result.conversation, result.messages);
    });

    return;
  }

  Future<void> _processConversationCreated(ServerConversation? conversation, List<ServerMessage> messages) async {
    if (conversation == null) return;
    conversationProvider?.upsertConversation(conversation);
    MixpanelManager().conversationCreated(conversation);
  }

  Future<void> _handleLastConvoEvent(String memoryId) async {
    bool conversationExists =
        conversationProvider?.conversations.any((conversation) => conversation.id == memoryId) ?? false;
    if (conversationExists) {
      return;
    }
    ServerConversation? conversation = await getConversationById(memoryId);
    if (conversation != null) {
      debugPrint("Adding last conversation to conversations: $memoryId");
      conversationProvider?.upsertConversation(conversation);
    } else {
      debugPrint("Failed to fetch last conversation: $memoryId");
    }
  }

  void _handleTranslationEvent(List<TranscriptSegment> translatedSegments) {
    try {
      if (translatedSegments.isEmpty) return;

      debugPrint("Received ${translatedSegments.length} translated segments");

      // Update the segments with the translated ones
      var remainSegments = TranscriptSegment.updateSegments(segments, translatedSegments);
      if (remainSegments.isNotEmpty) {
        debugPrint("Adding ${remainSegments.length} new translated segments");
      }

      notifyListeners();
    } catch (e) {
      debugPrint("Error handling translation event: $e");
    }
  }

  void _handleSpeakerLabelSuggestionEvent(SpeakerLabelSuggestionEvent event) {
    // Tagging
    if (taggingSegmentIds.contains(event.segmentId)) {
      return;
    }
    // If segment already exists, check if it's assigned. If so, ignore suggestion.
    var segment = segments.firstWhereOrNull((s) => s.id == event.segmentId);
    if (segment != null && segment.id.isNotEmpty && (segment.personId != null || segment.isUser)) {
      return;
    }

    // Auto-accept if enabled for new person suggestions
    if (SharedPreferencesUtil().autoCreateSpeakersEnabled) {
      assignSpeakerToConversation(event.speakerId, event.personId, event.personName, [event.segmentId]);
    } else {
      // Otherwise, store suggestion to be displayed.
      suggestionsBySegmentId[event.segmentId] = event;
      notifyListeners();
    }
  }

  Future<void> assignSpeakerToConversation(
      int speakerId, String personId, String personName, List<String> segmentIds) async {
    if (segmentIds.isEmpty) return;

    taggingSegmentIds = List.from(segmentIds);
    notifyListeners();

    try {
      String finalPersonId = personId;

      // Create person if new
      if (finalPersonId.isEmpty) {
        Person? newPerson = await peopleProvider?.createPersonProvider(personName);
        if (newPerson != null) {
          finalPersonId = newPerson.id;
        }
      }

      // Find conversation id
      if (_conversation == null) return;

      final isAssigningToUser = finalPersonId == 'user';

      // Update local state for all segments with this speakerId
      for (var segment in segments) {
        if (segmentIds.contains(segment.id)) {
          segment.isUser = isAssigningToUser;
          segment.personId = isAssigningToUser ? null : finalPersonId;
        }
      }

      // Persist change
      await assignBulkConversationTranscriptSegments(
        _conversation!.id,
        segmentIds,
        isUser: isAssigningToUser,
        personId: isAssigningToUser ? null : finalPersonId,
      );

      // Notify backend session
      if (_socket?.state == SocketServiceState.connected) {
        final payload = jsonEncode({
          'type': 'speaker_assigned',
          'speaker_id': speakerId,
          'person_id': finalPersonId,
          'person_name': personName,
          'segment_ids': segmentIds,
        });
        _socket?.send(payload);
      }

      // Remove all suggestions for this speakerId
      suggestionsBySegmentId.removeWhere((key, value) => value.speakerId == speakerId);
    } finally {
      taggingSegmentIds = [];
      notifyListeners();
    }
  }

  @override
  void onSegmentReceived(List<TranscriptSegment> newSegments) {
    _processNewSegmentReceived(newSegments);
  }

  void _processNewSegmentReceived(List<TranscriptSegment> newSegments) async {
    if (newSegments.isEmpty) return;

    if (segments.isEmpty) {
      if (!PlatformService.isDesktop) {
        FlutterForegroundTask.sendDataToTask(jsonEncode({'location': true}));
      }
      await _loadInProgressConversation();
    }
    
    final remainSegments = TranscriptSegment.updateSegments(segments, newSegments);
    segments.addAll(remainSegments);
    hasTranscripts = true;
    notifyListeners();
  }

  void onConnectionStateChanged(bool isConnected) {
    _isConnected = isConnected;
    notifyListeners();
  }

  void setIsWalSupported(bool value) {
    _isWalSupported = value;
    notifyListeners();
  }

  void _processSystemAudioByteReceived(Uint8List bytes) {
    _systemAudioBuffer.addAll(bytes);
    if (!_systemAudioCaching) {
      _flushSystemAudioBuffer();
    }
  }

  void _broadcastRecordingState() {
    if (!PlatformService.isDesktop) return;

    final stateData = {
      'isRecording':
          recordingState == RecordingState.systemAudioRecord || recordingState == RecordingState.deviceRecord,
      'isPaused': _isPaused,
      'duration': _getRecordingDuration(),
      'isInitialising': recordingState == RecordingState.initialising,
    };

    _controlBarChannel.invokeMethod('updateRecordingState', stateData);
  }

  void _startRecordingTimer() {
    _recordingDuration = 0;
    _recordingTimer?.cancel();
    _recordingTimer = Timer.periodic(const Duration(seconds: 1), (timer) {
      if (recordingState == RecordingState.systemAudioRecord || recordingState == RecordingState.deviceRecord) {
        _recordingDuration++;
        _broadcastRecordingState();
      }
    });
  }

  void _stopRecordingTimer() {
    _recordingTimer?.cancel();
    _recordingTimer = null;
    _recordingDuration = 0;
  }

  Future<void> pauseDeviceRecording() async {
    if (_recordingDevice == null) return;

    // Pause the BLE stream but keep the device connection
    await _bleBytesStream?.cancel();
    _isPaused = true;
    updateRecordingState(RecordingState.pause);
    notifyListeners();
  }

  Future<void> resumeDeviceRecording() async {
    if (_recordingDevice == null) return;
    _isPaused = false;
    // Resume streaming from the device
    await _initiateDeviceAudioStreaming();

    final deviceId = _recordingDevice!.id;
    BleAudioCodec codec = await _getAudioCodec(deviceId);
    await _wal.getSyncs().phone.onAudioCodecChanged(codec);

    await streamAudioToWs(deviceId, codec);

    updateRecordingState(RecordingState.deviceRecord);
    notifyListeners();
  }
}<|MERGE_RESOLUTION|>--- conflicted
+++ resolved
@@ -769,16 +769,13 @@
       return;
     }
 
-<<<<<<< HEAD
     // Stop device recording if active
     if (recordingState == RecordingState.deviceRecord && _recordingDevice != null) {
       debugPrint("Stopping device recording to start system audio");
       await stopStreamDeviceRecording(cleanDevice: false);
     }
-=======
     // User wants to record - enable auto-resume after wake
     _shouldAutoResumeAfterWake = true;
->>>>>>> 3c886202
 
     updateRecordingState(RecordingState.initialising);
 
