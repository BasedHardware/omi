--- conflicted
+++ resolved
@@ -430,12 +430,8 @@
     }
 
     // prepare
-<<<<<<< HEAD
-    await changeAudioRecordProfile(BleAudioCodec.pcm16, 16000);
-=======
     await changeAudioRecordProfile(audioCodec: BleAudioCodec.pcm16, sampleRate: 16000);
 
->>>>>>> 396d4175
     // record
     await ServiceManager.instance().mic.start(onByteReceived: (bytes) {
       if (_socket?.state == SocketServiceState.connected) {
