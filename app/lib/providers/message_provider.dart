import 'dart:io';

import 'package:collection/collection.dart';
import 'package:file_picker/file_picker.dart';
import 'package:flutter/foundation.dart';
import 'package:flutter/material.dart';
import 'package:friend_private/backend/http/api/messages.dart';
import 'package:friend_private/backend/http/api/users.dart';
import 'package:friend_private/backend/preferences.dart';
import 'package:friend_private/backend/schema/app.dart';
import 'package:friend_private/backend/schema/chat_session.dart';
import 'package:friend_private/backend/schema/message.dart';
import 'package:friend_private/providers/app_provider.dart';
import 'package:friend_private/utils/alerts/app_snackbar.dart';
import 'package:image_picker/image_picker.dart';
import 'package:friend_private/utils/file.dart';
<<<<<<< HEAD
import 'package:friend_private/utils/logger.dart';
=======
import 'package:uuid/uuid.dart';
>>>>>>> 65bcc0b7

class MessageProvider extends ChangeNotifier {
  AppProvider? appProvider;
  List<ServerMessage> messages = [];

  List<ChatSession> _chatSessions = [];
  String? _currentSessionId;
  bool _isLoadingSessions = false;

  bool isLoadingMessages = false;
  bool hasCachedMessages = false;
  bool isClearingChat = false;
  bool showTypingIndicator = false;
  bool sendingMessage = false;

  String firstTimeLoadingText = '';

<<<<<<< HEAD
  List<ChatSession> get chatSessions => _chatSessions;
  String? get currentSessionId => _currentSessionId;
  bool get isLoadingSessions => _isLoadingSessions;
  ChatSession? get currentSession => _currentSessionId != null 
      ? _chatSessions.firstWhereOrNull((s) => s.id == _currentSessionId)
      : null;
=======
  List<File> selectedFiles = [];
  List<String> selectedFileTypes = [];
  List<MessageFile> uploadedFiles = [];
  bool isUploadingFiles = false;
  Map<String, bool> uploadingFiles = {};
>>>>>>> 65bcc0b7

  void updateAppProvider(AppProvider p) {
    appProvider = p;
  }

  void setIsUploadingFiles() {
    if (uploadingFiles.values.contains(true)) {
      isUploadingFiles = true;
    } else {
      isUploadingFiles = false;
    }
    notifyListeners();
  }

  void setMultiUploadingFileStatus(List<String> ids, bool value) {
    for (var id in ids) {
      uploadingFiles[id] = value;
    }
    setIsUploadingFiles();
    notifyListeners();
  }

  bool isFileUploading(String id) {
    return uploadingFiles[id] ?? false;
  }

  void setHasCachedMessages(bool value) {
    hasCachedMessages = value;
    notifyListeners();
  }

  void setSendingMessage(bool value) {
    sendingMessage = value;
    notifyListeners();
  }

  void setShowTypingIndicator(bool value) {
    showTypingIndicator = value;
    notifyListeners();
  }

  void setClearingChat(bool value) {
    isClearingChat = value;
    notifyListeners();
  }

  void setLoadingMessages(bool value) {
    isLoadingMessages = value;
    notifyListeners();
  }

  void captureImage() async {
    var res = await ImagePicker().pickImage(source: ImageSource.camera);
    if (res != null) {
      selectedFiles.add(File(res.path));
      selectedFileTypes.add('image');
      var index = selectedFiles.length - 1;
      await uploadFiles([selectedFiles[index]], appProvider?.selectedChatAppId);
      notifyListeners();
    }
  }

  void selectImage() async {
    if (selectedFiles.length >= 4) {
      AppSnackbar.showSnackbarError('You can only select up to 4 images');
      return;
    }
    List res = [];
    if (4 - selectedFiles.length == 1) {
      res = [await ImagePicker().pickImage(source: ImageSource.gallery)];
    } else {
      res = await ImagePicker().pickMultiImage(limit: 4 - selectedFiles.length);
    }
    if (res.isNotEmpty) {
      List<File> files = [];
      for (var r in res) {
        files.add(File(r.path));
      }
      if (files.isNotEmpty) {
        selectedFiles.addAll(files);
        selectedFileTypes.addAll(res.map((e) => 'image'));
        await uploadFiles(files, appProvider?.selectedChatAppId);
      }
      notifyListeners();
    }
  }

  void selectFile() async {
    var res = await FilePicker.platform.pickFiles(
        type: FileType.custom,
        allowMultiple: true,
        allowedExtensions: ['jpeg', 'md', 'pdf', 'gif', 'doc', 'png', 'pptx', 'txt', 'xlsx', 'webp']);
    if (res != null) {
      List<File> files = [];
      for (var r in res.files) {
        files.add(File(r.path!));
      }
      if (files.isNotEmpty) {
        selectedFiles.addAll(files);
        selectedFileTypes.addAll(res.files.map((e) => 'file'));
        await uploadFiles(files, appProvider?.selectedChatAppId);
      }

      notifyListeners();
    }
  }

  void clearSelectedFile(int index) {
    selectedFiles.removeAt(index);
    selectedFileTypes.removeAt(index);
    uploadedFiles.removeAt(index);
    notifyListeners();
  }

  void clearSelectedFiles() {
    selectedFiles.clear();
    selectedFileTypes.clear();
    notifyListeners();
  }

  void clearUploadedFiles() {
    uploadedFiles.clear();
    notifyListeners();
  }

  Future<void> uploadFiles(List<File> files, String? appId) async {
    if (files.isNotEmpty) {
      setMultiUploadingFileStatus(files.map((e) => e.path).toList(), true);
      var res = await uploadFilesServer(files, appId: appId);
      if (res != null) {
        uploadedFiles.addAll(res);
      } else {
        clearSelectedFiles();
        AppSnackbar.showSnackbarError('Failed to upload file, please try again later');
      }
      setMultiUploadingFileStatus(files.map((e) => e.path).toList(), false);
      notifyListeners();
    }
  }

  void removeLocalMessage(String id) {
    messages.removeWhere((m) => m.id == id);
    notifyListeners();
  }

 Future refreshMessages({bool dropdownSelected = false}) async {
  if (_currentSessionId == null) return;
  
  setLoadingMessages(true);
  
  // Check for cached messages for this session
  if (SharedPreferencesUtil().cachedMessages.isNotEmpty) {
    setHasCachedMessages(true);
  }

  try {
    // Get messages for current session
    final sessionMessages = await getSessionMessagesServer(_currentSessionId!);
    
    if (sessionMessages.isNotEmpty) {
      messages = sessionMessages;
      SharedPreferencesUtil().cachedMessages = messages;
      setHasCachedMessages(true);
    } else if (messages.isEmpty) {
      // If no server messages, use cached messages
      messages = SharedPreferencesUtil().cachedMessages;
    }
  } catch (e) {
    Logger.error('Error refreshing session messages: $e');
    // On error, fall back to cached messages
    if (messages.isEmpty) {
      messages = SharedPreferencesUtil().cachedMessages;
    }
  } finally {
    setLoadingMessages(false);
    notifyListeners();
  }
}

  void setMessagesFromCache() {
    if (SharedPreferencesUtil().cachedMessages.isNotEmpty) {
      setHasCachedMessages(true);
      messages = SharedPreferencesUtil().cachedMessages;
    }
    notifyListeners();
  }

  Future<List<ServerMessage>> getMessagesFromServer({bool dropdownSelected = false}) async {
    if (!hasCachedMessages) {
      firstTimeLoadingText = 'Reading your memories...';
      notifyListeners();
    }
    setLoadingMessages(true);
    var mes = await getMessagesServer(
      pluginId: appProvider?.selectedChatAppId,
      dropdownSelected: dropdownSelected,
    );
    if (!hasCachedMessages) {
      firstTimeLoadingText = 'Learning from your memories...';
      notifyListeners();
    }
    messages = mes;
    setLoadingMessages(false);
    notifyListeners();
    return messages;
  }

  Future setMessageNps(ServerMessage message, int value) async {
    await setMessageResponseRating(message.id, value);
    message.askForNps = false;
    notifyListeners();
  }

  Future clearChat() async {
    setClearingChat(true);
    var mes = await clearChatServer(pluginId: appProvider?.selectedChatAppId);
    messages = mes;
    setClearingChat(false);
    notifyListeners();
  }

  void addMessageLocally(String messageText) {
    List<String> fileIds = uploadedFiles.map((e) => e.id).toList();
    var appId = appProvider?.selectedChatAppId;
    if (appId == 'no_selected') {
      appId = null;
    }
    var message = ServerMessage(
      const Uuid().v4(),
      DateTime.now(),
      messageText,
      MessageSender.human,
      MessageType.text,
      appId,
      false,
      List.from(uploadedFiles),
      fileIds,
      [],
    );
    if (messages.firstWhereOrNull((m) => m.id == message.id) != null) {
      return;
    }
    messages.insert(0, message);
    notifyListeners();
  }

  void addMessage(ServerMessage message) {
    if (messages.firstWhereOrNull((m) => m.id == message.id) != null) {
      return;
    }
    messages.insert(0, message);
    notifyListeners();
  }

  Future sendVoiceMessageStreamToServer(List<List<int>> audioBytes, {Function? onFirstChunkRecived}) async {
    var file = await FileUtils.saveAudioBytesToTempFile(
      audioBytes,
      DateTime.now().millisecondsSinceEpoch ~/ 1000 - (audioBytes.length / 100).ceil(),
    );

    setShowTypingIndicator(true);
    var message = ServerMessage.empty();
    messages.insert(0, message);
    notifyListeners();

    try {
      bool firstChunkRecieved = false;
      await for (var chunk in sendVoiceMessageStreamServer([file])) {
        if (!firstChunkRecieved && [MessageChunkType.data, MessageChunkType.done].contains(chunk.type)) {
          firstChunkRecieved = true;
          if (onFirstChunkRecived != null) {
            onFirstChunkRecived();
          }
        }

        if (chunk.type == MessageChunkType.think) {
          message.thinkings.add(chunk.text);
          notifyListeners();
          continue;
        }

        if (chunk.type == MessageChunkType.data) {
          message.text += chunk.text;
          notifyListeners();
          continue;
        }

        if (chunk.type == MessageChunkType.done) {
          message = chunk.message!;
          messages[0] = message;
          notifyListeners();
          continue;
        }

        if (chunk.type == MessageChunkType.message) {
          messages.insert(1, chunk.message!);
          notifyListeners();
          continue;
        }

        if (chunk.type == MessageChunkType.error) {
          message.text = chunk.text;
          notifyListeners();
          continue;
        }
      }
    } catch (e) {
      message.text = ServerMessageChunk.failedMessage().text;
      notifyListeners();
    }

    setShowTypingIndicator(false);
  }

<<<<<<< HEAD
  Future sendMessageStreamToServer(String text, String? appId) async {
    if (_currentSessionId == null) {
      await createNewChat();
    }
  
=======
  Future sendMessageStreamToServer(String text) async {
>>>>>>> 65bcc0b7
    setShowTypingIndicator(true);
    var appId = appProvider?.selectedChatAppId;
    if (appId == 'no_selected') {
      appId = null;
    }
    var message = ServerMessage.empty(appId: appId);
    messages.insert(0, message);
    notifyListeners();
    List<String> fileIds = uploadedFiles.map((e) => e.id).toList();
    clearSelectedFiles();
    clearUploadedFiles();
    try {
<<<<<<< HEAD
      await for (var chunk in sendMessageStreamServer(text, appId: appId, sessionId: _currentSessionId)) {
        debugPrint('Received chunk type: ${chunk.type}');
        
=======
      await for (var chunk in sendMessageStreamServer(text, appId: appProvider?.selectedChatAppId, filesId: fileIds)) {
>>>>>>> 65bcc0b7
        if (chunk.type == MessageChunkType.think) {
          message.thinkings.add(chunk.text);
          notifyListeners();
          continue;
        }

        if (chunk.type == MessageChunkType.data) {
          message.text += chunk.text;
          notifyListeners();
          continue;
        }

        if (chunk.type == MessageChunkType.done) {
          message = chunk.message!;
          messages[0] = message;
          notifyListeners();
          continue;
        }

        if (chunk.type == MessageChunkType.error) {
          message.text = chunk.text;
          notifyListeners();
          continue;
        }
      }
    } catch (e) {
      message.text = ServerMessageChunk.failedMessage().text;
      notifyListeners();
    }

    setShowTypingIndicator(false);
  }

  Future sendMessageToServer(String message, String? appId) async {
    setShowTypingIndicator(true);
    messages.insert(0, ServerMessage.empty(appId: appId));
    List<String> fileIds = uploadedFiles.map((e) => e.id).toList();
    var mes = await sendMessageServer(message, appId: appId, fileIds: fileIds);
    if (messages[0].id == '0000') {
      messages[0] = mes;
    }
    setShowTypingIndicator(false);
    notifyListeners();
  }

  Future sendInitialAppMessage(App? app) async {
    setSendingMessage(true);
    ServerMessage message = await getInitialAppMessage(app?.id);
    addMessage(message);
    setSendingMessage(false);
    notifyListeners();
  }

  App? messageSenderApp(String? appId) {
    return appProvider?.apps.firstWhereOrNull((p) => p.id == appId);
  }

  Future<void> loadChatSessions() async {
    _isLoadingSessions = true;
    notifyListeners();

    try {
      final sessions = await getChatSessionsServer();
      _chatSessions = sessions;

      // If no current session, set to most recent
      if (_currentSessionId == null && sessions.isNotEmpty) {
        _currentSessionId = sessions.first.id;
      }
    } catch (e) {
      Logger.error('Error loading chat sessions: $e');
    } finally {
      _isLoadingSessions = false;
      notifyListeners();
    }
  }

  Future<void> createNewChat() async {
    try {
      final newSession = await createChatSessionServer(
        pluginId: appProvider?.selectedChatAppId
      );
      
      if (newSession != null) {
        _chatSessions.insert(0, newSession);
        _currentSessionId = newSession.id;
        messages.clear(); // Clear current messages
        notifyListeners();
      }
    } catch (e) {
      Logger.error('Error creating new chat: $e');
    }
  }

  Future<void> loadChatSession(String sessionId) async {
    if (sessionId == _currentSessionId) return;

    setHasCachedMessages(false);
    setLoadingMessages(true);

    if(isLoadingMessages) {
      firstTimeLoadingText = 'Loading your chat...';
    }

    try {
      _currentSessionId = sessionId;
      messages = await getSessionMessagesServer(sessionId) ?? [];
      SharedPreferencesUtil().cachedMessages = messages;
      setHasCachedMessages(true);
    } catch (e) {
      Logger.error('Error loading chat session: $e');
    } finally {
      setLoadingMessages(false);
      setHasCachedMessages(true);
      notifyListeners();
    }
  }

  Future<void> deleteChatSession(String sessionId) async {
    try {
      final success = await deleteChatSessionServer(sessionId);
      
      if (success) {
        _chatSessions.removeWhere((s) => s.id == sessionId);
        
        // If current session was deleted, switch to most recent
        if (sessionId == _currentSessionId && _chatSessions.isNotEmpty) {
          await loadChatSession(_chatSessions.first.id);
        } else if (_chatSessions.isEmpty) {
          _currentSessionId = null;
          messages.clear();
        }
        notifyListeners();
      }
    } catch (e) {
      Logger.error('Error deleting chat session: $e');
    }
  }

  Future<void> renameChatSession(String sessionId, String newName) async {
    try {
      final updatedSession = await updateChatSessionServer(
        sessionId, 
        {'title': newName}
      );
      
      if (updatedSession != null) {
        final index = _chatSessions.indexWhere((s) => s.id == sessionId);
        if (index != -1) {
          _chatSessions[index] = updatedSession;
          notifyListeners();
        }
      }
    } catch (e) {
      Logger.error('Error renaming chat session: $e');
    }
  }
}<|MERGE_RESOLUTION|>--- conflicted
+++ resolved
@@ -12,13 +12,10 @@
 import 'package:friend_private/backend/schema/message.dart';
 import 'package:friend_private/providers/app_provider.dart';
 import 'package:friend_private/utils/alerts/app_snackbar.dart';
+import 'package:friend_private/utils/file.dart';
+import 'package:friend_private/utils/logger.dart';
 import 'package:image_picker/image_picker.dart';
-import 'package:friend_private/utils/file.dart';
-<<<<<<< HEAD
-import 'package:friend_private/utils/logger.dart';
-=======
 import 'package:uuid/uuid.dart';
->>>>>>> 65bcc0b7
 
 class MessageProvider extends ChangeNotifier {
   AppProvider? appProvider;
@@ -36,20 +33,17 @@
 
   String firstTimeLoadingText = '';
 
-<<<<<<< HEAD
   List<ChatSession> get chatSessions => _chatSessions;
   String? get currentSessionId => _currentSessionId;
   bool get isLoadingSessions => _isLoadingSessions;
   ChatSession? get currentSession => _currentSessionId != null 
       ? _chatSessions.firstWhereOrNull((s) => s.id == _currentSessionId)
       : null;
-=======
   List<File> selectedFiles = [];
   List<String> selectedFileTypes = [];
   List<MessageFile> uploadedFiles = [];
   bool isUploadingFiles = false;
   Map<String, bool> uploadingFiles = {};
->>>>>>> 65bcc0b7
 
   void updateAppProvider(AppProvider p) {
     appProvider = p;
@@ -364,15 +358,11 @@
     setShowTypingIndicator(false);
   }
 
-<<<<<<< HEAD
-  Future sendMessageStreamToServer(String text, String? appId) async {
+  Future sendMessageStreamToServer(String text) async {
     if (_currentSessionId == null) {
       await createNewChat();
     }
-  
-=======
-  Future sendMessageStreamToServer(String text) async {
->>>>>>> 65bcc0b7
+
     setShowTypingIndicator(true);
     var appId = appProvider?.selectedChatAppId;
     if (appId == 'no_selected') {
@@ -385,13 +375,7 @@
     clearSelectedFiles();
     clearUploadedFiles();
     try {
-<<<<<<< HEAD
-      await for (var chunk in sendMessageStreamServer(text, appId: appId, sessionId: _currentSessionId)) {
-        debugPrint('Received chunk type: ${chunk.type}');
-        
-=======
-      await for (var chunk in sendMessageStreamServer(text, appId: appProvider?.selectedChatAppId, filesId: fileIds)) {
->>>>>>> 65bcc0b7
+      await for (var chunk in sendMessageStreamServer(text, appId: appProvider?.selectedChatAppId, sessionId: _currentSessionId, filesId: fileIds)) {
         if (chunk.type == MessageChunkType.think) {
           message.thinkings.add(chunk.text);
           notifyListeners();
