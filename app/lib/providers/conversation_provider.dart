--- conflicted
+++ resolved
@@ -276,19 +276,6 @@
           return false;
         }
       }
-<<<<<<< HEAD
-=======
-
-      // Apply date filter if selected
-      if (selectedDate != null) {
-        var effectiveDate = convo.startedAt ?? convo.createdAt;
-        var convoDate = DateTime(effectiveDate.year, effectiveDate.month, effectiveDate.day);
-        var filterDate = DateTime(selectedDate!.year, selectedDate!.month, selectedDate!.day);
-        if (convoDate != filterDate) {
-          return false;
-        }
-      }
->>>>>>> 4e8cb4ad
       return true;
     }).toList();
   }
