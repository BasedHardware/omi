--- conflicted
+++ resolved
@@ -153,11 +153,10 @@
     return _speakerColors[colorIndex].withValues(alpha: 0.3);
   }
 
-<<<<<<< HEAD
   bool _canEdit(String id) =>
       widget.segmentControllers?.containsKey(id) == true &&
       widget.segmentFocusNodes?.containsKey(id) == true;
-=======
+
   Widget _getSpeakerAvatar(int speakerId, bool isUser, Person? person) {
     if (speakerId == omiSpeakerId) {
       return Image.asset(
@@ -179,7 +178,6 @@
       height: 24,
     );
   }
->>>>>>> 34be1700
 
   @override
   void initState() {
@@ -579,17 +577,7 @@
                       CircleAvatar(
                         radius: 16,
                         backgroundColor: _getSpeakerAvatarColor(isUser, data.speakerId),
-<<<<<<< HEAD
-                        child: Image.asset(
-                          person != null
-                              ? speakerImagePath[person.colorIdx!]
-                              : speakerImagePath[data.speakerId % speakerImagePath.length],
-                          width: 24,
-                          height: 24,
-                        ),
-=======
                         child: _getSpeakerAvatar(data.speakerId, isUser, person),
->>>>>>> 34be1700
                       ),
                       const SizedBox(height: 2),
                     ],
@@ -611,18 +599,6 @@
                           mainAxisSize: MainAxisSize.min,
                           children: [
                             GestureDetector(
-<<<<<<< HEAD
-                              onTap: () {
-                                widget.editSegment?.call(data.id, data.speakerId);
-                                MixpanelManager().tagSheetOpened();
-                              },
-                              child: Text(
-                                suggestion != null && person == null
-                                    ? '${suggestion.personName}?'
-                                    : (person != null ? person.name : 'Speaker ${data.speakerId}'),
-                                style: TextStyle(
-                                  color: person == null && !isTagging ? Colors.grey.shade400 : Colors.grey.shade300,
-=======
                               onTap: data.speakerId == omiSpeakerId
                                   ? null
                                   : () {
@@ -639,19 +615,14 @@
                                   color: data.speakerId == omiSpeakerId || person != null
                                       ? Colors.grey.shade300
                                       : (isTagging ? Colors.grey.shade300 : Colors.grey.shade400),
->>>>>>> 34be1700
                                   fontSize: 13,
                                   fontWeight: FontWeight.w500,
                                 ),
                               ),
                             ),
-<<<<<<< HEAD
-                            if (!data.speechProfileProcessed && (data.personId ?? "").isEmpty) ...[
-=======
                             if (!data.speechProfileProcessed &&
                                 (data.personId ?? "").isEmpty &&
                                 data.speakerId != omiSpeakerId) ...[
->>>>>>> 34be1700
                               const SizedBox(width: 4),
                               const Icon(
                                 Icons.help_outline,
@@ -719,64 +690,6 @@
                                 ),
                               ],
                             ),
-<<<<<<< HEAD
-                            child: GestureDetector(
-                              behavior: HitTestBehavior.opaque,
-                              onDoubleTap: _canEdit(data.id)
-                                  ? () {
-                                      // close search first
-                                      widget.onTapWhenSearchEmpty?.call();
-
-                                      // enter edit mode
-                                      _enterEdit(data.id);
-                                    }
-                                  : null,
-                              child: _isEditing(data.id) && widget.searchQuery.isEmpty
-                                  ? Column(
-                                      crossAxisAlignment: CrossAxisAlignment.start,
-                                      mainAxisSize: MainAxisSize.min,
-                                      children: [
-                                        if (widget.searchQuery.isEmpty && _canEdit(data.id))
-                                          GestureDetector(
-                                            behavior: HitTestBehavior.translucent,
-                                            onDoubleTap: () {
-                                              _exitEdit();
-                                            },
-                                            child: TextField(
-                                              controller: widget.segmentControllers![data.id],
-                                              focusNode: widget.segmentFocusNodes![data.id],
-                                              keyboardType: TextInputType.multiline,
-                                              minLines: 1,
-                                              maxLines: null,
-                                              style: TextStyle(
-                                                letterSpacing: 0.0,
-                                                color: isUser ? Colors.white : Colors.grey.shade100,
-                                                fontSize: 15,
-                                                height: 1.4,
-                                              ),
-                                              decoration: const InputDecoration(
-                                                border: InputBorder.none,
-                                                contentPadding: EdgeInsets.zero,
-                                                isDense: true,
-                                              ),
-                                            ),
-                                          ),
-                                      ],
-                                    )
-                                  : SelectionArea(
-                                      child: Column(
-                                        crossAxisAlignment: CrossAxisAlignment.start,
-                                        mainAxisSize: MainAxisSize.min,
-                                        children: [
-                                          RichText(
-                                            textAlign: TextAlign.left,
-                                            text: TextSpan(
-                                              style: TextStyle(
-                                                letterSpacing: 0.0,
-                                                color: isUser ? Colors.white : Colors.grey.shade100,
-                                                fontSize: 15,
-                                                height: 1.4,
-=======
                             child: SelectionArea(
                               child: Column(
                                 crossAxisAlignment: CrossAxisAlignment.start,
@@ -848,7 +761,212 @@
                                                 color:
                                                     isUser ? Colors.white.withValues(alpha: 0.5) : Colors.grey.shade500,
                                                 fontSize: 10,
->>>>>>> 34be1700
+                                              ),
+                                            ),
+                                          ],
+                                        ],
+                                        if (widget.canDisplaySeconds)
+                                          Text(
+                                            data.getTimestampString(),
+                                            style: TextStyle(
+                                              color:
+                                                  isUser ? Colors.white.withValues(alpha: 0.7) : Colors.grey.shade400,
+                                              fontSize: 11,
+                                            ),
+                                          ),
+                                      ],
+                                    ),
+                                  ],
+                                ],
+                              ),
+                            ),
+                          ),
+                        ),
+                      ],
+                    ),
+                  ],
+                ),
+              ),
+
+              if (isUser) ...[
+                const SizedBox(width: 8),
+                // Avatar for user (right side)
+                GestureDetector(
+                  onTap: _toggleShowSpeakerNames,
+                  child: Column(
+                    children: [
+                      CircleAvatar(
+                        radius: 16,
+                        backgroundColor: _getSpeakerAvatarColor(isUser, data.speakerId),
+                        child: _getSpeakerAvatar(data.speakerId, isUser, person),
+                      ),
+                      const SizedBox(height: 2),
+                    ],
+                  ),
+                ),
+                const SizedBox(width: 8),
+              ],
+
+              // Message bubble
+              Expanded(
+                child: Column(
+                  crossAxisAlignment: isUser ? CrossAxisAlignment.end : CrossAxisAlignment.start,
+                  children: [
+                    // Speaker name (only shown when toggled)
+                    if (!isUser && _showSpeakerNames) ...[
+                      Padding(
+                        padding: const EdgeInsets.only(left: 4, bottom: 2),
+                        child: Row(
+                          mainAxisSize: MainAxisSize.min,
+                          children: [
+                            GestureDetector(
+                              onTap: data.speakerId == omiSpeakerId
+                                  ? null
+                                  : () {
+                                      widget.editSegment?.call(data.id, data.speakerId);
+                                      MixpanelManager().tagSheetOpened();
+                                    },
+                              child: Text(
+                                data.speakerId == omiSpeakerId
+                                    ? 'omi'
+                                    : (suggestion != null && person == null
+                                        ? '${suggestion.personName}?'
+                                        : (person != null ? person.name : 'Speaker ${data.speakerId}')),
+                                style: TextStyle(
+                                  color: data.speakerId == omiSpeakerId || person != null
+                                      ? Colors.grey.shade300
+                                      : (isTagging ? Colors.grey.shade300 : Colors.grey.shade400),
+                                  fontSize: 13,
+                                  fontWeight: FontWeight.w500,
+                                ),
+                              ),
+                            ),
+                            if (!data.speechProfileProcessed &&
+                                (data.personId ?? "").isEmpty &&
+                                data.speakerId != omiSpeakerId) ...[
+                              const SizedBox(width: 4),
+                              const Icon(
+                                Icons.help_outline,
+                                color: Colors.orange,
+                                size: 12,
+                              ),
+                            ],
+                            if (isTagging) ...[
+                              const SizedBox(width: 6),
+                              const SizedBox(
+                                width: 12,
+                                height: 12,
+                                child: CircularProgressIndicator(
+                                  strokeWidth: 1.5,
+                                  valueColor: AlwaysStoppedAnimation(Colors.white),
+                                ),
+                              )
+                            ] else if (suggestion != null && person == null) ...[
+                              const SizedBox(width: 6),
+                              GestureDetector(
+                                onTap: () => widget.onAcceptSuggestion?.call(suggestion),
+                                child: const Text(
+                                  'Tag',
+                                  style: TextStyle(
+                                    color: Colors.white,
+                                    fontSize: 11,
+                                    decoration: TextDecoration.underline,
+                                    decorationColor: Colors.white,
+                                  ),
+                                ),
+                              )
+                            ],
+                          ],
+                        ),
+                      ),
+                    ],
+
+                    // Chat bubble
+                    Row(
+                      mainAxisAlignment: isUser ? MainAxisAlignment.end : MainAxisAlignment.start,
+                      children: [
+                        Flexible(
+                          child: Container(
+                            constraints: BoxConstraints(
+                              maxWidth: MediaQuery.of(context).size.width * 0.75,
+                            ),
+                            padding: const EdgeInsets.symmetric(horizontal: 14, vertical: 10),
+                            decoration: BoxDecoration(
+                              color: _getSpeakerBubbleColor(isUser, data.speakerId),
+                              borderRadius: BorderRadius.only(
+                                topLeft: Radius.circular(isUser
+                                    ? 18
+                                    : (segmentIdx > 0 && !widget.segments[segmentIdx - 1].isUser)
+                                        ? 6
+                                        : 18),
+                                topRight: Radius.circular(isUser ? 18 : 18),
+                                bottomLeft: Radius.circular(18),
+                                bottomRight: Radius.circular(isUser ? 6 : 18),
+                              ),
+                              boxShadow: [
+                                BoxShadow(
+                                  color: Colors.black.withValues(alpha: 0.15),
+                                  blurRadius: 4,
+                                  offset: const Offset(0, 1),
+                                ),
+                              ],
+                            ),
+                            child: GestureDetector(
+                              behavior: HitTestBehavior.opaque,
+                              onDoubleTap: _canEdit(data.id)
+                                  ? () {
+                                      // close search first
+                                      widget.onTapWhenSearchEmpty?.call();
+
+                                      // enter edit mode
+                                      _enterEdit(data.id);
+                                    }
+                                  : null,
+                              child: _isEditing(data.id) && widget.searchQuery.isEmpty
+                                  ? Column(
+                                      crossAxisAlignment: CrossAxisAlignment.start,
+                                      mainAxisSize: MainAxisSize.min,
+                                      children: [
+                                        if (widget.searchQuery.isEmpty && _canEdit(data.id))
+                                          GestureDetector(
+                                            behavior: HitTestBehavior.translucent,
+                                            onDoubleTap: () {
+                                              _exitEdit();
+                                            },
+                                            child: TextField(
+                                              controller: widget.segmentControllers![data.id],
+                                              focusNode: widget.segmentFocusNodes![data.id],
+                                              keyboardType: TextInputType.multiline,
+                                              minLines: 1,
+                                              maxLines: null,
+                                              style: TextStyle(
+                                                letterSpacing: 0.0,
+                                                color: isUser ? Colors.white : Colors.grey.shade100,
+                                                fontSize: 15,
+                                                height: 1.4,
+                                              ),
+                                              decoration: const InputDecoration(
+                                                border: InputBorder.none,
+                                                contentPadding: EdgeInsets.zero,
+                                                isDense: true,
+                                              ),
+                                            ),
+                                          ),
+                                      ],
+                                    )
+                                  : SelectionArea(
+                                      child: Column(
+                                        crossAxisAlignment: CrossAxisAlignment.start,
+                                        mainAxisSize: MainAxisSize.min,
+                                        children: [
+                                          RichText(
+                                            textAlign: TextAlign.left,
+                                            text: TextSpan(
+                                              style: TextStyle(
+                                                letterSpacing: 0.0,
+                                                color: isUser ? Colors.white : Colors.grey.shade100,
+                                                fontSize: 15,
+                                                height: 1.4,
                                               ),
                                               children: widget.searchQuery.isNotEmpty
                                                   ? _highlightSearchMatchesWithKeys(
@@ -866,7 +984,6 @@
                                                       )
                                                     ],
                                             ),
-<<<<<<< HEAD
                                           ),
                                           if (data.translations.isNotEmpty) ...[
                                             const SizedBox(height: 8),
@@ -935,24 +1052,6 @@
                                         ],
                                       ),
                                     ),
-=======
-                                          ],
-                                        ],
-                                        if (widget.canDisplaySeconds)
-                                          Text(
-                                            data.getTimestampString(),
-                                            style: TextStyle(
-                                              color:
-                                                  isUser ? Colors.white.withValues(alpha: 0.7) : Colors.grey.shade400,
-                                              fontSize: 11,
-                                            ),
-                                          ),
-                                      ],
-                                    ),
-                                  ],
-                                ],
-                              ),
->>>>>>> 34be1700
                             ),
                           ),
                         ),
@@ -972,15 +1071,7 @@
                       CircleAvatar(
                         radius: 16,
                         backgroundColor: _getSpeakerAvatarColor(isUser, data.speakerId),
-<<<<<<< HEAD
-                        child: Image.asset(
-                          Assets.images.speaker0Icon.path,
-                          width: 24,
-                          height: 24,
-                        ),
-=======
                         child: _getSpeakerAvatar(data.speakerId, isUser, person),
->>>>>>> 34be1700
                       ),
                       const SizedBox(height: 2),
                     ],
