import os
import threading
import hashlib
import secrets
from collections import defaultdict
from datetime import datetime, timezone
from typing import List, Optional, Tuple, Annotated, TypedDict
from fastapi import Depends, HTTPException
from fastapi.security import HTTPAuthorizationCredentials, HTTPBearer

from database.apps import (
    get_private_apps_db,
    get_public_unapproved_apps_db,
    get_public_approved_apps_db,
    get_app_by_id_db,
    get_app_usage_history_db,
    set_app_review_in_db,
    get_app_usage_count_db,
    get_app_memory_created_integration_usage_count_db,
    get_app_memory_prompt_usage_count_db,
    add_tester_db,
    add_app_access_for_tester_db,
    remove_app_access_for_tester_db,
    remove_tester_db,
    is_tester_db,
    can_tester_access_app_db,
    get_apps_for_tester_db,
    get_app_chat_message_sent_usage_count_db,
    update_app_in_db,
    get_audio_apps_count,
    get_persona_by_uid_db,
    update_persona_in_db,
    get_omi_personas_by_uid_db,
    get_api_key_by_hash_db,
)
from database.auth import get_user_name
from database.conversations import get_conversations
from database.memories import get_memories, get_user_public_memories
from database.redis_db import (
    get_enabled_plugins,
    get_plugin_reviews,
    get_generic_cache,
    set_generic_cache,
    set_app_usage_history_cache,
    get_app_usage_history_cache,
    get_app_money_made_cache,
    set_app_money_made_cache,
    get_plugins_installs_count,
    get_plugins_reviews,
    get_app_cache_by_id,
    set_app_cache_by_id,
    set_app_review_cache,
    get_app_usage_count_cache,
    set_app_money_made_amount_cache,
    get_app_money_made_amount_cache,
    set_app_usage_count_cache,
    set_user_paid_app,
    get_user_paid_app,
    delete_app_cache_by_id,
    is_username_taken,
)
from database.users import get_stripe_connect_account_id
from models.app import ActionType, App, UsageHistoryItem, UsageHistoryType
from models.conversation import Conversation
from utils import stripe
from utils.llm import (
    condense_conversations,
    condense_memories,
    generate_persona_description,
    condense_tweets,
)
from utils.social import get_twitter_timeline

MarketplaceAppReviewUIDs = (
    os.getenv("MARKETPLACE_APP_REVIEWERS").split(",")
    if os.getenv("MARKETPLACE_APP_REVIEWERS")
    else []
)

security = HTTPBearer()


class ValidationParams(TypedDict):
    app_id: str
    api_key: str
    uid: str
    action_type: Optional[ActionType] = None
    action_desc: Optional[str] = None


# ********************************
# ************ TESTER ************
# ********************************


def is_tester(uid: str) -> bool:
    return is_tester_db(uid)


def can_tester_access_app(uid: str, app_id: str) -> bool:
    return can_tester_access_app_db(app_id, uid)


def add_tester(data: dict):
    add_tester_db(data)


def remove_tester(uid: str):
    remove_tester_db(uid)


def add_app_access_for_tester(app_id: str, uid: str):
    add_app_access_for_tester_db(app_id, uid)


def remove_app_access_for_tester(app_id: str, uid: str):
    remove_app_access_for_tester_db(app_id, uid)


# ********************************


def weighted_rating(plugin):
    C = 3.0  # Assume 3.0 is the mean rating across all plugins
    m = 5  # Minimum number of ratings required to be considered
    R = plugin.rating_avg or 0
    v = plugin.rating_count or 0
    return (v / (v + m) * R) + (m / (v + m) * C)


def get_available_apps(uid: str, include_reviews: bool = False) -> List[App]:
    private_data = []
    public_approved_data = []
    public_unapproved_data = []
    tester_apps = []
    all_apps = []
    tester = is_tester(uid)
    if cachedApps := get_generic_cache("get_public_approved_apps_data"):
        print("get_public_approved_plugins_data from cache")
        public_approved_data = cachedApps
        public_unapproved_data = get_public_unapproved_apps(uid)
        private_data = get_private_apps(uid)
        pass
    else:
        print("get_public_approved_plugins_data from db")
        private_data = get_private_apps(uid)
        public_approved_data = get_public_approved_apps_db()
        public_unapproved_data = get_public_unapproved_apps(uid)
        set_generic_cache(
            "get_public_approved_apps_data", public_approved_data, 60 * 10
        )  # 10 minutes cached
    if tester:
        tester_apps = get_apps_for_tester_db(uid)
    user_enabled = set(get_enabled_plugins(uid))
    all_apps = (
        private_data + public_approved_data + public_unapproved_data + tester_apps
    )
    apps = []

    app_ids = [app["id"] for app in all_apps]
    plugins_install = get_plugins_installs_count(app_ids)
    plugins_review = get_plugins_reviews(app_ids) if include_reviews else {}

    for app in all_apps:
        app_dict = app
        app_dict["enabled"] = app["id"] in user_enabled
        app_dict["rejected"] = app["approved"] is False
        app_dict["installs"] = plugins_install.get(app["id"], 0)
        if include_reviews:
            reviews = plugins_review.get(app["id"], {})
            sorted_reviews = reviews.values()
            rating_avg = (
                sum([x["score"] for x in sorted_reviews]) / len(sorted_reviews)
                if reviews
                else None
            )
            app_dict["reviews"] = [
                details for details in reviews.values() if details["review"]
            ]
            app_dict["user_review"] = reviews.get(uid)
            app_dict["rating_avg"] = rating_avg
            app_dict["rating_count"] = len(sorted_reviews)
        apps.append(App(**app_dict))
    if include_reviews:
        apps = sorted(apps, key=weighted_rating, reverse=True)
    return apps


def get_available_app_by_id(app_id: str, uid: str | None) -> dict | None:
    cached_app = get_app_cache_by_id(app_id)
    if cached_app:
        print("get_app_cache_by_id from cache")
        if cached_app["private"] and cached_app["uid"] != uid:
            return None
        return cached_app
    app = get_app_by_id_db(app_id)
    if not app:
        return None
    if app["private"] and app["uid"] != uid and not is_tester(uid):
        return None
    set_app_cache_by_id(app_id, app)
    return app


def get_available_app_by_id_with_reviews(app_id: str, uid: str | None) -> dict | None:
    app = get_app_by_id_db(app_id)
    if not app:
        return None
    if app["private"] and app["uid"] != uid:
        return None
    app["money_made"] = (
        get_app_money_made_amount(app["id"]) if not app["private"] else None
    )
    app["usage_count"] = get_app_usage_count(app["id"]) if not app["private"] else None
    reviews = get_plugin_reviews(app["id"])
    sorted_reviews = reviews.values()
    rating_avg = (
        sum([x["score"] for x in sorted_reviews]) / len(sorted_reviews)
        if reviews
        else None
    )
    app["reviews"] = [details for details in reviews.values() if details["review"]]
    app["rating_avg"] = rating_avg
    app["rating_count"] = len(sorted_reviews)
    app["user_review"] = reviews.get(uid)

    # enabled
    user_enabled = set(get_enabled_plugins(uid))
    app["enabled"] = app["id"] in user_enabled

    # install
    plugins_install = get_plugins_installs_count([app["id"]])
    app["installs"] = plugins_install.get(app["id"], 0)
    return app


def get_public_unapproved_apps(uid: str) -> List:
    data = get_public_unapproved_apps_db(uid)
    return data


def get_private_apps(uid: str) -> List:
    data = get_private_apps_db(uid)
    return data


def get_approved_available_apps(include_reviews: bool = False) -> list[App]:
    all_apps = []
    if cached_apps := get_generic_cache("get_public_approved_apps_data"):
        print("get_public_approved_apps_data from cache")
        all_apps = cached_apps
        pass
    else:
        all_apps = get_public_approved_apps_db()
        set_generic_cache(
            "get_public_approved_apps_data", all_apps, 60 * 10
        )  # 10 minutes cached

    app_ids = [app["id"] for app in all_apps]
    plugins_install = get_plugins_installs_count(app_ids)
    plugins_review = get_plugins_reviews(app_ids) if include_reviews else {}

    apps = []
    for app in all_apps:
        app_dict = app
        app_dict["installs"] = plugins_install.get(app["id"], 0)
        if include_reviews:
            reviews = plugins_review.get(app["id"], {})
            sorted_reviews = reviews.values()
            rating_avg = (
                sum([x["score"] for x in sorted_reviews]) / len(sorted_reviews)
                if reviews
                else None
            )
            app_dict["reviews"] = []
            app_dict["rating_avg"] = rating_avg
            app_dict["rating_count"] = len(sorted_reviews)
        apps.append(App(**app_dict))
    if include_reviews:
        apps = sorted(apps, key=weighted_rating, reverse=True)
    return apps


def set_app_review(app_id: str, uid: str, review: dict):
    set_app_review_in_db(app_id, uid, review)
    set_app_review_cache(app_id, uid, review)
    return {"status": "ok"}


def get_app_reviews(app_id: str) -> dict:
    return get_plugin_reviews(app_id)


def get_app_usage_count(app_id: str) -> int:
    cached_count = get_app_usage_count_cache(app_id)
    if cached_count:
        return cached_count
    usage = get_app_usage_count_db(app_id)
    set_app_usage_count_cache(app_id, usage)
    return usage


def get_app_money_made_amount(app_id: str) -> float:
    cached_money = get_app_money_made_amount_cache(app_id)
    if cached_money:
        return cached_money
    type1_usage = get_app_memory_created_integration_usage_count_db(app_id)
    type2_usage = get_app_memory_prompt_usage_count_db(app_id)
    type3_usage = get_app_chat_message_sent_usage_count_db(app_id)

    # tbd based on current prod stats
    t1multiplier = 0.02
    t2multiplier = 0.01
    t3multiplier = 0.005

    amount = round(
        (type1_usage * t1multiplier)
        + (type2_usage * t2multiplier)
        + (type3_usage * t3multiplier),
        2,
    )
    set_app_money_made_amount_cache(app_id, amount)
    return amount


def get_app_usage_history(app_id: str) -> list:
    cached_usage = get_app_usage_history_cache(app_id)
    if cached_usage:
        return cached_usage
    usage = get_app_usage_history_db(app_id)
    usage = [UsageHistoryItem(**x) for x in usage]
    # return usage by date grouped count
    by_date = defaultdict(int)
    for item in usage:
        date = item.timestamp.date()
        if date > datetime(2024, 11, 1, tzinfo=timezone.utc).date():
            by_date[date] += 1

    data = [{"date": k, "count": v} for k, v in by_date.items()]
    data = sorted(data, key=lambda x: x["date"])
    set_app_usage_history_cache(app_id, data)
    return data


def get_app_money_made(app_id: str) -> dict[str, int | float]:
    cached_money = get_app_money_made_cache(app_id)
    if cached_money:
        return cached_money
    usage = get_app_usage_history_db(app_id)
    usage = [UsageHistoryItem(**x) for x in usage]
    type1 = len(
        list(
            filter(
                lambda x: x.type
                == UsageHistoryType.memory_created_external_integration,
                usage,
            )
        )
    )
    type2 = len(
        list(filter(lambda x: x.type == UsageHistoryType.memory_created_prompt, usage))
    )
    type3 = len(
        list(filter(lambda x: x.type == UsageHistoryType.chat_message_sent, usage))
    )
    type4 = len(
        list(
            filter(
                lambda x: x.type
                == UsageHistoryType.transcript_processed_external_integration,
                usage,
            )
        )
    )

    # tbd based on current prod stats
    t1multiplier = 0.02
    t2multiplier = 0.01
    t3multiplier = 0.005
    t4multiplier = 0.00001  # This is for transcript processed triggered for every segment, so it should be very low

    money = {
        "money": round(
            (type1 * t1multiplier) + (type2 * t2multiplier) + (type3 * t3multiplier), 2
        ),
        "type1": type1,
        "type2": type2,
        "type3": type3,
    }

    set_app_money_made_cache(app_id, money)

    return money


def upsert_app_payment_link(
    app_id: str,
    is_paid_app: bool,
    price: float,
    payment_plan: str,
    uid: str,
    previous_price: float | None = None,
):
    if not is_paid_app:
        print(f"App is not a paid app, app_id: {app_id}")
        return None

    if payment_plan not in ["monthly_recurring"]:
        print(f"App payment plan is invalid, app_id: {app_id}")
        return None

    app_data = get_app_by_id_db(app_id)
    if not app_data:
        print(f"App is not found, app_id: {app_id}")
        return None

    app = App(**app_data)

    if previous_price and previous_price == price:
        print(f"App price is existing, app_id: {app_id}")
        return app

    if price == 0:
        print(f"App price is not invalid, app_id: {app_id}")
        return app

    # create recurring payment link
    if payment_plan == "monthly_recurring":
        stripe_acc_id = get_stripe_connect_account_id(uid)

        # product
        if not app.payment_product_id:
            payment_product = stripe.create_product(
                f"{app.name} Monthly Plan", app.description, app.image
            )
            app.payment_product_id = payment_product.id

        # price
        payment_price = stripe.create_app_monthly_recurring_price(
            app.payment_product_id, int(price * 100)
        )
        app.payment_price_id = payment_price.id

        # payment link
        payment_link = stripe.create_app_payment_link(
            app.payment_price_id, app.id, stripe_acc_id
        )
        app.payment_link_id = payment_link.id
        app.payment_link = payment_link.url

    # updates
    update_app_in_db(app.dict())
    return app


def get_is_user_paid_app(app_id: str, uid: str):
    if uid in MarketplaceAppReviewUIDs:
        return True
    return get_user_paid_app(app_id, uid) is not None


def is_permit_payment_plan_get(uid: str):
    if uid in MarketplaceAppReviewUIDs:
        return False

    return True


def paid_app(app_id: str, uid: str):
    expired_seconds = 60 * 60 * 24 * 30  # 30 days
    set_user_paid_app(app_id, uid, expired_seconds)


def is_audio_bytes_app_enabled(uid: str):
    enabled_apps = get_enabled_plugins(uid)
    # https://firebase.google.com/docs/firestore/query-data/queries#in_and_array-contains-any
    limit = 30
    enabled_apps = list(set(enabled_apps))
    for i in range(0, len(enabled_apps), limit):
        audio_apps_count = get_audio_apps_count(enabled_apps[i : i + limit])
        if audio_apps_count > 0:
            return True
    return False


def get_persona_by_uid(uid: str):
    persona = get_persona_by_uid_db(uid)
    if persona:
        return persona
    return None


def get_omi_personas_by_uid(uid: str):
    personas = get_omi_personas_by_uid_db(uid)
    if personas:
        return personas
    return None


async def generate_persona_prompt(uid: str, persona: dict):
    """Generate a persona prompt based on user memories and conversations."""

    print(f"generate_persona_prompt {uid}")

    # Get latest memories and user info
    memories = get_memories(uid, limit=250)
    user_name = get_user_name(uid)

    # Get and condense recent conversations
    conversations = get_conversations(uid, limit=100)
    conversation_history = Conversation.conversations_to_string(conversations)
    conversation_history = condense_conversations([conversation_history])

    tweets = None
    if "twitter" in persona["connected_accounts"]:
        print("twitter is in connected accounts")
        # Get latest tweets
        timeline = await get_twitter_timeline(persona["twitter"]["username"])
        tweets = [
            {"tweet": tweet.text, "posted_at": tweet.created_at}
            for tweet in timeline.timeline
        ]

    # Condense memories
    memories_text = condense_memories(
        [memory["content"] for memory in memories if not memory["deleted"]], user_name
    )

    # Generate updated chat prompt
    persona_prompt = f"""
    You are {user_name} AI. Your objective is to personify {user_name} as accurately as possible for 1:1 cloning.

    You have:
    - **Condensed Facts:** Core identity, personality, values, behavioral patterns, preferences, and continuity for ongoing projects or relationships.
    - **Condensed Context from Recent Conversations:** Key themes, communication nuances, emotional undertones, decision-making patterns, and conversational flow.
    """

    # Add condensed tweets if available
    if tweets:
        persona_prompt += f"- **Condensed Tweets:** Recent tweets from {user_name} for additional context and personality insights.\n"

    persona_prompt += f"""
    **Style:**
    - Highly interactive and opinionated.
    - Strong, slightly polarizing opinions based on {user_name}'s identity.
    - Reference personal facts naturally.
    - 2-3 sentence responses, never more than 20 words.
    - Maintain conversational flow with coherent, context-aware replies.

    **Guidelines:**
    1. Seamlessly integrate facts and recent contexts for continuity, recency, and relevance.
    2. Use the condensed facts as foundational knowledge and ongoing continuity.
    3. Leverage recent conversations to maintain situational awareness and contextual accuracy.
    4. Emulate {user_name}'s humor, emotional responses, vocabulary, and tone.
    5. Respond with the appropriate level of detail and complexity as {user_name} would.
    6. Exhibit the same thought processes, decision-making patterns, and conversational dynamics.
    """

    # Add a guideline about tweets if they exist
    if tweets:
        persona_prompt += "7. Utilize tweets to enhance authenticity, incorporating common expressions, opinions, and phrasing from {user_name}'s social media presence.\n"

    persona_prompt += f"""
    **Rules:**
    - Never mention being AI.
    - No ** or formal language.
    - No unnecessary text or explanations.
    - Maintain the illusion of continuity and authenticity at all times.
    - Every response must be indistinguishable from how {user_name} would naturally respond.

    You have all the necessary condensed facts and contextual knowledge. Begin personifying {user_name} now.

    Personal Facts and Context:
    {memories_text}

    Recent Conversations:
    {conversation_history}

    Recent Tweets:
    {tweets}

    Use these facts, conversations and tweets to shape your personality. Responses should help the conversation go deeper. You have strong opinions, slightly controversial."""
    return persona_prompt


def generate_persona_desc(uid: str, persona_name: str):
    """Generate a persona description based on user memories."""
    memories = get_memories(uid, limit=250)

    persona_description = generate_persona_description(memories, persona_name)
    return persona_description


def update_personas_async(uid: str):
    print(f"[PERSONAS] Starting persona updates in background thread for uid={uid}")
    personas = get_omi_personas_by_uid_db(uid)
    if personas:
        threads = []
        for persona in personas:
            threads.append(
                threading.Thread(target=sync_update_persona_prompt, args=(persona,))
            )

        [t.start() for t in threads]
        [t.join() for t in threads]
        print(f"[PERSONAS] Finished persona updates in background thread for uid={uid}")
    else:
        print(f"[PERSONAS] No personas found for uid={uid}")


def sync_update_persona_prompt(persona: dict):
    """Synchronous wrapper for update_persona_prompt"""
    import asyncio

    loop = asyncio.new_event_loop()
    asyncio.set_event_loop(loop)
    try:
        return loop.run_until_complete(update_persona_prompt(persona))
    except Exception as e:
        print(
            f"Error in update_persona_prompt for persona {persona.get('id', 'unknown')}: {str(e)}"
        )
        return None
    finally:
        loop.close()


async def update_persona_prompt(persona: dict):
    """Update a persona's chat prompt with latest memories and conversations."""
    # Get latest memories and user info
    memories = get_user_public_memories(persona["uid"], limit=250)
    user_name = get_user_name(persona["uid"])

    # Get and condense recent conversations
    conversations = get_conversations(persona["uid"], limit=100)
    conversation_history = Conversation.conversations_to_string(conversations)
    conversation_history = condense_conversations([conversation_history])

    condensed_tweets = None
    # Condense tweets
    if "twitter" in persona["connected_accounts"] and "twitter" in persona:
        # Get latest tweets
        timeline = await get_twitter_timeline(persona["twitter"]["username"])
        tweets = [tweet.text for tweet in timeline.timeline]
        condensed_tweets = condense_tweets(tweets, persona["name"])

    # Condense memories
    memories_text = condense_memories(
        [memory["content"] for memory in memories if not memory["deleted"]], user_name
    )

    # Generate updated chat prompt
    persona_prompt = f"""
You are {user_name} AI. Your objective is to personify {user_name} as accurately as possible for 1:1 cloning.

You have:
- **Condensed Facts:** Core identity, personality, values, behavioral patterns, preferences, and continuity for ongoing projects or relationships.
- **Condensed Context from Recent Conversations:** Key themes, communication nuances, emotional undertones, decision-making patterns, and conversational flow.
"""

    # Add condensed tweets if available
    if condensed_tweets:
        persona_prompt += f"- **Condensed Tweets:** Recent tweets from {user_name} for additional context and personality insights.\n"

    persona_prompt += f"""
**Style:**
- Highly interactive and opinionated.
- Strong, slightly polarizing opinions based on {user_name}'s identity.
- Reference personal facts naturally.
- 2-3 sentence responses, never more than 20 words.
- Maintain conversational flow with coherent, context-aware replies.

**Guidelines:**
1. Seamlessly integrate facts and recent contexts for continuity, recency, and relevance.
2. Use the condensed facts as foundational knowledge and ongoing continuity.
3. Leverage recent conversations to maintain situational awareness and contextual accuracy.
4. Emulate {user_name}'s humor, emotional responses, vocabulary, and tone.
5. Respond with the appropriate level of detail and complexity as {user_name} would.
6. Exhibit the same thought processes, decision-making patterns, and conversational dynamics.
"""

    # Add a guideline about tweets if they exist
    if condensed_tweets:
        persona_prompt += "7. Utilize condensed tweets to enhance authenticity, incorporating common expressions, opinions, and phrasing from {user_name}'s social media presence.\n"

    persona_prompt += f"""
**Rules:**
- Never mention being AI.
- No ** or formal language.
- No unnecessary text or explanations.
- Maintain the illusion of continuity and authenticity at all times.
- Every response must be indistinguishable from how {user_name} would naturally respond.

You have all the necessary condensed facts and contextual knowledge. Begin personifying {user_name} now.

Personal Facts and Context:
{memories_text}

Recent Conversations:
{conversation_history}

Recent Tweets:
{condensed_tweets}

Use these facts, conversations and tweets to shape your personality. Responses should help the conversation go deeper. You have strong opinions, slightly controversial."""

    persona["persona_prompt"] = persona_prompt
    persona["updated_at"] = datetime.now(timezone.utc)

    update_persona_in_db(persona)
    delete_app_cache_by_id(persona["id"])


def increment_username(username: str):
    if is_username_taken(username):
        i = 1
        while is_username_taken(f"{username}{i}"):
            i += 1
        return f"{username}{i}"
    else:
        return username


def generate_api_key() -> Tuple[str, str, str]:
    raw_key = secrets.token_hex(16)  # 16 bytes = 32 hex chars
    hashed_key = hashlib.sha256(raw_key.encode()).hexdigest()
    formatted_label = f"sk_{raw_key[:4]}...{raw_key[-4:]}"
    return f"sk_{raw_key}", hashed_key, formatted_label


def verify_api_key(app_id: str, api_key: str) -> bool:
    if api_key.startswith("sk_"):
        api_key = api_key[3:]
    hashed_key = hashlib.sha256(api_key.encode()).hexdigest()
    stored_key = get_api_key_by_hash_db(app_id, hashed_key)
    return stored_key is not None


def get_api_key(
    authorization: Annotated[HTTPAuthorizationCredentials, Depends(security)],
):
    return authorization.credentials


def app_has_action(app: dict, action_name: str) -> bool:
    """Check if an app has a specific action capability."""
    if not app or not isinstance(app, dict):
        return False

    if not app.get("external_integration"):
        return False

    actions = app["external_integration"].get("actions", [])
    for action in actions:
        if action.get("action") == action_name:
            return True

    return False


<<<<<<< HEAD
def validate_app_integration(params: ValidationParams) -> dict:
    app_id, api_key, uid = params["app_id"], params["api_key"], params["uid"]
    action_type, action_desc = params.get("action_type"), params.get("action_desc")

    if not verify_api_key(app_id, api_key):
        raise HTTPException(status_code=403, detail="Invalid API key")

    app_data = get_available_app_by_id(app_id, uid)
    if not app_data:
        raise HTTPException(status_code=404, detail="App not found")

    enabled_plugins = get_enabled_plugins(uid)
    if app_id not in enabled_plugins:
        raise HTTPException(status_code=403, detail="App is not enabled for this user")

    if action_type is None:
        return app_data

    if not app_has_action(app_data, action_type):
        raise HTTPException(
            status_code=403,
            detail="App does not have the capability to "
            + f"{action_desc or action_type.replace('_', ' ')}",
        )
    return app_data
=======
def app_can_create_memories(app: dict) -> bool:
    """Check if an app can create memories (facts)."""
    return app_has_action(app, 'create_memories') or app_has_action(app, 'create_facts')


def app_can_read_memories(app: dict) -> bool:
    """Check if an app can read memories (facts)."""
    return app_has_action(app, 'read_memories') or app_has_action(app, 'read_facts')


def app_can_read_conversations(app: dict) -> bool:
    """Check if an app can read conversations."""
    return app_has_action(app, 'read_conversations')


def app_can_create_conversation(app: dict) -> bool:
    """Check if an app can create a conversation."""
    return app_has_action(app, 'create_conversation')
>>>>>>> 55c5a508
<|MERGE_RESOLUTION|>--- conflicted
+++ resolved
@@ -758,7 +758,6 @@
     return False
 
 
-<<<<<<< HEAD
 def validate_app_integration(params: ValidationParams) -> dict:
     app_id, api_key, uid = params["app_id"], params["api_key"], params["uid"]
     action_type, action_desc = params.get("action_type"), params.get("action_desc")
@@ -784,23 +783,23 @@
             + f"{action_desc or action_type.replace('_', ' ')}",
         )
     return app_data
-=======
+
+
 def app_can_create_memories(app: dict) -> bool:
     """Check if an app can create memories (facts)."""
-    return app_has_action(app, 'create_memories') or app_has_action(app, 'create_facts')
+    return app_has_action(app, "create_memories") or app_has_action(app, "create_facts")
 
 
 def app_can_read_memories(app: dict) -> bool:
     """Check if an app can read memories (facts)."""
-    return app_has_action(app, 'read_memories') or app_has_action(app, 'read_facts')
+    return app_has_action(app, "read_memories") or app_has_action(app, "read_facts")
 
 
 def app_can_read_conversations(app: dict) -> bool:
     """Check if an app can read conversations."""
-    return app_has_action(app, 'read_conversations')
+    return app_has_action(app, "read_conversations")
 
 
 def app_can_create_conversation(app: dict) -> bool:
     """Check if an app can create a conversation."""
-    return app_has_action(app, 'create_conversation')
->>>>>>> 55c5a508
+    return app_has_action(app, "create_conversation")