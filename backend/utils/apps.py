import math
import os
import threading
from collections import defaultdict
from datetime import datetime, timezone
from typing import List, Tuple, Dict, Any
import hashlib
import secrets
from database.apps import (
    get_private_apps_db,
    get_public_unapproved_apps_db,
    get_public_approved_apps_db,
    get_app_by_id_db,
    get_app_usage_history_db,
    set_app_review_in_db,
    get_app_usage_count_db,
    get_app_memory_created_integration_usage_count_db,
    get_app_memory_prompt_usage_count_db,
    add_tester_db,
    add_app_access_for_tester_db,
    remove_app_access_for_tester_db,
    remove_tester_db,
    is_tester_db,
    can_tester_access_app_db,
    get_apps_for_tester_db,
    get_app_chat_message_sent_usage_count_db,
    update_app_in_db,
    get_audio_apps_count,
    get_persona_by_uid_db,
    update_persona_in_db,
    get_omi_personas_by_uid_db,
    get_api_key_by_hash_db,
    get_popular_apps_db,
)
from database.auth import get_user_name
from database.conversations import get_conversations
import database.users as users_db
from database.memories import get_memories, get_user_public_memories
from database.redis_db import (
    get_enabled_apps,
    get_app_reviews,
    get_generic_cache,
    set_generic_cache,
    set_app_usage_history_cache,
    get_app_usage_history_cache,
    get_app_money_made_cache,
    set_app_money_made_cache,
    get_apps_installs_count,
    get_apps_reviews,
    get_app_cache_by_id,
    set_app_cache_by_id,
    set_app_review_cache,
    get_app_usage_count_cache,
    set_app_money_made_amount_cache,
    get_app_money_made_amount_cache,
    set_app_usage_count_cache,
    set_user_paid_app,
    get_user_paid_app,
    delete_app_cache_by_id,
    is_username_taken,
    get_user_app_subscription_customer_id,
    set_user_app_subscription_customer_id,
)
from database.users import get_stripe_connect_account_id
from models.app import App, UsageHistoryItem, UsageHistoryType
from models.conversation import Conversation
from models.other import Person
from utils import stripe
from utils.llm.persona import condense_conversations, condense_memories, generate_persona_description, condense_tweets
from utils.social import get_twitter_timeline, TwitterProfile, get_twitter_profile

MarketplaceAppReviewUIDs = (
    os.getenv('MARKETPLACE_APP_REVIEWERS').split(',') if os.getenv('MARKETPLACE_APP_REVIEWERS') else []
)


# ********************************
# ************ TESTER ************
# ********************************


def is_tester(uid: str) -> bool:
    return is_tester_db(uid)


def can_tester_access_app(uid: str, app_id: str) -> bool:
    return can_tester_access_app_db(app_id, uid)


def add_tester(data: dict):
    add_tester_db(data)


def remove_tester(uid: str):
    remove_tester_db(uid)


def add_app_access_for_tester(app_id: str, uid: str):
    add_app_access_for_tester_db(app_id, uid)


def remove_app_access_for_tester(app_id: str, uid: str):
    remove_app_access_for_tester_db(app_id, uid)


# ********************************


def weighted_rating(app):
    C = 3.0  # Assume 3.0 is the mean rating across all apps
    m = 5  # Minimum number of ratings required to be considered
    R = app.rating_avg or 0
    v = app.rating_count or 0
    return (v / (v + m) * R) + (m / (v + m) * C)


def compute_app_score(app: App) -> float:
    """
    Compute app ranking score using the formula:
    score = ((rating_avg / 5) ** 2) * log(1 + rating_count) * sqrt(log(1 + installs))

    - Power of 2 on rating makes ratings below 3.0 fall steeply
    - sqrt on installs reduces dependence on install count

    Rating factor with power of 2:
      5.0 -> 1.0, 4.0 -> 0.64, 3.0 -> 0.36, 2.0 -> 0.16, 1.0 -> 0.04
    """
    rating_avg = app.rating_avg or 0
    rating_count = app.rating_count or 0
    installs = app.installs or 0

    rating_factor = (rating_avg / 5) ** 2  # Steep drop for low ratings
    score = rating_factor * math.log(1 + rating_count) * math.sqrt(math.log(1 + installs))
    return round(score, 4)


def get_popular_apps() -> List[App]:
    popular_apps = []
    if cached_apps := get_generic_cache('get_popular_apps_data'):
        print('get_popular_apps from cache')
        popular_apps = cached_apps
    else:
        print('get_popular_apps from db')
        popular_apps = get_popular_apps_db()
        set_generic_cache('get_popular_apps_data', popular_apps, 60 * 30)  # 30 minutes cached

    app_ids = [app['id'] for app in popular_apps]
    apps_install = get_apps_installs_count(app_ids)
    apps_reviews = get_apps_reviews(app_ids)

    apps = []
    for app in popular_apps:
        app_dict = app
        app_dict['installs'] = apps_install.get(app['id'], 0)
        reviews = apps_reviews.get(app['id'], {})
        sorted_reviews = reviews.values()
        rating_avg = sum([x['score'] for x in sorted_reviews]) / len(sorted_reviews) if reviews else None
        app_dict['rating_avg'] = rating_avg
        app_dict['rating_count'] = len(sorted_reviews)
        apps.append(App(**app_dict))
    apps = sorted(apps, key=lambda x: x.installs, reverse=True)
    return apps


def get_available_apps(uid: str, include_reviews: bool = False) -> List[App]:
    private_data = []
    public_approved_data = []
    public_unapproved_data = []
    tester_apps = []
    all_apps = []
    tester = is_tester(uid)
    if cachedApps := get_generic_cache('get_public_approved_apps_data'):
        print('get_public_approved_plugins_data from cache')
        public_approved_data = cachedApps
        public_unapproved_data = get_public_unapproved_apps(uid)
        private_data = get_private_apps(uid)
        pass
    else:
        print('get_public_approved_plugins_data from db')
        private_data = get_private_apps(uid)
        public_approved_data = get_public_approved_apps_db()
        public_unapproved_data = get_public_unapproved_apps(uid)
        set_generic_cache('get_public_approved_apps_data', public_approved_data, 60 * 10)  # 10 minutes cached
    if tester:
        tester_apps = get_apps_for_tester_db(uid)
    user_enabled = set(get_enabled_apps(uid))
    all_apps = private_data + public_approved_data + public_unapproved_data + tester_apps
    apps = []

    app_ids = [app['id'] for app in all_apps]
    apps_install = get_apps_installs_count(app_ids)
    apps_review = get_apps_reviews(app_ids) if include_reviews else {}

    for app in all_apps:
        app_dict = app
        app_dict['enabled'] = app['id'] in user_enabled
        app_dict['rejected'] = app['approved'] is False
        app_dict['installs'] = apps_install.get(app['id'], 0)
        if include_reviews:
            reviews = apps_review.get(app['id'], {})
            sorted_reviews = reviews.values()
            rating_avg = sum([x['score'] for x in sorted_reviews]) / len(sorted_reviews) if reviews else None
            app_dict['reviews'] = [details for details in reviews.values() if details['review']]
            app_dict['user_review'] = reviews.get(uid)
            app_dict['rating_avg'] = rating_avg
            app_dict['rating_count'] = len(sorted_reviews)
        apps.append(App(**app_dict))
    if include_reviews:
        apps = sorted(apps, key=weighted_rating, reverse=True)
    return apps


def get_available_app_by_id(app_id: str, uid: str | None) -> dict | None:
    cached_app = get_app_cache_by_id(app_id)
    if cached_app:
        print('get_app_cache_by_id from cache')
        if cached_app['private'] and cached_app['uid'] != uid:
            return None
        return cached_app
    app = get_app_by_id_db(app_id)
    if not app:
        return None
    if app['private'] and app['uid'] != uid and not is_tester(uid):
        return None
    set_app_cache_by_id(app_id, app)
    return app


def get_available_app_by_id_with_reviews(app_id: str, uid: str | None) -> dict | None:
    app = get_app_by_id_db(app_id)
    if not app:
        return None
    if app['private'] and app['uid'] != uid:
        return None
    app['money_made'] = get_app_money_made_amount(app['id']) if not app['private'] else None
    app['usage_count'] = get_app_usage_count(app['id']) if not app['private'] else None
    reviews = get_app_reviews(app['id'])
    sorted_reviews = reviews.values()
    rating_avg = sum([x['score'] for x in sorted_reviews]) / len(sorted_reviews) if reviews else None
    app['reviews'] = [details for details in reviews.values() if details['review']]
    app['rating_avg'] = rating_avg
    app['rating_count'] = len(sorted_reviews)
    app['user_review'] = reviews.get(uid)

    # enabled
    user_enabled = set(get_enabled_apps(uid))
    app['enabled'] = app['id'] in user_enabled

    # install
    apps_install = get_apps_installs_count([app['id']])
    app['installs'] = apps_install.get(app['id'], 0)
    return app


def get_public_unapproved_apps(uid: str) -> List:
    data = get_public_unapproved_apps_db(uid)
    return data


def get_private_apps(uid: str) -> List:
    data = get_private_apps_db(uid)
    return data


def get_approved_available_apps(include_reviews: bool = False) -> list[App]:
    all_apps = []
    if cached_apps := get_generic_cache('get_public_approved_apps_data'):
        print('get_public_approved_apps_data from cache')
        all_apps = cached_apps
        pass
    else:
        all_apps = get_public_approved_apps_db()
        set_generic_cache('get_public_approved_apps_data', all_apps, 60 * 10)  # 10 minutes cached

    app_ids = [app['id'] for app in all_apps]
    apps_installs = get_apps_installs_count(app_ids)
    apps_reviews = get_apps_reviews(app_ids) if include_reviews else {}

    apps = []
    for app in all_apps:
        app_dict = app
        app_dict['installs'] = apps_installs.get(app['id'], 0)
        if include_reviews:
            reviews = apps_reviews.get(app['id'], {})
            sorted_reviews = reviews.values()
            rating_avg = sum([x['score'] for x in sorted_reviews]) / len(sorted_reviews) if reviews else None
            app_dict['reviews'] = []
            app_dict['rating_avg'] = rating_avg
            app_dict['rating_count'] = len(sorted_reviews)
        apps.append(App(**app_dict))
    if include_reviews:
        apps = sorted(apps, key=weighted_rating, reverse=True)
    return apps


def set_app_review(app_id: str, uid: str, review: dict):
    set_app_review_in_db(app_id, uid, review)
    set_app_review_cache(app_id, uid, review)
    return {'status': 'ok'}


def get_app_usage_count(app_id: str) -> int:
    cached_count = get_app_usage_count_cache(app_id)
    if cached_count:
        return cached_count
    usage = get_app_usage_count_db(app_id)
    set_app_usage_count_cache(app_id, usage)
    return usage


def get_app_money_made_amount(app_id: str) -> float:
    cached_money = get_app_money_made_amount_cache(app_id)
    if cached_money:
        return cached_money
    type1_usage = get_app_memory_created_integration_usage_count_db(app_id)
    type2_usage = get_app_memory_prompt_usage_count_db(app_id)
    type3_usage = get_app_chat_message_sent_usage_count_db(app_id)

    # tbd based on current prod stats
    t1multiplier = 0.02
    t2multiplier = 0.01
    t3multiplier = 0.005

    amount = round((type1_usage * t1multiplier) + (type2_usage * t2multiplier) + (type3_usage * t3multiplier), 2)
    set_app_money_made_amount_cache(app_id, amount)
    return amount


def get_app_usage_history(app_id: str) -> list:
    cached_usage = get_app_usage_history_cache(app_id)
    if cached_usage:
        return cached_usage
    usage = get_app_usage_history_db(app_id)
    usage = [UsageHistoryItem(**x) for x in usage]
    # return usage by date grouped count
    by_date = defaultdict(int)
    for item in usage:
        date = item.timestamp.date()
        if date > datetime(2024, 11, 1, tzinfo=timezone.utc).date():
            by_date[date] += 1

    data = [{'date': k, 'count': v} for k, v in by_date.items()]
    data = sorted(data, key=lambda x: x['date'])
    set_app_usage_history_cache(app_id, data)
    return data


def get_app_money_made(app_id: str) -> dict[str, int | float]:
    cached_money = get_app_money_made_cache(app_id)
    if cached_money:
        return cached_money
    usage = get_app_usage_history_db(app_id)
    usage = [UsageHistoryItem(**x) for x in usage]
    type1 = len(list(filter(lambda x: x.type == UsageHistoryType.memory_created_external_integration, usage)))
    type2 = len(list(filter(lambda x: x.type == UsageHistoryType.memory_created_prompt, usage)))
    type3 = len(list(filter(lambda x: x.type == UsageHistoryType.chat_message_sent, usage)))
    type4 = len(list(filter(lambda x: x.type == UsageHistoryType.transcript_processed_external_integration, usage)))

    # tbd based on current prod stats
    t1multiplier = 0.02
    t2multiplier = 0.01
    t3multiplier = 0.005
    t4multiplier = 0.00001  # This is for transcript processed triggered for every segment, so it should be very low

    money = {
        'money': round((type1 * t1multiplier) + (type2 * t2multiplier) + (type3 * t3multiplier), 2),
        'type1': type1,
        'type2': type2,
        'type3': type3,
    }

    set_app_money_made_cache(app_id, money)

    return money


def upsert_app_payment_link(
    app_id: str, is_paid_app: bool, price: float, payment_plan: str, uid: str, previous_price: float | None = None
):
    if not is_paid_app:
        print(f"App is not a paid app, app_id: {app_id}")
        return None

    if payment_plan not in ['monthly_recurring']:
        print(f"App payment plan is invalid, app_id: {app_id}")
        return None

    app_data = get_app_by_id_db(app_id)
    if not app_data:
        print(f"App is not found, app_id: {app_id}")
        return None

    app = App(**app_data)

    if previous_price and previous_price == price:
        print(f"App price is existing, app_id: {app_id}")
        return app

    if price == 0:
        print(f"App price is not invalid, app_id: {app_id}")
        return app

    # create recurring payment link
    if payment_plan == 'monthly_recurring':
        stripe_acc_id = get_stripe_connect_account_id(uid)

        # product
        if not app.payment_product_id:
            payment_product = stripe.create_product(f"{app.name} Monthly Plan", app.description, app.image)
            app.payment_product_id = payment_product.id

        # price
        payment_price = stripe.create_app_monthly_recurring_price(app.payment_product_id, int(price * 100))
        app.payment_price_id = payment_price.id

        # payment link
        payment_link = stripe.create_app_payment_link(app.payment_price_id, app.id, stripe_acc_id)
        app.payment_link_id = payment_link.id
        app.payment_link = payment_link.url

    # updates
    update_app_in_db(app.dict())
    return app


def get_is_user_paid_app(app_id: str, uid: str):
    if uid in MarketplaceAppReviewUIDs:
        return True
    return get_user_paid_app(app_id, uid) is not None


def is_permit_payment_plan_get(uid: str):
    if uid in MarketplaceAppReviewUIDs:
        return False

    return True


def paid_app(app_id: str, uid: str):
    expired_seconds = 60 * 60 * 24 * 30  # 30 days
    set_user_paid_app(app_id, uid, expired_seconds)


def set_user_app_sub_customer_id(app_id: str, uid: str, customer_id: str):
    set_user_app_subscription_customer_id(app_id, uid, customer_id)


def find_app_subscription(app_id: str, uid: str, status_filter: str = 'all') -> dict | None:
    """
    Find a user's subscription for a specific app using cached customer ID or metadata search.

    Args:
        app_id: The app ID to search for
        uid: The user ID
        status_filter: Stripe subscription status filter ('all', 'active', etc.)

    Returns:
        Dictionary representation of the subscription or None if not found
    """
    try:

        cached_customer_id = get_user_app_subscription_customer_id(app_id, uid)
        latest_subscription = None

        if cached_customer_id:
            latest_subscription = stripe.find_app_subscription_by_customer_id(
                cached_customer_id, app_id, uid, status_filter
            )

            if latest_subscription is None:
                cached_customer_id = None

        if not latest_subscription and not cached_customer_id:
            latest_subscription = stripe.find_app_subscription_by_metadata(app_id, uid, status_filter)

            # Cache the customer ID for future lookups
            if latest_subscription and latest_subscription.get('customer'):
                set_user_app_subscription_customer_id(app_id, uid, latest_subscription.get('customer'))

        return latest_subscription
    except Exception as e:
        print(f"Error finding app subscription: {e}")
        return None


def is_audio_bytes_app_enabled(uid: str):
    enabled_apps = get_enabled_apps(uid)
    # https://firebase.google.com/docs/firestore/query-data/queries#in_and_array-contains-any
    limit = 30
    enabled_apps = list(set(enabled_apps))
    for i in range(0, len(enabled_apps), limit):
        audio_apps_count = get_audio_apps_count(enabled_apps[i : i + limit])
        if audio_apps_count > 0:
            return True
    return False


def get_persona_by_uid(uid: str):
    persona = get_persona_by_uid_db(uid)
    if persona:
        return persona
    return None


def get_omi_personas_by_uid(uid: str):
    personas = get_omi_personas_by_uid_db(uid)
    if personas:
        return personas
    return None


async def generate_persona_prompt(uid: str, persona: dict):
    """Generate a persona prompt based on user memories and conversations."""

    # Get latest memories and user info
    memories = get_memories(uid, limit=250)
    user_name = get_user_name(uid)

    # Get and condense recent conversations
    conversations = get_conversations(uid, limit=10)
    conversation_history = Conversation.conversations_to_string(conversations)
    conversation_history = condense_conversations([conversation_history])

    tweets = None
    if "twitter" in persona['connected_accounts']:
        print("twitter is in connected accounts")
        # Get latest tweets
        timeline = await get_twitter_timeline(persona['twitter']['username'])
        tweets = [{'tweet': tweet.text, 'posted_at': tweet.created_at} for tweet in timeline.timeline]

    # Condense memories
    memories_text = condense_memories([memory['content'] for memory in memories], user_name)

    # Generate updated chat prompt
    persona_prompt = f"""
    You are {user_name} AI. Your objective is to personify {user_name} as accurately as possible for 1:1 cloning.

    You have:
    - **Condensed Facts:** Core identity, personality, values, behavioral patterns, preferences, and continuity for ongoing projects or relationships.
    - **Condensed Context from Recent Conversations:** Key themes, communication nuances, emotional undertones, decision-making patterns, and conversational flow.
    """

    # Add condensed tweets if available
    if tweets:
        persona_prompt += (
            f"- **Condensed Tweets:** Recent tweets from {user_name} for additional context and personality insights.\n"
        )

    persona_prompt += f"""
    **Style:**
    - Highly interactive and opinionated.
    - Strong, slightly polarizing opinions based on {user_name}'s identity.
    - Reference personal facts naturally.
    - 2-3 sentence responses, never more than 20 words.
    - Maintain conversational flow with coherent, context-aware replies.

    **Guidelines:**
    1. Seamlessly integrate facts and recent contexts for continuity, recency, and relevance.
    2. Use the condensed facts as foundational knowledge and ongoing continuity.
    3. Leverage recent conversations to maintain situational awareness and contextual accuracy.
    4. Emulate {user_name}'s humor, emotional responses, vocabulary, and tone.
    5. Respond with the appropriate level of detail and complexity as {user_name} would.
    6. Exhibit the same thought processes, decision-making patterns, and conversational dynamics.
    """

    # Add a guideline about tweets if they exist
    if tweets:
        persona_prompt += "7. Utilize tweets to enhance authenticity, incorporating common expressions, opinions, and phrasing from {user_name}'s social media presence.\n"

    persona_prompt += f"""
    **Rules:**
    - Never mention being AI.
    - No ** or formal language.
    - No unnecessary text or explanations.
    - Maintain the illusion of continuity and authenticity at all times.
    - Every response must be indistinguishable from how {user_name} would naturally respond.

    You have all the necessary condensed facts and contextual knowledge. Begin personifying {user_name} now.

    Personal Facts and Context:
    {memories_text}

    Recent Conversations:
    {conversation_history}

    Recent Tweets:
    {tweets}

    Use these facts, conversations and tweets to shape your personality. Responses should help the conversation go deeper. You have strong opinions, slightly controversial."""
    return persona_prompt


def generate_persona_desc(uid: str, persona_name: str):
    """Generate a persona description based on user memories."""
    memories = get_memories(uid, limit=250)

    persona_description = generate_persona_description(memories, persona_name)
    return persona_description


def update_personas_async(uid: str):
    print(f"[PERSONAS] Starting persona updates in background thread for uid={uid}")
    personas = get_omi_personas_by_uid_db(uid)
    if personas:
        threads = []
        for persona in personas:
            threads.append(threading.Thread(target=sync_update_persona_prompt, args=(persona,)))

        [t.start() for t in threads]
        [t.join() for t in threads]
        print(f"[PERSONAS] Finished persona updates in background thread for uid={uid}")
    else:
        print(f"[PERSONAS] No personas found for uid={uid}")


def sync_update_persona_prompt(persona: dict):
    """Synchronous wrapper for update_persona_prompt"""
    import asyncio

    loop = asyncio.new_event_loop()
    asyncio.set_event_loop(loop)
    try:
        return loop.run_until_complete(update_persona_prompt(persona))
    except Exception as e:
        print(f"Error in update_persona_prompt for persona {persona.get('id', 'unknown')}: {str(e)}")
        return None
    finally:
        loop.close()


async def update_persona_prompt(persona: dict):
    """Update a persona's chat prompt with latest memories and conversations."""
    # Get latest memories and user info
    memories = get_user_public_memories(persona['uid'], limit=250)
    user_name = get_user_name(persona['uid'])

    # Get and condense recent conversations
    conversations = get_conversations(persona['uid'], limit=10)
    conversation_history = Conversation.conversations_to_string(conversations)
    conversation_history = condense_conversations([conversation_history])

    condensed_tweets = None
    # Condense tweets
    if "twitter" in persona['connected_accounts'] and 'twitter' in persona:
        # Get latest tweets
        timeline = await get_twitter_timeline(persona['twitter']['username'])
        tweets = [tweet.text for tweet in timeline.timeline]
        condensed_tweets = condense_tweets(tweets, persona['name'])

    # Condense memories
    memories_text = condense_memories([memory['content'] for memory in memories], user_name)

    # Generate updated chat prompt
    persona_prompt = f"""
You are {user_name} AI. Your objective is to personify {user_name} as accurately as possible for 1:1 cloning.

You have:
- **Condensed Facts:** Core identity, personality, values, behavioral patterns, preferences, and continuity for ongoing projects or relationships.
- **Condensed Context from Recent Conversations:** Key themes, communication nuances, emotional undertones, decision-making patterns, and conversational flow.
"""

    # Add condensed tweets if available
    if condensed_tweets:
        persona_prompt += (
            f"- **Condensed Tweets:** Recent tweets from {user_name} for additional context and personality insights.\n"
        )

    persona_prompt += f"""
**Style:**
- Highly interactive and opinionated.
- Strong, slightly polarizing opinions based on {user_name}'s identity.
- Reference personal facts naturally.
- 2-3 sentence responses, never more than 20 words.
- Maintain conversational flow with coherent, context-aware replies.

**Guidelines:**
1. Seamlessly integrate facts and recent contexts for continuity, recency, and relevance.
2. Use the condensed facts as foundational knowledge and ongoing continuity.
3. Leverage recent conversations to maintain situational awareness and contextual accuracy.
4. Emulate {user_name}'s humor, emotional responses, vocabulary, and tone.
5. Respond with the appropriate level of detail and complexity as {user_name} would.
6. Exhibit the same thought processes, decision-making patterns, and conversational dynamics.
"""

    # Add a guideline about tweets if they exist
    if condensed_tweets:
        persona_prompt += "7. Utilize condensed tweets to enhance authenticity, incorporating common expressions, opinions, and phrasing from {user_name}'s social media presence.\n"

    persona_prompt += f"""
**Rules:**
- Never mention being AI.
- No ** or formal language.
- No unnecessary text or explanations.
- Maintain the illusion of continuity and authenticity at all times.
- Every response must be indistinguishable from how {user_name} would naturally respond.

You have all the necessary condensed facts and contextual knowledge. Begin personifying {user_name} now.

Personal Facts and Context:
{memories_text}

Recent Conversations:
{conversation_history}

Recent Tweets:
{condensed_tweets}

Use these facts, conversations and tweets to shape your personality. Responses should help the conversation go deeper. You have strong opinions, slightly controversial."""

    persona['persona_prompt'] = persona_prompt
    persona['updated_at'] = datetime.now(timezone.utc)

    update_persona_in_db(persona)
    delete_app_cache_by_id(persona['id'])


def increment_username(username: str):
    if is_username_taken(username):
        i = 1
        while is_username_taken(f"{username}{i}"):
            i += 1
        return f"{username}{i}"
    else:
        return username


def generate_api_key() -> Tuple[str, str, str]:
    raw_key = secrets.token_hex(16)  # 16 bytes = 32 hex chars
    hashed_key = hashlib.sha256(raw_key.encode()).hexdigest()
    formatted_label = f"sk_{raw_key[:4]}...{raw_key[-4:]}"
    return f'sk_{raw_key}', hashed_key, formatted_label


def verify_api_key(app_id: str, api_key: str) -> bool:
    if api_key.startswith("sk_"):
        api_key = api_key[3:]
    hashed_key = hashlib.sha256(api_key.encode()).hexdigest()
    stored_key = get_api_key_by_hash_db(app_id, hashed_key)
    return stored_key is not None


def app_has_action(app: dict, action_name: str) -> bool:
    """Check if an app has a specific action capability."""
    if not app or not isinstance(app, dict):
        return False

    if not app.get('external_integration'):
        return False

    actions = app['external_integration'].get('actions', [])
    for action in actions:
        if action.get('action') == action_name:
            return True

    return False


def app_can_create_memories(app: dict) -> bool:
    """Check if an app can create memories (facts)."""
    return app_has_action(app, 'create_memories') or app_has_action(app, 'create_facts')


def app_can_read_memories(app: dict) -> bool:
    """Check if an app can read memories (facts)."""
    return app_has_action(app, 'read_memories') or app_has_action(app, 'read_facts')


def app_can_read_conversations(app: dict) -> bool:
    """Check if an app can read conversations."""
    return app_has_action(app, 'read_conversations')


def app_can_create_conversation(app: dict) -> bool:
    """Check if an app can create a conversation."""
    return app_has_action(app, 'create_conversation')


def is_user_app_enabled(uid: str, app_id: str) -> bool:
    """Check if a specific app is enabled for the user based on Redis cache."""
    user_enabled_apps = set(get_enabled_apps(uid))
    return app_id in user_enabled_apps


# ********************************
# ********* v2 APPS UTILS ********
# ********************************


def normalize_app_numeric_fields(app_dict: dict) -> dict:
    """Ensure numeric fields that clients expect as float are emitted as float."""

    def _to_float(value):
        try:
            return float(value) if value is not None else None
        except (ValueError, TypeError):
            return value

    # Normalize fields that should be floats
    for field in ['rating_avg', 'money_made', 'price']:
        if field in app_dict and app_dict[field] is not None:
            app_dict[field] = _to_float(app_dict[field])

    return app_dict


def sort_apps_by_installs_only(apps: List[App]) -> List[App]:
    """Sort apps by install count only (no score calculation)."""
    return sorted(apps, key=lambda a: a.installs, reverse=True)


def sort_apps_by_installs(apps: List[App]) -> List[App]:
    """Sort apps by computed score in descending order.

    Score formula: ((rating_avg / 5) ** 2) * log(1 + rating_count) * sqrt(log(1 + installs))
    This balances review quality, review quantity, and popularity.
    """
    # Compute and assign scores to each app
    for app in apps:
        app.score = compute_app_score(app)

    return sorted(apps, key=lambda a: a.score or 0, reverse=True)


def paginate_apps(apps: List[App], offset: int, limit: int) -> List[App]:
    """Apply pagination to apps list."""
    return apps[offset : offset + limit]


def build_pagination_metadata(total: int, offset: int, limit: int, category: str = None) -> dict:
    """Build pagination metadata for API response."""
    has_next = (offset + limit) < total
    has_previous = offset > 0

    metadata = {
        'total': total,
        'count': min(limit, total - offset),
        'offset': offset,
        'limit': limit,
        'hasNext': has_next,
        'hasPrevious': has_previous,
    }

    # Add navigation links if category is specified
    if category:
        base_url = f"/v2/apps?category={category}"
        metadata['links'] = {
            'next': f"{base_url}&offset={offset + limit}&limit={limit}" if has_next else None,
            'previous': f"{base_url}&offset={max(offset - limit, 0)}&limit={limit}" if has_previous else None,
        }

    return metadata


def get_capabilities_list() -> List[dict]:
    """Get the list of app capabilities for grouping."""
    return [
        {'title': 'Featured', 'id': 'popular'},
        {'title': 'Integrations', 'id': 'external_integration'},
        {'title': 'Chat Assistants', 'id': 'chat'},
        {'title': 'Summary Apps', 'id': 'memories'},
        {'title': 'Realtime Notifications', 'id': 'proactive_notification'},
    ]


def get_categories_list() -> List[dict]:
    """Get the list of app categories for grouping."""
    return [
        {'title': 'Conversation Analysis', 'id': 'conversation-analysis'},
        {'title': 'Personality Clone', 'id': 'personality-emulation'},
        {'title': 'Health', 'id': 'health-and-wellness'},
        {'title': 'Education', 'id': 'education-and-learning'},
        {'title': 'Communication', 'id': 'communication-improvement'},
        {'title': 'Emotional Support', 'id': 'emotional-and-mental-support'},
        {'title': 'Productivity', 'id': 'productivity-and-organization'},
        {'title': 'Entertainment', 'id': 'entertainment-and-fun'},
        {'title': 'Financial', 'id': 'financial'},
        {'title': 'Travel', 'id': 'travel-and-exploration'},
        {'title': 'Safety', 'id': 'safety-and-security'},
        {'title': 'Shopping', 'id': 'shopping-and-commerce'},
        {'title': 'Social', 'id': 'social-and-relationships'},
        {'title': 'News', 'id': 'news-and-information'},
        {'title': 'Utilities', 'id': 'utilities-and-tools'},
        {'title': 'Other', 'id': 'other'},
    ]


def _app_has_auth_steps(app: App) -> bool:
    """Check if app has external_integration with auth_steps."""
    has_external_integration = 'external_integration' in (app.capabilities or set())
    if not has_external_integration:
        return False
    ext_int = app.external_integration
    if ext_int is None:
        return False
    auth_steps = getattr(ext_int, 'auth_steps', None) or []
    return len(auth_steps) > 0


def _is_notification_app(app: App) -> bool:
    """Check if app is a notification/simple integration app.

    Returns True for:
    - Apps with proactive_notification capability
    - Simple integrations (external_integration without auth_steps, chat, or memories)
    """
    app_capabilities = app.capabilities or set()
    if 'proactive_notification' in app_capabilities:
        return True
    has_external_integration = 'external_integration' in app_capabilities
    has_auth_steps = _app_has_auth_steps(app)
    return (
        has_external_integration
        and not has_auth_steps
        and 'chat' not in app_capabilities
        and 'memories' not in app_capabilities
    )


def _get_app_capability(app: App) -> str | None:
    """Determine which capability section an app belongs to.

    Returns the capability id or None if the app doesn't match any section.
    Priority order: external_integration (with auth) > chat > memories > proactive_notification
    """
    app_capabilities = app.capabilities or set()
    has_external_integration = 'external_integration' in app_capabilities
    has_auth_steps = _app_has_auth_steps(app)

    # Notification apps (including simple integrations) go to proactive_notification
    if _is_notification_app(app):
        return 'proactive_notification'

    # External integration with auth_steps
    if has_external_integration and has_auth_steps:
        return 'external_integration'

    # Chat apps (excluding those with external_integration+auth_steps)
    if 'chat' in app_capabilities:
        if not has_external_integration or not has_auth_steps:
            return 'chat'

    # Memories apps (excluding those with chat or external_integration+auth_steps)
    if 'memories' in app_capabilities and 'chat' not in app_capabilities:
        if not has_external_integration or not has_auth_steps:
            return 'memories'

    return None


def group_apps_by_capability(apps: List[App], capabilities: List[dict]) -> Dict[str, List[App]]:
    """Group apps by capability with enhanced filtering rules.

    Groups:
    - popular: Apps marked as is_popular (sorted by installs)
    - proactive_notification: Apps with proactive_notification OR simple integrations
    - external_integration: Apps with external_integration AND auth_steps
    - chat: Apps with chat (excluding those with external_integration+auth_steps)
    - memories: Apps with memories but no chat (excluding those with external_integration+auth_steps)

    Popular apps are excluded from other sections.
    Notification/simple integration apps are excluded from other sections.
    """
    grouped = defaultdict(list)

    # First pass: collect popular apps
    popular_apps = [app for app in apps if getattr(app, 'is_popular', False)]
    popular_app_ids = {app.id for app in popular_apps}
    if popular_apps:
        grouped['popular'] = sort_apps_by_installs_only(popular_apps)

    # Second pass: collect notification apps (exclusive)
    notification_app_ids = set()
    for app in apps:
        if _is_notification_app(app):
            grouped['proactive_notification'].append(app)
            notification_app_ids.add(app.id)

    # Sort notification apps
    if grouped['proactive_notification']:
        grouped['proactive_notification'] = sort_apps_by_installs(grouped['proactive_notification'])

    # Group remaining apps by capability
    for app in apps:
        # Skip popular apps in other sections
        if app.id in popular_app_ids:
            continue

        # Skip notification apps (already processed)
        if app.id in notification_app_ids:
            continue

        capability = _get_app_capability(app)
        if capability and capability != 'proactive_notification':
            grouped[capability].append(app)

    # Sort each capability group by score (except popular which is already sorted by installs)
    for cap_id in grouped:
        if cap_id not in ('popular', 'proactive_notification'):
            grouped[cap_id] = sort_apps_by_installs(grouped[cap_id])

    return grouped


def filter_apps_by_capability(apps: List[App], capability: str) -> List[App]:
    """Filter apps by capability with enhanced filtering rules.

    Note: Unlike group_apps_by_capability (used for main apps page), this does NOT exclude
    popular apps - they should appear on individual capability pages if they match.
    """
    if capability == 'popular':
        return [app for app in apps if getattr(app, 'is_popular', False)]

    filtered_apps = []
    for app in apps:
        # Skip notification apps in non-notification sections
        if capability != 'proactive_notification' and _is_notification_app(app):
            continue

        app_capability = _get_app_capability(app)
        if app_capability == capability:
            filtered_apps.append(app)

    return filtered_apps


def build_capability_groups_response(
    grouped_apps: Dict[str, List[App]], capabilities: List[dict], offset: int, limit: int
) -> List[dict]:
    """Build the groups response for v2/apps endpoint grouped by capability."""
    id_to_title = {c['id']: c['title'] for c in capabilities}

    ordered_keys = [c['id'] for c in capabilities]
    for key in grouped_apps.keys():
        if key not in ordered_keys:
            ordered_keys.append(key)

    groups = []
    for capability_id in ordered_keys:
        apps = grouped_apps.get(capability_id, [])
        if not apps:
            continue

        total = len(apps)
        page = paginate_apps(apps, offset, limit)

        groups.append(
            {
                'capability': {
                    'id': capability_id,
                    'title': id_to_title.get(capability_id, capability_id.title().replace('_', ' ')),
                },
                'data': [normalize_app_numeric_fields(app.model_dump(mode='json')) for app in page],
                'pagination': build_pagination_metadata(total, offset, limit, capability_id),
            }
        )

    return groups


<<<<<<< HEAD
# Base category mapping (used for non-chat capabilities)
_BASE_CATEGORY_MAPPING = {
    # Productivity & Tools
    'personality-emulation': 'productivity-tools',
    'education-and-learning': 'productivity-tools',
    'productivity-and-organization': 'productivity-tools',
    'utilities-and-tools': 'productivity-tools',
    'financial': 'productivity-tools',
    'shopping-and-commerce': 'productivity-tools',
    'news-and-information': 'productivity-tools',
    # Personal & Wellness
    'conversation-analysis': 'personal-wellness',
    'communication-improvement': 'personal-wellness',
    'emotional-and-mental-support': 'personal-wellness',
    'health-and-wellness': 'personal-wellness',
    'safety-and-security': 'personal-wellness',
    'other': 'personal-wellness',
    # Social & Entertainment
    'social-and-relationships': 'social-entertainment',
    'entertainment-and-fun': 'social-entertainment',
    'travel-and-exploration': 'social-entertainment',
}

# Chat-specific overrides (remaps categories to chat-specific master categories)
_CHAT_CATEGORY_OVERRIDES = {
    # Personality Clone (unique to chat)
    'personality-emulation': 'personality-clone',
    # Productivity & Lifestyle (replaces productivity-tools and personal-wellness)
    'education-and-learning': 'productivity-lifestyle',
    'productivity-and-organization': 'productivity-lifestyle',
    'utilities-and-tools': 'productivity-lifestyle',
    'financial': 'productivity-lifestyle',
    'shopping-and-commerce': 'productivity-lifestyle',
    'news-and-information': 'productivity-lifestyle',
    'conversation-analysis': 'productivity-lifestyle',
    'communication-improvement': 'productivity-lifestyle',
    'emotional-and-mental-support': 'productivity-lifestyle',
    'health-and-wellness': 'productivity-lifestyle',
    'safety-and-security': 'productivity-lifestyle',
    'other': 'productivity-lifestyle',
}


def get_master_category_mapping(capability_id: str) -> Dict[str, str]:
    """Get master category mapping for a capability."""
    if capability_id == 'chat':
        return {**_BASE_CATEGORY_MAPPING, **_CHAT_CATEGORY_OVERRIDES}
    return _BASE_CATEGORY_MAPPING


def get_master_categories_list(capability_id: str) -> List[dict]:
    """Get master categories list for a capability."""
    if capability_id == 'chat':
        return [
            {'title': 'Personality Clones', 'id': 'personality-clone'},
            {'title': 'Productivity & Lifestyle', 'id': 'productivity-lifestyle'},
            {'title': 'Social & Entertainment', 'id': 'social-entertainment'},
        ]

    # Default categories for other capabilities
    return [
        {'title': 'Productivity & Tools', 'id': 'productivity-tools'},
        {'title': 'Personal & Lifestyle', 'id': 'personal-wellness'},
        {'title': 'Social & Entertainment', 'id': 'social-entertainment'},
    ]


def group_capability_apps_by_category(apps: List[App], capability_id: str) -> Dict[str, List[App]]:
    """Group apps within a capability by master category."""
    category_mapping = get_master_category_mapping(capability_id)
    default_category = 'productivity-lifestyle' if capability_id == 'chat' else 'personal-wellness'

    grouped = defaultdict(list)
    for app in apps:
        original_category_id = app.category if app.category else 'other'
        master_category_id = category_mapping.get(original_category_id, default_category)
        grouped[master_category_id].append(app)

    # Sort each master category by score
    for master_category_id in grouped:
        grouped[master_category_id] = sort_apps_by_installs(grouped[master_category_id])

    return grouped


def build_capability_category_groups_response(grouped_apps: Dict[str, List[App]], capability_id: str) -> List[dict]:
    """Build response for capability apps grouped by category."""
    master_categories = get_master_categories_list(capability_id)
    id_to_title = {c['id']: c['title'] for c in master_categories}

    ordered_keys = [c['id'] for c in master_categories]
    for key in grouped_apps.keys():
        if key not in ordered_keys:
            ordered_keys.append(key)

    groups = []
    for category_id in ordered_keys:
        apps = grouped_apps.get(category_id, [])
        if not apps:
            continue

        # Capitalize unknown category titles
        title = id_to_title.get(category_id)
        if not title:
            title = ' '.join(word.capitalize() for word in category_id.replace('-', ' ').split())

        groups.append(
            {
                'category': {
                    'id': category_id,
                    'title': title,
                },
                'data': [normalize_app_numeric_fields(app.model_dump(mode='json')) for app in apps],
                'count': len(apps),
            }
        )

    return groups
=======
# ********************************
# *** CHAT TOOLS MANIFEST FETCH **
# ********************************


def fetch_app_chat_tools_from_manifest(manifest_url: str, timeout: int = 10) -> List[Dict[str, Any]] | None:
    """
    Fetch chat tools definitions from an app's manifest endpoint.

    The manifest endpoint should return a JSON object with a 'tools' array containing
    tool definitions with: name, description, endpoint, method, parameters, auth_required, status_message.

    Args:
        manifest_url: Full URL to the manifest endpoint (e.g., https://my-app.com/.well-known/omi-tools.json)
        timeout: Request timeout in seconds

    Returns:
        List of chat tool definitions, or None if fetch fails

    Example manifest response:
    {
        "tools": [
            {
                "name": "add_to_playlist",
                "description": "Add a song to a Spotify playlist",
                "endpoint": "/tools/add_to_playlist",
                "method": "POST",
                "parameters": {
                    "properties": {
                        "song_name": {"type": "string", "description": "Name of the song"},
                        "artist_name": {"type": "string", "description": "Artist name"}
                    },
                    "required": ["song_name"]
                },
                "auth_required": true,
                "status_message": "Adding to playlist..."
            }
        ]
    }
    """
    import requests

    if not manifest_url:
        return None

    try:
        print(f"📥 Fetching chat tools manifest from: {manifest_url}")

        response = requests.get(
            manifest_url, timeout=timeout, headers={'Accept': 'application/json', 'User-Agent': 'Omi-App-Store/1.0'}
        )

        if response.status_code != 200:
            print(f"⚠️ Manifest fetch failed with status {response.status_code}: {manifest_url}")
            return None

        data = response.json()

        # Validate response structure
        if not isinstance(data, dict):
            print(f"⚠️ Invalid manifest format (not a dict): {manifest_url}")
            return None

        tools = data.get('tools', [])

        if not isinstance(tools, list):
            print(f"⚠️ Invalid manifest format ('tools' is not a list): {manifest_url}")
            return None

        # Validate and normalize each tool
        validated_tools = []
        for tool in tools:
            validated_tool = _validate_tool_definition(tool)
            if validated_tool:
                validated_tools.append(validated_tool)
            else:
                print(f"⚠️ Skipping invalid tool in manifest: {tool.get('name', 'unknown')}")

        print(f"✅ Fetched {len(validated_tools)} chat tools from manifest")
        return validated_tools if validated_tools else None

    except requests.Timeout:
        print(f"⚠️ Manifest fetch timed out: {manifest_url}")
        return None
    except requests.RequestException as e:
        print(f"⚠️ Manifest fetch request error: {e}")
        return None
    except ValueError as e:
        print(f"⚠️ Invalid JSON in manifest response: {e}")
        return None
    except Exception as e:
        print(f"⚠️ Unexpected error fetching manifest: {e}")
        return None


def _validate_tool_definition(tool: Dict[str, Any]) -> Dict[str, Any] | None:
    """
    Validate and normalize a single tool definition from the manifest.

    Required fields: name, description, endpoint
    Optional fields: method, parameters, auth_required, status_message

    Returns normalized tool dict or None if invalid.
    """
    if not isinstance(tool, dict):
        return None

    # Check required fields
    name = tool.get('name')
    description = tool.get('description')
    endpoint = tool.get('endpoint')

    if not name or not isinstance(name, str):
        print(f"⚠️ Tool missing required 'name' field")
        return None

    if not description or not isinstance(description, str):
        print(f"⚠️ Tool '{name}' missing required 'description' field")
        return None

    if not endpoint or not isinstance(endpoint, str):
        print(f"⚠️ Tool '{name}' missing required 'endpoint' field")
        return None

    # Build normalized tool definition
    validated = {
        'name': name.strip(),
        'description': description.strip(),
        'endpoint': endpoint.strip(),
        'method': tool.get('method', 'POST').upper(),
        'auth_required': tool.get('auth_required', True),
    }

    # Optional: status_message
    if tool.get('status_message'):
        validated['status_message'] = str(tool['status_message']).strip()

    # Optional: parameters (JSON schema format)
    parameters = tool.get('parameters')
    if parameters and isinstance(parameters, dict):
        # Validate parameters schema structure
        if 'properties' in parameters and isinstance(parameters['properties'], dict):
            validated['parameters'] = {
                'properties': parameters['properties'],
                'required': parameters.get('required', []) if isinstance(parameters.get('required'), list) else [],
            }

    return validated
>>>>>>> 6d4244c1
<|MERGE_RESOLUTION|>--- conflicted
+++ resolved
@@ -1057,7 +1057,6 @@
     return groups
 
 
-<<<<<<< HEAD
 # Base category mapping (used for non-chat capabilities)
 _BASE_CATEGORY_MAPPING = {
     # Productivity & Tools
@@ -1176,7 +1175,8 @@
         )
 
     return groups
-=======
+
+
 # ********************************
 # *** CHAT TOOLS MANIFEST FETCH **
 # ********************************
@@ -1324,5 +1324,4 @@
                 'required': parameters.get('required', []) if isinstance(parameters.get('required'), list) else [],
             }
 
-    return validated
->>>>>>> 6d4244c1
+    return validated