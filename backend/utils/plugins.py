--- conflicted
+++ resolved
@@ -191,12 +191,7 @@
         try:
             response = requests.post(url, json=memory_dict, timeout=30, )  # TODO: failing?
             if response.status_code != 200:
-<<<<<<< HEAD
-                print('Plugin integration failed', plugin.id, 'status:', response.status_code, 'result:',
-                      response.text[:100])
-=======
                 print('App integration failed', app.id, 'status:', response.status_code, 'result:', response.text[:100])
->>>>>>> ab3eaa97
                 return
 
             if app.uid is not None:
@@ -335,7 +330,6 @@
     return message
 
 
-<<<<<<< HEAD
 def _trigger_realtime_audio_bytes(uid: str, sample_rate: int, data: bytearray):
     plugins: List[App] = get_available_apps(uid)
     filtered_plugins = [
@@ -379,19 +373,11 @@
 
 
 
-
-def _trigger_realtime_integrations(uid: str, token: str, segments: List[dict]) -> dict:
-    plugins: List[App] = get_available_apps(uid)
-    filtered_plugins = [
-        plugin for plugin in plugins if
-        plugin.triggers_realtime() and plugin.enabled and not plugin.deleted
-=======
 def _trigger_realtime_integrations(uid: str, token: str, segments: List[dict], memory_id: str | None) -> dict:
     apps: List[App] = get_available_apps(uid)
     filtered_apps = [
         app for app in apps if
         app.triggers_realtime() and app.enabled and not app.deleted
->>>>>>> ab3eaa97
     ]
     if not filtered_apps:
         return {}
@@ -412,11 +398,7 @@
         try:
             response = requests.post(url, json={"session_id": uid, "segments": segments}, timeout=30)
             if response.status_code != 200:
-<<<<<<< HEAD
-                print('trigger_realtime_integrations', plugin.id, 'status: ', response.status_code, 'results:',
-=======
                 print('trigger_realtime_integrations', app.id, 'status: ', response.status_code, 'results:',
->>>>>>> ab3eaa97
                       response.text[:100])
                 return
 
