import threading
from typing import List, Optional
import os
import requests
import time

import database.notifications as notification_db
from database import mem_db
from database import redis_db
from database.apps import get_private_apps_db, get_public_apps_db, record_app_usage
from database.chat import add_plugin_message, get_plugin_messages
from database.redis_db import get_enabled_plugins, get_generic_cache, \
    set_generic_cache, get_plugins_reviews, get_plugins_installs_count
from models.app import App
from models.chat import Message
from models.memory import Memory, MemorySource
from models.notification_message import NotificationMessage
from models.plugin import Plugin, UsageHistoryType
from utils.webhooks import notifications_history_webhook
from utils.apps import get_available_apps, weighted_rating
from utils.notifications import send_notification
from utils.llm import (
    generate_embedding,
    get_proactive_message
)
from database.vector_db import query_vectors_by_metadata
import database.memories as memories_db

PROACTIVE_NOTI_LIMIT_SECONDS = 30  # 1 noti / 30s


def get_github_docs_content(repo="BasedHardware/omi", path="docs/docs"):
    """
    Recursively retrieves content from GitHub docs folder and subfolders using GitHub API.
    Returns a dict mapping file paths to their raw content.

    If cached, returns cached content. (24 hours)
    So any changes to the docs will take 24 hours to be reflected.
    """
    if cached := get_generic_cache(f'get_github_docs_content_{repo}_{path}'):
        return cached
    docs_content = {}
    headers = {"Authorization": f"token {os.getenv('GITHUB_TOKEN')}"}

    def get_contents(path):
        url = f"https://api.github.com/repos/{repo}/contents/{path}"
        response = requests.get(url, headers=headers)

        if response.status_code != 200:
            print(f"Failed to fetch contents for {path}: {response.status_code}")
            return

        contents = response.json()

        if not isinstance(contents, list):
            return

        for item in contents:
            if item["type"] == "file" and (item["name"].endswith(".md") or item["name"].endswith(".mdx")):
                # Get raw content for documentation files
                raw_response = requests.get(item["download_url"], headers=headers)
                if raw_response.status_code == 200:
                    docs_content[item["path"]] = raw_response.text

            elif item["type"] == "dir":
                # Recursively process subfolders
                get_contents(item["path"])

    get_contents(path)
    set_generic_cache(f'get_github_docs_content_{repo}_{path}', docs_content, 60 * 24 * 7)
    return docs_content


# ***********************************
# ************* BASICS **************
# ***********************************


def get_plugins_data_from_db(uid: str, include_reviews: bool = False) -> List[Plugin]:
    private_data = []
    public_data = []
    all_plugins = []
    # if cachedPlugins := get_generic_cache('get_public_plugins_data'):
    #     print('get_public_plugins_data from cache')
    #     public_data = cachedPlugins
    #     private_data = get_private_plugins_db(uid)
    #     pass
    # else:
    private_data = get_private_apps_db(uid)
    public_data = get_public_apps_db(uid)
    # set_generic_cache('get_public_plugins_data', public_data, 60 * 10)  # 10 minutes cached
    user_enabled = set(get_enabled_plugins(uid))
    all_plugins = private_data + public_data

    plugin_ids = [plugin['id'] for plugin in all_plugins]
    plugins_install = get_plugins_installs_count(plugin_ids)
    plugins_review = get_plugins_reviews(plugin_ids) if include_reviews else {}

    plugins = []
    for plugin in all_plugins:
        plugin_dict = plugin
        plugin_dict['enabled'] = plugin['id'] in user_enabled
        plugin_dict['installs'] = plugins_install.get(plugin['id'], 0)
        if include_reviews:
            reviews = plugins_review.get(plugin['id'], {})
            sorted_reviews = reviews.values()
            rating_avg = sum([x['score'] for x in sorted_reviews]) / len(sorted_reviews) if reviews else None
            plugin_dict['reviews'] = []
            plugin_dict['user_review'] = reviews.get(uid)
            plugin_dict['rating_avg'] = rating_avg
            plugin_dict['rating_count'] = len(sorted_reviews)
        plugins.append(Plugin(**plugin_dict))
    if include_reviews:
        plugins = sorted(plugins, key=weighted_rating, reverse=True)
    return plugins


def get_plugins_data(uid: str, include_reviews: bool = False) -> List[Plugin]:
    # print('get_plugins_data', uid, include_reviews)
    if data := get_generic_cache('get_plugins_data'):
        print('get_plugins_data from cache')
        pass
    else:
        response = requests.get('https://raw.githubusercontent.com/BasedHardware/Omi/main/community-plugins.json')
        if response.status_code != 200:
            return []
        data = response.json()
        set_generic_cache('get_plugins_data', data, 60 * 10)  # 10 minutes cached

    user_enabled = set(get_enabled_plugins(uid)) if uid else []
    # print('get_plugins_data, user_enabled', user_enabled)

    plugin_ids = [plugin['id'] for plugin in data]
    plugins_install = get_plugins_installs_count(plugin_ids)
    plugins_review = get_plugins_reviews(plugin_ids) if include_reviews else {}

    plugins = []
    for plugin in data:
        plugin_dict = plugin
        plugin_dict['enabled'] = plugin['id'] in user_enabled
        plugin_dict['installs'] = plugins_install.get(plugin['id'], 0)
        if include_reviews:
            reviews = plugins_review.get(plugin['id'], {})
            sorted_reviews = reviews.values()

            rating_avg = sum([x['score'] for x in sorted_reviews]) / len(sorted_reviews) if reviews else None
            plugin_dict['reviews'] = []
            plugin_dict['user_review'] = reviews.get(uid)
            plugin_dict['rating_avg'] = rating_avg
            plugin_dict['rating_count'] = len(sorted_reviews)
        plugins.append(Plugin(**plugin_dict))
    if include_reviews:
        plugins = sorted(plugins, key=weighted_rating, reverse=True)

    return plugins


# **************************************************
# ************* EXTERNAL INTEGRATIONS **************
# **************************************************

def trigger_external_integrations(uid: str, memory: Memory) -> list:
    """ON MEMORY CREATED"""
    if not memory or memory.discarded:
        return []

    apps: List[App] = get_available_apps(uid)
    filtered_apps = [app for app in apps if
                     app.triggers_on_memory_creation() and app.enabled and not app.deleted]
    if not filtered_apps:
        return []

    threads = []
    results = {}

    def _single(app: App):
        if not app.external_integration.webhook_url:
            return

        memory_dict = memory.as_dict_cleaned_dates()

        # Ignore external data on workflow
        if memory.source == MemorySource.workflow and 'external_data' in memory_dict:
            memory_dict['external_data'] = None

        url = app.external_integration.webhook_url
        if '?' in url:
            url += '&uid=' + uid
        else:
            url += '?uid=' + uid

        try:
            response = requests.post(url, json=memory_dict, timeout=30, )  # TODO: failing?
            if response.status_code != 200:
                print('App integration failed', app.id, 'status:', response.status_code, 'result:', response.text[:100])
                return

            if app.uid is not None:
                if app.uid != uid:
                    record_app_usage(uid, app.id, UsageHistoryType.memory_created_external_integration,
                                     memory_id=memory.id)
            else:
                record_app_usage(uid, app.id, UsageHistoryType.memory_created_external_integration,
                                 memory_id=memory.id)

            # print('response', response.json())
            if message := response.json().get('message', ''):
                results[app.id] = message
        except Exception as e:
            print(f"Plugin integration error: {e}")
            return

    for app in filtered_apps:
        threads.append(threading.Thread(target=_single, args=(app,)))

    [t.start() for t in threads]
    [t.join() for t in threads]

    messages = []
    for key, message in results.items():
        if not message:
            continue
        messages.append(add_plugin_message(message, key, uid, memory.id))
    return messages


async def trigger_realtime_integrations(uid: str, segments: list[dict]):
    """REALTIME STREAMING"""
    # TODO: don't retrieve token before knowing if to notify
    token = notification_db.get_token_only(uid)
    _trigger_realtime_integrations(uid, token, segments)


# proactive notification
def _retrieve_contextual_memories(uid: str, user_context):
    vector = (
        generate_embedding(user_context.get('question', ''))
        if user_context.get('question')
        else [0] * 3072
    )
    print("query_vectors vector:", vector[:5])

    date_filters = {}  # not support yet
    filters = user_context.get('filters', {})
    memories_id = query_vectors_by_metadata(
        uid,
        vector,
        dates_filter=[date_filters.get("start"), date_filters.get("end")],
        people=filters.get("people", []),
        topics=filters.get("topics", []),
        entities=filters.get("entities", []),
        dates=filters.get("dates", []),
    )
    return memories_db.get_memories_by_id(uid, memories_id)


def _hit_proactive_notification_rate_limits(uid: str, plugin: App):
    sent_at = mem_db.get_proactive_noti_sent_at(uid, plugin.id)
    if sent_at and time.time() - sent_at < PROACTIVE_NOTI_LIMIT_SECONDS:
        return True

    # remote
    sent_at = redis_db.get_proactive_noti_sent_at(uid, plugin.id)
    if not sent_at:
        return False
    ttl = redis_db.get_proactive_noti_sent_at_ttl(uid, plugin.id)
    if ttl > 0:
        mem_db.set_proactive_noti_sent_at(uid, plugin.id, int(time.time() + ttl), ttl=ttl)

    return time.time() - sent_at < PROACTIVE_NOTI_LIMIT_SECONDS


def _set_proactive_noti_sent_at(uid: str, plugin: App):
    ts = time.time()
    mem_db.set_proactive_noti_sent_at(uid, plugin, int(ts), ttl=PROACTIVE_NOTI_LIMIT_SECONDS)
    redis_db.set_proactive_noti_sent_at(uid, plugin.id, int(ts), ttl=PROACTIVE_NOTI_LIMIT_SECONDS)


def _process_proactive_notification(uid: str, token: str, plugin: App, data):
    if not plugin.has_capability("proactive_notification") or not data:
        print(f"Plugins {plugin.id} is not proactive_notification or data invalid", uid)
        return None

    # rate limits
    if _hit_proactive_notification_rate_limits(uid, plugin):
        print(f"Plugins {plugin.id} is reach rate limits 1 noti per user per {PROACTIVE_NOTI_LIMIT_SECONDS}s", uid)
        return None

    max_prompt_char_limit = 8000
    min_message_char_limit = 5

    prompt = data.get('prompt', '')
    if len(prompt) > max_prompt_char_limit:
        send_plugin_notification(token, plugin.name, plugin.id,
                                 f"Prompt too long: {len(prompt)}/{max_prompt_char_limit} characters. Please shorten.")
        print(f"Plugin {plugin.id}, prompt too long, length: {len(prompt)}/{max_prompt_char_limit}", uid)
        return None

    filter_scopes = plugin.filter_proactive_notification_scopes(data.get('params', []))

    # context
    context = None
    if 'user_context' in filter_scopes:
        memories = _retrieve_contextual_memories(uid, data.get('context', {}))
        if len(memories) > 0:
            context = Memory.memories_to_string(memories, True)

    # messages
    messages = []
    if 'user_chat' in filter_scopes:
        messages = list(reversed([Message(**msg) for msg in get_plugin_messages(uid, plugin.id, limit=10)]))

    # print(f'_process_proactive_notification context {context[:100] if context else "empty"}')

    # retrive message
    message = get_proactive_message(uid, prompt, filter_scopes, context, messages)
    if not message or len(message) < min_message_char_limit:
        print(f"Plugins {plugin.id}, message too short", uid)
        return None

    # Create notification message
    notification_message = NotificationMessage(
        plugin_id=plugin.id,
        from_integration='plugin',
        type='proactive',
        notification_type='info',
        text=message,
    )
    
    # Send to notifications history webhook
    notifications_history_webhook(uid, notification_message)

    # send notification
    send_plugin_notification(token, plugin.name, plugin.id, message)

    # set rate
    _set_proactive_noti_sent_at(uid, plugin)
    return message


def _trigger_realtime_integrations(uid: str, token: str, segments: List[dict]) -> dict:
    apps: List[App] = get_available_apps(uid)
    filtered_apps = [
        app for app in apps if
        app.triggers_realtime() and app.enabled and not app.deleted
    ]
    if not filtered_apps:
        return {}

    threads = []
    results = {}

    def _single(app: App):
        if not app.external_integration.webhook_url:
            return

        url = app.external_integration.webhook_url
        if '?' in url:
            url += '&uid=' + uid
        else:
            url += '?uid=' + uid

        try:
            response = requests.post(url, json={"session_id": uid, "segments": segments}, timeout=30)
            if response.status_code != 200:
                print('trigger_realtime_integrations', app.id, 'status: ', response.status_code, 'results:',
                      response.text[:100])
                return

            response_data = response.json()
            if not response_data:
                return

            # message
            message = response_data.get('message', '')
            # print('Plugin', plugin.id, 'response message:', message)
            if message and len(message) > 5:
                send_plugin_notification(token, app.name, app.id, message)
                results[app.id] = message

            # proactive_notification
            noti = response_data.get('notification', None)
            # print('Plugin', plugin.id, 'response notification:', noti)
            if app.has_capability("proactive_notification"):
                message = _process_proactive_notification(uid, token, app, noti)
                if message:
                    results[app.id] = message

        except Exception as e:
            print(f"App integration error: {e}")
            return

    for app in filtered_apps:
        threads.append(threading.Thread(target=_single, args=(app,)))

    [t.start() for t in threads]
    [t.join() for t in threads]
    messages = []
    for key, message in results.items():
        if not message:
            continue
        messages.append(add_plugin_message(message, key, uid))

    return messages


def send_plugin_notification(token: str, app_name: str, app_id: str, message: str):
    ai_message = NotificationMessage(
        text=message,
        plugin_id=app_id,
        from_integration='true',
        type='text',
        notification_type='plugin',
    )

<<<<<<< HEAD
    # Send to notifications history webhook
    notifications_history_webhook(token, ai_message)

    send_notification(token, plugin_name + ' says', message, NotificationMessage.get_message_as_dict(ai_message))
=======
    send_notification(token, app_name + ' says', message, NotificationMessage.get_message_as_dict(ai_message))
>>>>>>> 447bfde7
<|MERGE_RESOLUTION|>--- conflicted
+++ resolved
@@ -413,11 +413,7 @@
         notification_type='plugin',
     )
 
-<<<<<<< HEAD
     # Send to notifications history webhook
     notifications_history_webhook(token, ai_message)
-
-    send_notification(token, plugin_name + ' says', message, NotificationMessage.get_message_as_dict(ai_message))
-=======
-    send_notification(token, app_name + ' says', message, NotificationMessage.get_message_as_dict(ai_message))
->>>>>>> 447bfde7
+    
+    send_notification(token, app_name + ' says', message, NotificationMessage.get_message_as_dict(ai_message))