import datetime
import io
import json
import os
import wave
from typing import List
from concurrent.futures import ThreadPoolExecutor, as_completed
import threading

from google.cloud import storage
from google.oauth2 import service_account
from google.cloud.storage import transfer_manager
from google.cloud.exceptions import NotFound as BlobNotFound
from google.cloud.exceptions import NotFound

from database.redis_db import cache_signed_url, get_cached_signed_url
from utils import encryption
from database import users as users_db

if os.environ.get('SERVICE_ACCOUNT_JSON'):
    service_account_info = json.loads(os.environ["SERVICE_ACCOUNT_JSON"])
    credentials = service_account.Credentials.from_service_account_info(service_account_info)
    storage_client = storage.Client(credentials=credentials)
else:
    storage_client = storage.Client()

speech_profiles_bucket = os.getenv('BUCKET_SPEECH_PROFILES')
postprocessing_audio_bucket = os.getenv('BUCKET_POSTPROCESSING')
memories_recordings_bucket = os.getenv('BUCKET_MEMORIES_RECORDINGS')
private_cloud_sync_bucket = os.getenv('BUCKET_PRIVATE_CLOUD_SYNC', 'omi-private-cloud-sync')
syncing_local_bucket = os.getenv('BUCKET_TEMPORAL_SYNC_LOCAL')
omi_apps_bucket = os.getenv('BUCKET_PLUGINS_LOGOS')
app_thumbnails_bucket = os.getenv('BUCKET_APP_THUMBNAILS')
chat_files_bucket = os.getenv('BUCKET_CHAT_FILES')
desktop_updates_bucket = os.getenv('BUCKET_DESKTOP_UPDATES')


# *******************************************
# ************* SPEECH PROFILE **************
# *******************************************
def upload_profile_audio(file_path: str, uid: str):
    bucket = storage_client.bucket(speech_profiles_bucket)
    path = f'{uid}/speech_profile.wav'
    blob = bucket.blob(path)
    blob.upload_from_filename(file_path)
    return f'https://storage.googleapis.com/{speech_profiles_bucket}/{path}'


def get_user_has_speech_profile(uid: str, max_age_days: int = None) -> bool:
    bucket = storage_client.bucket(speech_profiles_bucket)
    blob = bucket.blob(f'{uid}/speech_profile.wav')
    if not blob.exists():
        return False

    # Check age if max_age_days is specified
    if max_age_days is not None:
        blob.reload()
        if blob.time_created:
            age = datetime.datetime.now(datetime.timezone.utc) - blob.time_created
            if age.days > max_age_days:
                return False

    return True


def get_profile_audio_if_exists(uid: str, download: bool = True) -> str:
    bucket = storage_client.bucket(speech_profiles_bucket)
    path = f'{uid}/speech_profile.wav'
    blob = bucket.blob(path)
    if blob.exists():
        if download:
            file_path = f'_temp/{uid}_speech_profile.wav'
            blob.download_to_filename(file_path)
            return file_path
        return _get_signed_url(blob, 60)

    return None


def upload_additional_profile_audio(file_path: str, uid: str) -> None:
    bucket = storage_client.bucket(speech_profiles_bucket)
    path = f'{uid}/additional_profile_recordings/{file_path.split("/")[-1]}'
    blob = bucket.blob(path)
    blob.upload_from_filename(file_path)


def delete_additional_profile_audio(uid: str, file_name: str) -> None:
    bucket = storage_client.bucket(speech_profiles_bucket)
    blob = bucket.blob(f'{uid}/additional_profile_recordings/{file_name}')
    if blob.exists():
        print('delete_additional_profile_audio deleting', file_name)
        blob.delete()


def get_additional_profile_recordings(uid: str, download: bool = False) -> List[str]:
    bucket = storage_client.bucket(speech_profiles_bucket)
    blobs = bucket.list_blobs(prefix=f'{uid}/additional_profile_recordings/')
    if download:
        paths = []
        for blob in blobs:
            file_path = f'_temp/{uid}_{blob.name.split("/")[-1]}'
            blob.download_to_filename(file_path)
            paths.append(file_path)
        return paths

    return [_get_signed_url(blob, 60) for blob in blobs]


# ********************************************
# ************* PEOPLE PROFILES **************
# ********************************************


def upload_user_person_speech_sample(file_path: str, uid: str, person_id: str) -> None:
    bucket = storage_client.bucket(speech_profiles_bucket)
    path = f'{uid}/people_profiles/{person_id}/{file_path.split("/")[-1]}'
    blob = bucket.blob(path)
    blob.upload_from_filename(file_path)


def delete_user_person_speech_sample(uid: str, person_id: str, file_name: str) -> None:
    bucket = storage_client.bucket(speech_profiles_bucket)
    blob = bucket.blob(f'{uid}/people_profiles/{person_id}/{file_name}')
    if blob.exists():
        blob.delete()


def delete_speech_sample_for_people(uid: str, file_name: str) -> None:
    bucket = storage_client.bucket(speech_profiles_bucket)
    blobs = bucket.list_blobs(prefix=f'{uid}/people_profiles/')
    for blob in blobs:
        if file_name in blob.name:
            print('delete_speech_sample_for_people deleting', blob.name)
            blob.delete()


def delete_user_person_speech_samples(uid: str, person_id: str) -> None:
    bucket = storage_client.bucket(speech_profiles_bucket)
    blobs = bucket.list_blobs(prefix=f'{uid}/people_profiles/{person_id}/')
    for blob in blobs:
        blob.delete()


def get_user_people_ids(uid: str) -> List[str]:
    bucket = storage_client.bucket(speech_profiles_bucket)
    blobs = bucket.list_blobs(prefix=f'{uid}/people_profiles/')
    return [blob.name.split("/")[-2] for blob in blobs]


def get_user_person_speech_samples(uid: str, person_id: str, download: bool = False) -> List[str]:
    bucket = storage_client.bucket(speech_profiles_bucket)
    blobs = bucket.list_blobs(prefix=f'{uid}/people_profiles/{person_id}/')
    if download:
        paths = []
        for blob in blobs:
            file_path = f'_temp/{uid}_person_{blob.name.split("/")[-1]}'
            blob.download_to_filename(file_path)
            paths.append(file_path)
        return paths

    return [_get_signed_url(blob, 60) for blob in blobs]


# ********************************************
# ************* POST PROCESSING **************
# ********************************************
def upload_postprocessing_audio(file_path: str):
    bucket = storage_client.bucket(postprocessing_audio_bucket)
    blob = bucket.blob(file_path)
    blob.upload_from_filename(file_path)
    return f'https://storage.googleapis.com/{postprocessing_audio_bucket}/{file_path}'


def delete_postprocessing_audio(file_path: str):
    bucket = storage_client.bucket(postprocessing_audio_bucket)
    blob = bucket.blob(file_path)
    blob.delete()


# ***********************************
# ************* SDCARD **************
# ***********************************


def upload_sdcard_audio(file_path: str):
    bucket = storage_client.bucket(postprocessing_audio_bucket)
    blob = bucket.blob(file_path)
    blob.upload_from_filename(file_path)
    return f'https://storage.googleapis.com/{postprocessing_audio_bucket}/sdcard/{file_path}'


def download_postprocessing_audio(file_path: str, destination_file_path: str):
    bucket = storage_client.bucket(postprocessing_audio_bucket)
    blob = bucket.blob(file_path)
    blob.download_to_filename(destination_file_path)


# ************************************************
# *********** CONVERSATIONS RECORDINGS ***********
# ************************************************


def upload_conversation_recording(file_path: str, uid: str, conversation_id: str):
    bucket = storage_client.bucket(memories_recordings_bucket)
    path = f'{uid}/{conversation_id}.wav'
    blob = bucket.blob(path)
    blob.upload_from_filename(file_path)
    return f'https://storage.googleapis.com/{memories_recordings_bucket}/{path}'


def get_conversation_recording_if_exists(uid: str, memory_id: str) -> str:
    print('get_conversation_recording_if_exists', uid, memory_id)
    bucket = storage_client.bucket(memories_recordings_bucket)
    path = f'{uid}/{memory_id}.wav'
    blob = bucket.blob(path)
    if blob.exists():
        file_path = f'_temp/{memory_id}.wav'
        blob.download_to_filename(file_path)
        return file_path
    return None


def delete_all_conversation_recordings(uid: str):
    if not uid:
        return
    bucket = storage_client.bucket(memories_recordings_bucket)
    blobs = bucket.list_blobs(prefix=uid)
    for blob in blobs:
        blob.delete()


# ********************************************
# ************* SYNCING FILES **************
# ********************************************
def get_syncing_file_temporal_url(file_path: str):
    bucket = storage_client.bucket(syncing_local_bucket)
    blob = bucket.blob(file_path)
    blob.upload_from_filename(file_path)
    return f'https://storage.googleapis.com/{syncing_local_bucket}/{file_path}'


def get_syncing_file_temporal_signed_url(file_path: str):
    bucket = storage_client.bucket(syncing_local_bucket)
    blob = bucket.blob(file_path)
    blob.upload_from_filename(file_path)
    return _get_signed_url(blob, 15)


def delete_syncing_temporal_file(file_path: str):
    bucket = storage_client.bucket(syncing_local_bucket)
    blob = bucket.blob(file_path)
    try:
        blob.delete()
<<<<<<< HEAD
    except Exception as e:
        # File may have already been deleted (race condition) or network retry caused duplicate deletion
        # This is expected behavior - if the file is gone, the delete was successful
        print(f"Note: Could not delete syncing file {file_path}: {e}")
=======
    except BlobNotFound:
        pass
>>>>>>> 960e5e25


# ************************************************
# *********** PRIVATE CLOUD SYNC *****************
# ************************************************


def upload_audio_chunk(chunk_data: bytes, uid: str, conversation_id: str, timestamp: float) -> str:
    """
    Upload an audio chunk to Google Cloud Storage with optional encryption.

    Args:
        chunk_data: Raw audio bytes (PCM16)
        uid: User ID
        conversation_id: Conversation ID
        timestamp: Unix timestamp when chunk was recorded

    Returns:
        GCS path of the uploaded chunk
    """
    bucket = storage_client.bucket(private_cloud_sync_bucket)
    protection_level = users_db.get_data_protection_level(uid)

    # Format timestamp to 3 decimal places for cleaner filenames
    formatted_timestamp = f'{timestamp:.3f}'

    if protection_level == 'enhanced':
        # Encrypt as length-prefixed binary
        encrypted_chunk = encryption.encrypt_audio_chunk(chunk_data, uid)
        path = f'chunks/{uid}/{conversation_id}/{formatted_timestamp}.enc'
        blob = bucket.blob(path)
        blob.upload_from_string(encrypted_chunk, content_type='application/octet-stream')
    else:
        # Standard - no encryption
        path = f'chunks/{uid}/{conversation_id}/{formatted_timestamp}.bin'
        blob = bucket.blob(path)
        blob.upload_from_string(chunk_data, content_type='application/octet-stream')

    return path


def delete_audio_chunks(uid: str, conversation_id: str, timestamps: List[float]) -> None:
    """Delete audio chunks after they've been merged."""
    bucket = storage_client.bucket(private_cloud_sync_bucket)
    for timestamp in timestamps:
        # Format timestamp to match upload format (3 decimal places)
        formatted_timestamp = f'{timestamp:.3f}'
        # Try both encrypted and unencrypted paths
        for extension in ['.enc', '.bin']:
            chunk_path = f'chunks/{uid}/{conversation_id}/{formatted_timestamp}{extension}'
            blob = bucket.blob(chunk_path)
            if blob.exists():
                blob.delete()


def list_audio_chunks(uid: str, conversation_id: str) -> List[dict]:
    """
    List all audio chunks for a conversation.

    Returns:
        List of dicts with chunk info: {'timestamp': float, 'path': str, 'size': int}
    """
    bucket = storage_client.bucket(private_cloud_sync_bucket)
    prefix = f'chunks/{uid}/{conversation_id}/'
    blobs = bucket.list_blobs(prefix=prefix)

    chunks = []
    for blob in blobs:
        # Extract timestamp from filename (e.g., '1234567890.123.bin' or '1234567890.123.enc')
        filename = blob.name.split('/')[-1]
        if filename.endswith('.bin') or filename.endswith('.enc'):
            try:
                # Remove extension (.bin or .enc)
                timestamp_str = filename.rsplit('.', 1)[0]
                timestamp = float(timestamp_str)
                chunks.append(
                    {
                        'timestamp': timestamp,
                        'path': blob.name,
                        'size': blob.size,
                    }
                )
            except ValueError:
                continue

    return sorted(chunks, key=lambda x: x['timestamp'])


def delete_conversation_audio_files(uid: str, conversation_id: str) -> None:
    """Delete all audio files (chunks and merged) for a conversation."""
    bucket = storage_client.bucket(private_cloud_sync_bucket)

    # Delete chunks
    chunks_prefix = f'chunks/{uid}/{conversation_id}/'
    for blob in bucket.list_blobs(prefix=chunks_prefix):
        blob.delete()

    # Delete merged files
    audio_prefix = f'audio/{uid}/{conversation_id}/'
    for blob in bucket.list_blobs(prefix=audio_prefix):
        blob.delete()


def download_audio_chunks_and_merge(uid: str, conversation_id: str, timestamps: List[float]) -> bytes:
    """
    Download and merge audio chunks on-demand, handling mixed encryption states.
    Downloads chunks in parallel.
    Normalizes all chunks to unencrypted PCM format for consistent merging.

    Args:
        uid: User ID
        conversation_id: Conversation ID
        timestamps: List of chunk timestamps to merge

    Returns:
        Merged audio bytes (PCM16)
    """

    bucket = storage_client.bucket(private_cloud_sync_bucket)

    def download_single_chunk(timestamp: float) -> tuple[float, bytes | None]:
        """Download a single chunk and return (timestamp, pcm_data)."""
        formatted_timestamp = f'{timestamp:.3f}'
        chunk_path_enc = f'chunks/{uid}/{conversation_id}/{formatted_timestamp}.enc'
        chunk_path_bin = f'chunks/{uid}/{conversation_id}/{formatted_timestamp}.bin'

        chunk_data = None
        is_encrypted = False

        # Try encrypted first, then unencrypted
        try:
            chunk_data = bucket.blob(chunk_path_enc).download_as_bytes()
            is_encrypted = True
        except NotFound:
            try:
                chunk_data = bucket.blob(chunk_path_bin).download_as_bytes()
                is_encrypted = False
            except NotFound:
                print(f"Warning: Chunk not found for timestamp {formatted_timestamp}")
                return (timestamp, None)

        # Normalize to PCM (decrypt if needed
        if is_encrypted:
            pcm_data = encryption.decrypt_audio_file(chunk_data, uid)
        else:
            pcm_data = chunk_data

        return (timestamp, pcm_data)

    # Download chunks in parallel
    chunk_results = {}
    max_workers = min(10, len(timestamps))

    with ThreadPoolExecutor(max_workers=max_workers) as executor:
        future_to_timestamp = {executor.submit(download_single_chunk, ts): ts for ts in timestamps}

        for future in as_completed(future_to_timestamp):
            timestamp, pcm_data = future.result()
            if pcm_data is not None:
                chunk_results[timestamp] = pcm_data

    # Merge chunks
    merged_data = bytearray()
    for timestamp in timestamps:
        if timestamp in chunk_results:
            merged_data.extend(chunk_results[timestamp])

    if not merged_data:
        raise FileNotFoundError(f"No chunks found for conversation {conversation_id}")

    return bytes(merged_data)


def get_cached_merged_audio_path(uid: str, conversation_id: str, audio_file_id: str) -> str:
    """Get the GCS path for a cached merged audio file."""
    return f'merged/{uid}/{conversation_id}/{audio_file_id}.wav'


def get_or_create_merged_audio(
    uid: str, conversation_id: str, audio_file_id: str, timestamps: List[float], pcm_to_wav_func
) -> tuple[bytes, bool]:
    """
    Get merged audio from cache or create it.
    Cached files are stored in GCS with 1-day TTL (via lifecycle policy).

    Args:
        uid: User ID
        conversation_id: Conversation ID
        audio_file_id: Audio file ID
        timestamps: List of chunk timestamps
        pcm_to_wav_func: Function to convert PCM to WAV

    Returns:
        Tuple of (audio_data_bytes, was_cached)
    """
    bucket = storage_client.bucket(private_cloud_sync_bucket)
    cache_path = get_cached_merged_audio_path(uid, conversation_id, audio_file_id)
    cache_blob = bucket.blob(cache_path)

    # Check if cached version exists and is not expired
    if cache_blob.exists():
        # Check custom metadata for expiry
        cache_blob.reload()
        metadata = cache_blob.metadata or {}
        expires_at_str = metadata.get('expires_at')

        if expires_at_str:
            try:
                expires_at = datetime.datetime.fromisoformat(expires_at_str)
                if datetime.datetime.now(datetime.timezone.utc) < expires_at:
                    # Cache is valid, return it
                    print(f"Serving merged audio from cache: {cache_path}")
                    return cache_blob.download_as_bytes(), True
                else:
                    print(f"Cache expired for: {cache_path}")
            except (ValueError, TypeError):
                pass

    # Cache miss or expired - create new merged file
    print(f"Cache miss, merging audio for: {cache_path}")

    # Download and merge chunks
    pcm_data = download_audio_chunks_and_merge(uid, conversation_id, timestamps)

    # Convert to WAV
    wav_data = pcm_to_wav_func(pcm_data)

    # Upload to cache in background thread with 3-day TTL
    def _upload_to_cache():
        try:
            expires_at = datetime.datetime.now(datetime.timezone.utc) + datetime.timedelta(days=3)
            cache_blob.metadata = {
                'expires_at': expires_at.isoformat(),
                'audio_file_id': audio_file_id,
            }
            cache_blob.upload_from_string(wav_data, content_type='audio/wav')
            print(f"Cached merged audio at: {cache_path}")
        except Exception as e:
            print(f"Error uploading audio cache: {e}")

    cache_thread = threading.Thread(target=_upload_to_cache, daemon=True)
    cache_thread.start()

    return wav_data, False


def get_merged_audio_signed_url(uid: str, conversation_id: str, audio_file_id: str) -> str | None:
    """
    Get a signed URL for cached merged audio if it exists and is valid.

    Returns:
        Signed URL valid for 1 hour, or None if cache doesn't exist
    """
    bucket = storage_client.bucket(private_cloud_sync_bucket)
    cache_path = get_cached_merged_audio_path(uid, conversation_id, audio_file_id)
    cache_blob = bucket.blob(cache_path)

    if not cache_blob.exists():
        return None

    # Check expiry
    cache_blob.reload()
    metadata = cache_blob.metadata or {}
    expires_at_str = metadata.get('expires_at')

    if expires_at_str:
        try:
            expires_at = datetime.datetime.fromisoformat(expires_at_str)
            if datetime.datetime.now(datetime.timezone.utc) >= expires_at:
                return None  # Expired
        except (ValueError, TypeError):
            pass

    # Generate signed URL valid for 1 hour
    return _get_signed_url(cache_blob, 60)


def delete_cached_merged_audio(uid: str, conversation_id: str) -> None:
    """Delete all cached merged audio for a conversation."""
    bucket = storage_client.bucket(private_cloud_sync_bucket)
    prefix = f'merged/{uid}/{conversation_id}/'
    for blob in bucket.list_blobs(prefix=prefix):
        blob.delete()


def _pcm_to_wav(pcm_data: bytes, sample_rate: int = 16000, channels: int = 1) -> bytes:
    """Convert PCM16 data to WAV format."""
    wav_buffer = io.BytesIO()
    with wave.open(wav_buffer, 'wb') as wav_file:
        wav_file.setnchannels(channels)
        wav_file.setsampwidth(2)  # 16-bit audio
        wav_file.setframerate(sample_rate)
        wav_file.writeframes(pcm_data)
    return wav_buffer.getvalue()


def precache_conversation_audio(uid: str, conversation_id: str, audio_files: list) -> None:
    """
    Pre-cache all audio files for a conversation in a background thread.

    Args:
        uid: User ID
        conversation_id: Conversation ID
        audio_files: List of audio file dicts with 'id' and 'chunk_timestamps'
    """
    if not audio_files:
        return

    def _precache_all():

        def _cache_single(af):
            try:
                audio_file_id = af.get('id')
                timestamps = af.get('chunk_timestamps')
                if not audio_file_id or not timestamps:
                    return
                get_or_create_merged_audio(
                    uid=uid,
                    conversation_id=conversation_id,
                    audio_file_id=audio_file_id,
                    timestamps=timestamps,
                    pcm_to_wav_func=_pcm_to_wav,
                )
            except Exception as e:
                print(f"[PRECACHE] Error caching audio file {af.get('id')}: {e}")

        with ThreadPoolExecutor(max_workers=4) as executor:
            list(executor.map(_cache_single, audio_files))

    thread = threading.Thread(target=_precache_all, daemon=True)
    thread.start()


# **********************************
# ************* UTILS **************
# **********************************


def _get_signed_url(blob, minutes):
    if cached := get_cached_signed_url(blob.name):
        return cached

    signed_url = blob.generate_signed_url(version="v4", expiration=datetime.timedelta(minutes=minutes), method="GET")
    cache_signed_url(blob.name, signed_url, minutes * 60)
    return signed_url


def upload_app_logo(file_path: str, app_id: str):
    bucket = storage_client.bucket(omi_apps_bucket)
    path = f'{app_id}.png'
    blob = bucket.blob(path)
    blob.cache_control = 'public, no-cache'
    blob.upload_from_filename(file_path)
    return f'https://storage.googleapis.com/{omi_apps_bucket}/{path}'


def delete_app_logo(img_url: str):
    bucket = storage_client.bucket(omi_apps_bucket)
    path = img_url.split(f'https://storage.googleapis.com/{omi_apps_bucket}/')[1]
    print('delete_app_logo', path)
    blob = bucket.blob(path)
    blob.delete()


def upload_app_thumbnail(file_path: str, thumbnail_id: str) -> str:
    bucket = storage_client.bucket(app_thumbnails_bucket)
    path = f'{thumbnail_id}.jpg'
    blob = bucket.blob(path)
    blob.cache_control = 'public, no-cache'
    blob.upload_from_filename(file_path)
    public_url = f'https://storage.googleapis.com/{app_thumbnails_bucket}/{path}'
    return public_url


def get_app_thumbnail_url(thumbnail_id: str) -> str:
    path = f'{thumbnail_id}.jpg'
    return f'https://storage.googleapis.com/{app_thumbnails_bucket}/{path}'


# **********************************
# ************* CHAT FILES **************
# **********************************
def upload_multi_chat_files(files_name: List[str], uid: str) -> dict:
    """
    Upload multiple files to Google Cloud Storage in the chat files bucket.

    Args:
        files_name: List of file paths to upload
        uid: User ID to use as part of the storage path

    Returns:
        dict: A dictionary mapping original filenames to their Google Cloud Storage URLs
    """
    bucket = storage_client.bucket(chat_files_bucket)
    result = transfer_manager.upload_many_from_filenames(
        bucket, files_name, source_directory="./", blob_name_prefix=f'{uid}/'
    )
    dictFiles = {}
    for name, result in zip(files_name, result):
        if isinstance(result, Exception):
            print("Failed to upload {} due to exception: {}".format(name, result))
        else:
            dictFiles[name] = f'https://storage.googleapis.com/{chat_files_bucket}/{uid}/{name}'
    return dictFiles


# **************************************************
# ************* DESKTOP UPDATES ********************
# **************************************************


def get_desktop_update_signed_url(blob_path: str, expiration_hours: int = 1) -> str:
    """
    Generate a signed URL for a desktop update file (ZIP).

    Args:
        blob_path: Path to the blob in GCS (e.g., "1.0.78+474-macos/1.0.78+474-macos.zip")
        expiration_hours: Hours until the URL expires (default: 1 hour)

    Returns:
        Signed URL valid for the specified duration
    """
    bucket = storage_client.bucket(desktop_updates_bucket)
    blob = bucket.blob(blob_path)

    # Use existing _get_signed_url helper with caching
    return _get_signed_url(blob, expiration_hours * 60)<|MERGE_RESOLUTION|>--- conflicted
+++ resolved
@@ -251,15 +251,14 @@
     blob = bucket.blob(file_path)
     try:
         blob.delete()
-<<<<<<< HEAD
+
     except Exception as e:
         # File may have already been deleted (race condition) or network retry caused duplicate deletion
         # This is expected behavior - if the file is gone, the delete was successful
-        print(f"Note: Could not delete syncing file {file_path}: {e}")
-=======
+
     except BlobNotFound:
         pass
->>>>>>> 960e5e25
+=
 
 
 # ************************************************
