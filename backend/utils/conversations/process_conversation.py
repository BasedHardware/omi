--- conflicted
+++ resolved
@@ -27,11 +27,7 @@
     CreateConversation,
     ConversationSource,
 )
-<<<<<<< HEAD
 from utils.stt.diarization_service import trigger_diarization_refinement_sync
-from models.conversation import CalendarMeetingContext
-=======
->>>>>>> 2cfc9b2d
 from models.other import Person
 from models.task import Task, TaskStatus, TaskAction, TaskActionProvider
 from models.trend import Trend
