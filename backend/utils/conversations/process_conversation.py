import os
import random
import re
import threading
import uuid
from datetime import timezone, timedelta, datetime
from typing import Union, Tuple, List, Optional

from fastapi import HTTPException

from database import redis_db
import database.memories as memories_db
import database.conversations as conversations_db
import database.notifications as notification_db
import database.users as users_db
import database.tasks as tasks_db
import database.trends as trends_db
import database.action_items as action_items_db
import database.calendar_meetings as calendar_db
from database.apps import record_app_usage, get_omi_personas_by_uid_db, get_app_by_id_db
from database.vector_db import upsert_vector2, update_vector_metadata
from models.app import App, UsageHistoryType
from models.memories import MemoryDB, Memory
from models.conversation import *
from models.conversation import (
    ExternalIntegrationCreateConversation,
    Conversation,
    CreateConversation,
    ConversationSource,
)
from models.conversation import CalendarMeetingContext
from models.other import Person
from models.task import Task, TaskStatus, TaskAction, TaskActionProvider
from models.trend import Trend
from models.notification_message import NotificationMessage
from utils.apps import get_available_apps, update_personas_async, sync_update_persona_prompt
from utils.llm.conversation_processing import (
    get_transcript_structure,
    get_app_result,
    should_discard_conversation,
    select_best_app_for_conversation,
    get_suggested_apps_for_conversation,
    get_reprocess_transcript_structure,
)
from utils.analytics import record_usage
from utils.llm.memories import extract_memories_from_text, new_memories_extractor
from utils.llm.external_integrations import summarize_experience_text
from utils.llm.trends import trends_extractor
from utils.llm.chat import (
    retrieve_metadata_from_text,
    retrieve_metadata_from_message,
    retrieve_metadata_fields_from_transcript,
    obtain_emotional_message,
)
from utils.llm.external_integrations import get_message_structure
from utils.llm.clients import generate_embedding
from utils.notifications import send_notification
from utils.other.hume import get_hume, HumeJobCallbackModel, HumeJobModelPredictionResponseModel
from utils.retrieval.rag import retrieve_rag_conversation_context
from utils.webhooks import conversation_created_webhook
from utils.notifications import send_action_item_data_message


def _get_structured(
    uid: str,
    language_code: str,
    conversation: Union[Conversation, CreateConversation, ExternalIntegrationCreateConversation],
    force_process: bool = False,
    people: List[Person] = None,
) -> Tuple[Structured, bool]:
    try:
        tz = notification_db.get_user_time_zone(uid)

        # Fetch existing action items from past 2 days for deduplication
        existing_action_items = None
        try:
            two_days_ago = datetime.now(timezone.utc) - timedelta(days=2)
            existing_action_items = action_items_db.get_action_items(uid=uid, start_date=two_days_ago, limit=50)
        except Exception as e:
            print(f"Error fetching existing action items for deduplication: {e}")

        # Extract calendar context from external_data
        calendar_context = None
        if hasattr(conversation, 'external_data') and conversation.external_data:
            calendar_data = conversation.external_data.get('calendar_meeting_context')
            if calendar_data:
                calendar_context = CalendarMeetingContext(**calendar_data)

        if (
            conversation.source == ConversationSource.workflow
            or conversation.source == ConversationSource.external_integration
        ):
            if conversation.text_source == ExternalIntegrationConversationSource.audio:
                structured = get_transcript_structure(
                    conversation.text,
                    conversation.started_at,
                    language_code,
                    tz,
                    existing_action_items=existing_action_items,
                    calendar_meeting_context=calendar_context,
                )
                return structured, False

            if conversation.text_source == ExternalIntegrationConversationSource.message:
                structured = get_message_structure(
                    conversation.text, conversation.started_at, language_code, tz, conversation.text_source_spec
                )
                return structured, False

            if conversation.text_source == ExternalIntegrationConversationSource.other:
                structured = summarize_experience_text(conversation.text, conversation.text_source_spec)
                return structured, False

            # not supported conversation source
            raise HTTPException(status_code=400, detail=f'Invalid conversation source: {conversation.text_source}')

        transcript_text = conversation.get_transcript(False, people=people)

        # For re-processing, we don't discard, just re-structure.
        if force_process:
            # reprocess endpoint
            return (
                get_reprocess_transcript_structure(
                    transcript_text,
                    conversation.started_at,
                    language_code,
                    tz,
                    conversation.structured.title,
                    photos=conversation.photos,
                    existing_action_items=existing_action_items,
                ),
                False,
            )

        # Determine whether to discard the conversation based on its content (transcript and/or photos).
        discarded = should_discard_conversation(transcript_text, conversation.photos)
        if discarded:
            return Structured(emoji=random.choice(['🧠', '🎉'])), True

        # If not discarded, proceed to generate the structured summary from transcript and/or photos.
        return (
            get_transcript_structure(
                transcript_text,
                conversation.started_at,
                language_code,
                tz,
                photos=conversation.photos,
                existing_action_items=existing_action_items,
                calendar_meeting_context=calendar_context,
            ),
            False,
        )
    except Exception as e:
        print(e)
        raise HTTPException(status_code=500, detail="Error processing conversation, please try again later")


def _get_conversation_obj(
    uid: str,
    structured: Structured,
    conversation: Union[Conversation, CreateConversation, ExternalIntegrationCreateConversation],
):
    discarded = structured.title == ''
    if isinstance(conversation, CreateConversation):
<<<<<<< HEAD
        conversation_dict = conversation.dict()
        # Store calendar context in external_data if available
        calendar_context = conversation_dict.pop('calendar_meeting_context', None)

=======
        # Use started_at as created_at for imported conversations to preserve original timestamp
        created_at = conversation.started_at if conversation.started_at else datetime.now(timezone.utc)
>>>>>>> 2b21c31e
        conversation = Conversation(
            id=str(uuid.uuid4()),
            uid=uid,
            structured=structured,
<<<<<<< HEAD
            **conversation_dict,
            created_at=datetime.now(timezone.utc),
=======
            **conversation.dict(),
            created_at=created_at,
>>>>>>> 2b21c31e
            discarded=discarded,
        )

        # Add calendar metadata to external_data
        if calendar_context:
            if not conversation.external_data:
                conversation.external_data = {}
            conversation.external_data['calendar_meeting_context'] = calendar_context

        if conversation.photos:
            conversations_db.store_conversation_photos(uid, conversation.id, conversation.photos)
    elif isinstance(conversation, ExternalIntegrationCreateConversation):
        create_conversation = conversation
        # Use started_at as created_at for external integrations to preserve original timestamp
        created_at = conversation.started_at if conversation.started_at else datetime.now(timezone.utc)
        conversation = Conversation(
            id=str(uuid.uuid4()),
            **conversation.dict(),
            created_at=created_at,
            structured=structured,
            discarded=discarded,
        )
        conversation.external_data = create_conversation.dict()
        conversation.app_id = create_conversation.app_id
    else:
        conversation.structured = structured
        conversation.discarded = discarded

    return conversation


# Function to get conversation summary apps from Redis
def get_default_conversation_summarized_apps():
    """
    Get conversation summary apps from Redis.
    Falls back to environment variable if Redis is empty.
    """
    default_apps = []

    # Try to get from Redis first
    redis_app_ids = redis_db.get_conversation_summary_app_ids()

    if redis_app_ids:
        # Use apps from Redis
        for app_id in redis_app_ids:
            app_data = get_app_by_id_db(app_id.strip())
            if app_data:
                default_apps.append(App(**app_data))
    else:
        # Fallback to environment variable for backward compatibility
        env_app_ids = os.getenv(
            'CONVERSATION_SUMMARIZED_APP_IDS', 'summary_assistant,action_item_extractor,insight_analyzer'
        ).split(',')

        for app_id in env_app_ids:
            app_data = get_app_by_id_db(app_id.strip())
            if app_data:
                default_apps.append(App(**app_data))

    return default_apps


def _trigger_apps(
    uid: str,
    conversation: Conversation,
    is_reprocess: bool = False,
    app_id: Optional[str] = None,
    language_code: str = 'en',
    people: List[Person] = None,
):
    apps: List[App] = get_available_apps(uid)
    conversation_apps = [app for app in apps if app.works_with_memories() and app.enabled]

    # Create a unique list of apps by combining user's and default apps
    all_apps_dict = {app.id: app for app in conversation_apps}
    for app in get_default_conversation_summarized_apps():
        if app.id not in all_apps_dict:
            all_apps_dict[app.id] = app

    all_available_apps = list(all_apps_dict.values())

    app_to_run = None

    # If a specific app_id is provided (for reprocessing), find and use it.
    if app_id:
        app_to_run = all_apps_dict.get(app_id)
    else:
        # Check if user has a preferred app set
        preferred_app_id = redis_db.get_user_preferred_app(uid)
        if preferred_app_id and preferred_app_id in all_apps_dict:
            app_to_run = all_apps_dict.get(preferred_app_id)
            print(f"Using user's preferred app: {app_to_run.name} (id: {preferred_app_id})")
        else:
            # Auto-selection logic - fall back to LLM-based suggestion
            suggested_apps, reasoning = get_suggested_apps_for_conversation(conversation, all_available_apps)
            conversation.suggested_summarization_apps = suggested_apps
            print(f"Generated suggested apps for conversation {conversation.id}: {suggested_apps}")

            # Use the first suggested app if available
            if conversation.suggested_summarization_apps:
                first_suggested_app_id = conversation.suggested_summarization_apps[0]
                app_to_run = all_apps_dict.get(first_suggested_app_id)
                if app_to_run:
                    print(f"Using first suggested app: {app_to_run.name}")
                else:
                    print(f"First suggested app '{first_suggested_app_id}' not found in available apps.")

    filtered_apps = [app_to_run] if app_to_run else []

    if not filtered_apps:
        print(f"No summarization app selected for conversation {conversation.id}", uid)

    # Clear existing app results
    conversation.apps_results = []

    threads = []

    def execute_app(app):
        result = get_app_result(
            conversation.get_transcript(False, people=people), conversation.photos, app, language_code=language_code
        ).strip()
        conversation.apps_results.append(AppResult(app_id=app.id, content=result))
        if not is_reprocess:
            record_app_usage(uid, app.id, UsageHistoryType.memory_created_prompt, conversation_id=conversation.id)

    for app in filtered_apps:
        threads.append(threading.Thread(target=execute_app, args=(app,)))

    [t.start() for t in threads]
    [t.join() for t in threads]


def _extract_memories(uid: str, conversation: Conversation):
    # TODO: maybe instead (once they can edit them) we should not tie it this hard
    memories_db.delete_memories_for_conversation(uid, conversation.id)

    new_memories: List[Memory] = []

    # Extract memories based on conversation source
    if conversation.source == ConversationSource.external_integration:
        text_content = conversation.external_data.get('text')
        if text_content and len(text_content) > 0:
            text_source = conversation.external_data.get('text_source', 'other')
            new_memories = extract_memories_from_text(uid, text_content, text_source)
    else:
        # For regular conversations with transcript segments
        new_memories = new_memories_extractor(uid, conversation.transcript_segments)

    is_locked = conversation.is_locked
    parsed_memories = []
    for memory in new_memories:
        memory_db_obj = MemoryDB.from_memory(memory, uid, conversation.id, False)
        memory_db_obj.is_locked = is_locked
        parsed_memories.append(memory_db_obj)
        # print('_extract_memories:', memory.category.value.upper(), '|', memory.content)

    if len(parsed_memories) == 0:
        print(f"No memories extracted for conversation {conversation.id}")
        return

    print(f"Saving {len(parsed_memories)} memories for conversation {conversation.id}")
    memories_db.save_memories(uid, [fact.dict() for fact in parsed_memories])

    if len(parsed_memories) > 0:
        record_usage(uid, memories_created=len(parsed_memories))


def send_new_memories_notification(user_id: str, memories: [MemoryDB]):
    memories_str = ", ".join([memory.content for memory in memories])
    message = f"New memories {memories_str}"
    ai_message = NotificationMessage(
        text=message,
        from_integration='false',
        type='text',
        notification_type='new_fact',
        navigate_to="/facts",
    )

    send_notification(user_id, "omi" + ' says', message, NotificationMessage.get_message_as_dict(ai_message))


def _extract_trends(uid: str, conversation: Conversation):
    extracted_items = trends_extractor(uid, conversation)
    parsed = [Trend(category=item.category, topics=[item.topic], type=item.type) for item in extracted_items]
    trends_db.save_trends(conversation, parsed)


def _save_action_items(uid: str, conversation: Conversation):
    """
    Save action items from a conversation to the dedicated action_items collection.
    This runs in addition to storing them in the conversation for backward compatibility.
    """
    if not conversation.structured or not conversation.structured.action_items:
        return

    is_locked = conversation.is_locked
    action_items_data = []
    now = datetime.now(timezone.utc)

    for action_item in conversation.structured.action_items:
        action_item_data = {
            'description': action_item.description,
            'completed': action_item.completed,
            'created_at': action_item.created_at or now,
            'updated_at': action_item.updated_at or now,
            'due_at': action_item.due_at,
            'completed_at': action_item.completed_at,
            'conversation_id': conversation.id,
            'is_locked': is_locked,
        }
        action_items_data.append(action_item_data)

    if action_items_data:
        # Delete existing action items for this conversation first (in case of reprocessing)
        action_items_db.delete_action_items_for_conversation(uid, conversation.id)
        # Save new action items
        action_item_ids = action_items_db.create_action_items_batch(uid, action_items_data)
        print(f"Saved {len(action_item_ids)} action items for conversation {conversation.id}")

        # Send FCM data messages for action items with due dates
        for idx, action_item in enumerate(conversation.structured.action_items):
            if action_item.due_at and idx < len(action_item_ids):
                action_item_id = action_item_ids[idx]
                send_action_item_data_message(
                    user_id=uid,
                    action_item_id=action_item_id,
                    description=action_item.description,
                    due_at=action_item.due_at.isoformat(),
                )


def save_structured_vector(uid: str, conversation: Conversation, update_only: bool = False):
    vector = generate_embedding(str(conversation.structured)) if not update_only else None
    tz = notification_db.get_user_time_zone(uid)

    metadata = {}

    # Extract metadata based on conversation source
    if conversation.source == ConversationSource.external_integration:
        text_source = conversation.external_data.get('text_source')
        text_content = conversation.external_data.get('text')
        if text_content and len(text_content) > 0 and text_content and len(text_content) > 0:
            text_source_spec = conversation.external_data.get('text_source_spec')
            if text_source == ExternalIntegrationConversationSource.message.value:
                metadata = retrieve_metadata_from_message(
                    uid, conversation.created_at, text_content, tz, text_source_spec
                )
            elif text_source == ExternalIntegrationConversationSource.other.value:
                metadata = retrieve_metadata_from_text(uid, conversation.created_at, text_content, tz, text_source_spec)
    else:
        # For regular conversations with transcript segments
        segments = [t.dict() for t in conversation.transcript_segments]
        metadata = retrieve_metadata_fields_from_transcript(
            uid, conversation.created_at, segments, tz, photos=conversation.photos
        )

    metadata['created_at'] = int(conversation.created_at.timestamp())

    if not update_only:
        print('save_structured_vector creating vector')
        upsert_vector2(uid, conversation, vector, metadata)
    else:
        print('save_structured_vector updating metadata')
        update_vector_metadata(uid, conversation.id, metadata)


def _update_personas_async(uid: str):
    print(f"[PERSONAS] Starting persona updates in background thread for uid={uid}")
    personas = get_omi_personas_by_uid_db(uid)
    if personas:
        threads = []
        for persona in personas:
            threads.append(threading.Thread(target=sync_update_persona_prompt, args=(persona,)))

        [t.start() for t in threads]
        [t.join() for t in threads]
        print(f"[PERSONAS] Finished persona updates in background thread for uid={uid}")


def process_conversation(
    uid: str,
    language_code: str,
    conversation: Union[Conversation, CreateConversation, ExternalIntegrationCreateConversation],
    force_process: bool = False,
    is_reprocess: bool = False,
    app_id: Optional[str] = None,
) -> Conversation:
    # Fetch meeting context from Firestore if meeting_id is associated with this conversation
    meeting_id = redis_db.get_conversation_meeting_id(conversation.id)
    if meeting_id:
        try:
            meeting_data = calendar_db.get_meeting(uid, meeting_id)
            if meeting_data:
                # Add meeting context to conversation's external_data
                if not hasattr(conversation, 'external_data') or not conversation.external_data:
                    conversation.external_data = {}
                conversation.external_data['calendar_meeting_context'] = meeting_data
                print(f"Retrieved meeting context for conversation {conversation.id}: {meeting_data.get('title')}")
        except Exception as e:
            print(f"Error retrieving meeting context for conversation {conversation.id}: {e}")

    person_ids = conversation.get_person_ids()
    people = []
    if person_ids:
        people_data = users_db.get_people_by_ids(uid, list(set(person_ids)))
        people = [Person(**p) for p in people_data]

    structured, discarded = _get_structured(uid, language_code, conversation, force_process, people=people)
    conversation = _get_conversation_obj(uid, structured, conversation)

    if not discarded:
        # Analytics tracking
        insights_gained = 0
        if conversation.structured:
            # Count sentences with more than 5 words from title and overview
            for text in [conversation.structured.title, conversation.structured.overview]:
                if text:
                    sentences = re.split(r'[.!?]+', text)
                    for sentence in sentences:
                        if len(sentence.split()) > 5:
                            insights_gained += 1

            # Count number of action items and events
            insights_gained += len(conversation.structured.action_items)
            insights_gained += len(conversation.structured.events)

        # Count sentences with more than 5 words from app results
        for app_result in conversation.apps_results:
            if app_result.content:
                sentences = re.split(r'[.!?]+', app_result.content)
                for sentence in sentences:
                    if len(sentence.split()) > 5:
                        insights_gained += 1

        if insights_gained > 0:
            record_usage(uid, insights_gained=insights_gained)

        _trigger_apps(
            uid, conversation, is_reprocess=is_reprocess, app_id=app_id, language_code=language_code, people=people
        )
        (
            threading.Thread(
                target=save_structured_vector,
                args=(
                    uid,
                    conversation,
                ),
            ).start()
            if not is_reprocess
            else None
        )
        threading.Thread(target=_extract_memories, args=(uid, conversation)).start()
        threading.Thread(target=_extract_trends, args=(uid, conversation)).start()
        threading.Thread(target=_save_action_items, args=(uid, conversation)).start()

    # Create audio files from chunks if private cloud sync was enabled
    if not is_reprocess and conversation.private_cloud_sync_enabled:
        try:
            audio_files = conversations_db.create_audio_files_from_chunks(uid, conversation.id)
            if audio_files:
                conversation.audio_files = audio_files
                conversations_db.update_conversation(
                    uid, conversation.id, {'audio_files': [af.dict() for af in audio_files]}
                )
        except Exception as e:
            print(f"Error creating audio files: {e}")

    conversation.status = ConversationStatus.completed
    conversations_db.upsert_conversation(uid, conversation.dict())

    if not is_reprocess:
        threading.Thread(
            target=conversation_created_webhook,
            args=(
                uid,
                conversation,
            ),
        ).start()
        # Update persona prompts with new conversation
        threading.Thread(target=update_personas_async, args=(uid,)).start()

    # TODO: trigger external integrations here too

    print('process_conversation completed conversation.id=', conversation.id)
    return conversation


def process_user_emotion(uid: str, language_code: str, conversation: Conversation, urls: [str]):
    print('process_user_emotion conversation.id=', conversation.id)

    # save task
    now = datetime.now()
    task = Task(
        id=str(uuid.uuid4()),
        action=TaskAction.HUME_MERSURE_USER_EXPRESSION,
        user_uid=uid,
        memory_id=conversation.id,
        created_at=now,
        status=TaskStatus.PROCESSING,
    )
    tasks_db.create(task.dict())

    # emotion
    ok = get_hume().request_user_expression_mersurement(urls)
    if "error" in ok:
        err = ok["error"]
        print(err)
        return
    job = ok["result"]
    request_id = job.id
    if not request_id or len(request_id) == 0:
        print(f"Can not request users feeling. uid: {uid}")
        return

    # update task
    task.request_id = request_id
    task.updated_at = datetime.now()
    tasks_db.update(task.id, task.dict())

    return


def process_user_expression_measurement_callback(provider: str, request_id: str, callback: HumeJobCallbackModel):
    support_providers = [TaskActionProvider.HUME]
    if provider not in support_providers:
        print(f"Provider is not supported. {provider}")
        return

    # Get task
    task_action = ""
    if provider == TaskActionProvider.HUME:
        task_action = TaskAction.HUME_MERSURE_USER_EXPRESSION
    if len(task_action) == 0:
        print("Task action is empty")
        return

    task_data = tasks_db.get_task_by_action_request(task_action, request_id)
    if task_data is None:
        print(f"Task not found. Action: {task_action}, Request ID: {request_id}")
        return

    task = Task(**task_data)

    # Update
    task_status = task.status
    if callback.status == "COMPLETED":
        task_status = TaskStatus.DONE
    elif callback.status == "FAILED":
        task_status = TaskStatus.ERROR
    else:
        print(f"Not support status {callback.status}")
        return

    # Not changed
    if task_status == task.status:
        print("Task status are synced")
        return

    task.status = task_status
    task.updated_at = datetime.now()
    tasks_db.update(task.id, task.dict())

    # done or not
    if task.status != TaskStatus.DONE:
        print(f"Task is not done yet. Uid: {task.user_uid}, task_id: {task.id}, status: {task.status}")
        return

    uid = task.user_uid

    # Save predictions
    if len(callback.predictions) > 0:
        conversations_db.store_model_emotion_predictions_result(
            task.user_uid, task.memory_id, provider, callback.predictions
        )

    # Conversation
    conversation_data = conversations_db.get_conversation(uid, task.memory_id)
    if conversation_data is None:
        print(f"Conversation is not found. Uid: {uid}. Conversation: {task.memory_id}")
        return

    conversation = Conversation(**conversation_data)

    # Get prediction
    predictions = callback.predictions
    print(predictions)
    if len(predictions) == 0 or len(predictions[0].emotions) == 0:
        print(f"Can not predict user's expression. Uid: {uid}")
        return

    # Filter users emotions only
    users_frames = []
    for seg in filter(lambda seg: seg.is_user and 0 <= seg.start < seg.end, conversation.transcript_segments):
        users_frames.append((seg.start, seg.end))
    # print(users_frames)

    if len(users_frames) == 0:
        print(f"User time frames are empty. Uid: {uid}")
        return

    users_predictions = []
    for prediction in predictions:
        for uf in users_frames:
            print(uf, prediction.time)
            if uf[0] <= prediction.time[0] and prediction.time[1] <= uf[1]:
                users_predictions.append(prediction)
                break
    if len(users_predictions) == 0:
        print(f"Predictions are filtered by user transcript segments. Uid: {uid}")
        return

    # Top emotions
    emotion_filters = []
    user_emotions = []
    for up in users_predictions:
        user_emotions += up.emotions
    emotions = HumeJobModelPredictionResponseModel.get_top_emotion_names(user_emotions, 1, 0.5)
    # print(emotions)
    if len(emotion_filters) > 0:
        emotions = filter(lambda emotion: emotion in emotion_filters, emotions)
    if len(emotions) == 0:
        print(f"Can not extract users emmotion. uid: {uid}")
        return

    emotion = ','.join(emotions)
    print(f"Emotion Uid: {uid} {emotion}")

    # Ask llms about notification content
    title = "omi"
    context_str, _ = retrieve_rag_conversation_context(uid, conversation)

    response: str = obtain_emotional_message(uid, conversation, context_str, emotion)
    message = response

    # Send the notification
    send_notification(uid, title, message, None)

    return


def retrieve_in_progress_conversation(uid):
    conversation_id = redis_db.get_in_progress_conversation_id(uid)
    existing = None

    if conversation_id:
        existing = conversations_db.get_conversation(uid, conversation_id)
        if existing and existing['status'] != 'in_progress':
            existing = None

    if not existing:
        existing = conversations_db.get_in_progress_conversation(uid)
    return existing<|MERGE_RESOLUTION|>--- conflicted
+++ resolved
@@ -162,26 +162,17 @@
 ):
     discarded = structured.title == ''
     if isinstance(conversation, CreateConversation):
-<<<<<<< HEAD
         conversation_dict = conversation.dict()
         # Store calendar context in external_data if available
         calendar_context = conversation_dict.pop('calendar_meeting_context', None)
 
-=======
         # Use started_at as created_at for imported conversations to preserve original timestamp
         created_at = conversation.started_at if conversation.started_at else datetime.now(timezone.utc)
->>>>>>> 2b21c31e
         conversation = Conversation(
             id=str(uuid.uuid4()),
             uid=uid,
             structured=structured,
-<<<<<<< HEAD
-            **conversation_dict,
-            created_at=datetime.now(timezone.utc),
-=======
-            **conversation.dict(),
             created_at=created_at,
->>>>>>> 2b21c31e
             discarded=discarded,
         )
 
