--- conflicted
+++ resolved
@@ -34,7 +34,7 @@
     default_headers={"X-Title": "Omi Chat"},
     streaming=True,
 )
-<<<<<<< HEAD
+
 llm_title_generator = ChatOpenAI(
     model='gpt-4o-mini',
     temperature=0.3,
@@ -51,8 +51,7 @@
     max_tokens=50,  # We only need a simple structured response
 )
 
-=======
->>>>>>> 4c281756
+
 embeddings = OpenAIEmbeddings(model="text-embedding-3-large")
 parser = PydanticOutputParser(pydantic_object=Structured)
 
