import os
from datetime import datetime
from typing import List
import os
import stripe

import database.users as users_db
import database.user_usage as user_usage_db
from models.users import PlanType, SubscriptionStatus, Subscription, PlanLimits


def get_plan_type_from_price_id(price_id: str) -> PlanType:
    """Determines the plan type based on the Stripe price ID."""
    unlimited_monthly_price = os.getenv('STRIPE_UNLIMITED_MONTHLY_PRICE_ID')
    unlimited_annual_price = os.getenv('STRIPE_UNLIMITED_ANNUAL_PRICE_ID')

    if price_id in (unlimited_monthly_price, unlimited_annual_price):
        return PlanType.unlimited
    return PlanType.basic


BASIC_TIER_MINUTES_LIMIT_PER_MONTH = int(os.getenv('BASIC_TIER_MINUTES_LIMIT_PER_MONTH', '0'))
BASIC_TIER_MONTHLY_SECONDS_LIMIT = BASIC_TIER_MINUTES_LIMIT_PER_MONTH * 60
BASIC_TIER_WORDS_TRANSCRIBED_LIMIT_PER_MONTH = int(os.getenv('BASIC_TIER_WORDS_TRANSCRIBED_LIMIT_PER_MONTH', '0'))
BASIC_TIER_INSIGHTS_GAINED_LIMIT_PER_MONTH = int(os.getenv('BASIC_TIER_INSIGHTS_GAINED_LIMIT_PER_MONTH', '0'))
BASIC_TIER_MEMORIES_CREATED_LIMIT_PER_MONTH = int(os.getenv('BASIC_TIER_MEMORIES_CREATED_LIMIT_PER_MONTH', '0'))


def get_basic_plan_limits() -> PlanLimits:
    """Returns the PlanLimits object for the basic tier."""
    return PlanLimits(
        transcription_seconds=BASIC_TIER_MONTHLY_SECONDS_LIMIT,
        words_transcribed=BASIC_TIER_WORDS_TRANSCRIBED_LIMIT_PER_MONTH,
        insights_gained=BASIC_TIER_INSIGHTS_GAINED_LIMIT_PER_MONTH,
        memories_created=BASIC_TIER_MEMORIES_CREATED_LIMIT_PER_MONTH,
    )


def get_default_basic_subscription() -> Subscription:
    """Returns a default Subscription object for the basic plan."""
    return Subscription(limits=get_basic_plan_limits())


def get_plan_limits(plan: PlanType) -> PlanLimits:
    """Returns the PlanLimits object for the given plan."""
    if plan == PlanType.unlimited:
        return PlanLimits(
            transcription_seconds=None,
            words_transcribed=None,
            insights_gained=None,
            memories_created=None,
        )
    return get_basic_plan_limits()


def get_plan_features(plan: PlanType) -> List[str]:
    """Returns the list of feature strings for the given plan."""
    if plan == PlanType.unlimited:
        return [
            "Unlimited listening time",
            "Unlimited words transcribed",
            "Unlimited insights",
            "Unlimited memories",
        ]

    # Basic plan
    return [
        (
            f"{BASIC_TIER_MINUTES_LIMIT_PER_MONTH} minutes of listening per month"
            if BASIC_TIER_MINUTES_LIMIT_PER_MONTH > 0
            else "Unlimited listening time"
        ),
        (
            f"{BASIC_TIER_WORDS_TRANSCRIBED_LIMIT_PER_MONTH:,} words transcribed per month"
            if BASIC_TIER_WORDS_TRANSCRIBED_LIMIT_PER_MONTH > 0
            else "Unlimited words transcribed"
        ),
        (
            f"{BASIC_TIER_INSIGHTS_GAINED_LIMIT_PER_MONTH:,} insights per month"
            if BASIC_TIER_INSIGHTS_GAINED_LIMIT_PER_MONTH > 0
            else "Unlimited insights"
        ),
        (
            f"{BASIC_TIER_MEMORIES_CREATED_LIMIT_PER_MONTH} memories per month"
            if BASIC_TIER_MEMORIES_CREATED_LIMIT_PER_MONTH > 0
            else "Unlimited memories"
        ),
    ]


<<<<<<< HEAD
def can_user_make_payment(uid: str, target_price_id: str = None) -> tuple[bool, str]:
    """
    Checks if a user can make a new payment based on their current subscription status.
    
    Args:
        uid: User ID
        target_price_id: Optional target price ID to check if this is an upgrade/downgrade
    
    Returns:
        tuple: (can_pay: bool, reason: str)
    """
    subscription = users_db.get_user_valid_subscription(uid)

    print(f"Subscription: {subscription}")
    print(f"Target price ID: {target_price_id}")
    
    # If no subscription or basic plan, user can pay
    if not subscription or subscription.plan == PlanType.basic:
        return True, "User can make payment"
    
    # If unlimited plan but inactive, user can pay
    if subscription.plan == PlanType.unlimited and subscription.status == SubscriptionStatus.inactive:
        return True, "User can make payment"
    
    # If unlimited plan and active, check if this is a plan change
    if subscription.plan == PlanType.unlimited and subscription.status == SubscriptionStatus.active:
        if subscription.current_period_end:
            from datetime import datetime, timezone
            period_end_dt = datetime.fromtimestamp(subscription.current_period_end, tz=timezone.utc)
            
            # If subscription has expired, user can pay
            if period_end_dt <= datetime.now(timezone.utc):
                return True, "User's subscription has expired, can make new payment"
            
            # If target price is provided, check if it's different from current plan
            if target_price_id:
                current_price_id = None
                # Try to get current price ID from Stripe subscription
                if subscription.stripe_subscription_id:
                    try:
                        stripe_sub = stripe.Subscription.retrieve(subscription.stripe_subscription_id)
                        if stripe_sub:
                            stripe_sub_dict = stripe_sub.to_dict()
                            if stripe_sub_dict['items']['data']:
                                current_price_id = stripe_sub_dict['items']['data'][0]['price']['id']
                    except Exception as e:
                        print(f"Error retrieving current price ID: {e}")
                
                # If different price, allow upgrade/downgrade
                if current_price_id and current_price_id != target_price_id:
                    return True, "User can upgrade/downgrade to different plan"
                elif not current_price_id:
                    return True, "User can make payment (current price unknown)"
            
            # Same plan, active subscription
            return False, "User already has an active subscription for this plan"
    
    return True, "User can make payment"
=======
def get_monthly_usage_for_subscription(uid: str) -> dict:
    """
    Gets the current monthly usage for subscription purposes, considering the launch date from env variables.
    The launch date format is expected to be YYYY-MM-DD.
    If the launch date is not set, not valid, or in the future, usage is considered zero.
    """
    subscription_launch_date_str = os.getenv('SUBSCRIPTION_LAUNCH_DATE')
    if not subscription_launch_date_str:
        # Subscription not launched, so no usage is counted against limits.
        return {}

    try:
        # Use strptime to enforce YYYY-MM-DD format
        launch_date = datetime.strptime(subscription_launch_date_str, '%Y-%m-%d')
    except ValueError:
        # Invalid date format, treat as not launched.
        return {}

    now = datetime.utcnow()
    if now < launch_date:
        # Launch date is in the future, so no usage is counted yet.
        return {}

    return user_usage_db.get_monthly_usage_stats_since(uid, now, launch_date)
>>>>>>> 0e98dca8


def has_transcription_credits(uid: str) -> bool:
    """
    Checks if a user has transcribing credits by verifying their valid subscription and usage.
    """
    subscription = users_db.get_user_valid_subscription(uid)
    if not subscription:
        return False

    usage = get_monthly_usage_for_subscription(uid)
    limits = get_plan_limits(subscription.plan)

    # Check transcription seconds (0 means unlimited)
    if limits.transcription_seconds and limits.transcription_seconds > 0:
        if usage.get('transcription_seconds', 0) >= limits.transcription_seconds:
            return False

    return True<|MERGE_RESOLUTION|>--- conflicted
+++ resolved
@@ -88,7 +88,6 @@
     ]
 
 
-<<<<<<< HEAD
 def can_user_make_payment(uid: str, target_price_id: str = None) -> tuple[bool, str]:
     """
     Checks if a user can make a new payment based on their current subscription status.
@@ -101,9 +100,6 @@
         tuple: (can_pay: bool, reason: str)
     """
     subscription = users_db.get_user_valid_subscription(uid)
-
-    print(f"Subscription: {subscription}")
-    print(f"Target price ID: {target_price_id}")
     
     # If no subscription or basic plan, user can pay
     if not subscription or subscription.plan == PlanType.basic:
@@ -147,7 +143,8 @@
             return False, "User already has an active subscription for this plan"
     
     return True, "User can make payment"
-=======
+
+  
 def get_monthly_usage_for_subscription(uid: str) -> dict:
     """
     Gets the current monthly usage for subscription purposes, considering the launch date from env variables.
@@ -172,7 +169,6 @@
         return {}
 
     return user_usage_db.get_monthly_usage_stats_since(uid, now, launch_date)
->>>>>>> 0e98dca8
 
 
 def has_transcription_credits(uid: str) -> bool:
