--- conflicted
+++ resolved
@@ -212,7 +212,6 @@
     location_type: Optional[str] = None
 
 
-<<<<<<< HEAD
 class CalendarEventLink(BaseModel):
     """Links a conversation to a Google Calendar event."""
 
@@ -223,7 +222,8 @@
     start_time: datetime = Field(description="Event start time")
     end_time: datetime = Field(description="Event end time")
     html_link: Optional[str] = Field(default=None, description="Direct link to open event in Google Calendar")
-=======
+
+
 class MeetingParticipant(BaseModel):
     """Represents a participant in a calendar meeting"""
 
@@ -245,7 +245,6 @@
     calendar_source: Optional[str] = Field(
         default='system_calendar', description="Calendar source (system_calendar, google, outlook, etc.)"
     )
->>>>>>> 3211811a
 
 
 class ConversationSource(str, Enum):
