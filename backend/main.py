--- conflicted
+++ resolved
@@ -32,11 +32,8 @@
     other,
     developer,
     updates,
-<<<<<<< HEAD
     calendar_meetings,
-=======
     imports,
->>>>>>> 2b21c31e
 )
 
 from utils.other.timeout import TimeoutMiddleware
