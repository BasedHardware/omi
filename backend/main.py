--- conflicted
+++ resolved
@@ -5,11 +5,6 @@
 from fastapi import FastAPI
 
 from modal import Image, App, asgi_app, Secret
-<<<<<<< HEAD
-from routers import workflow, chat, firmware, plugins, transcribe, notifications, \
-    speech_profile, agents, users, trends, sync, apps, custom_auth, \
-    payment, integration, conversations, memories, mcp, oauth, auth
-=======
 from routers import (
     workflow,
     chat,
@@ -30,8 +25,8 @@
     memories,
     mcp,
     oauth,
-)  # Added oauth
->>>>>>> 087d7ed2
+    auth,
+)
 
 from utils.other.timeout import TimeoutMiddleware
 
@@ -63,12 +58,9 @@
 
 app.include_router(apps.router)
 app.include_router(custom_auth.router)
-<<<<<<< HEAD
 app.include_router(oauth.router) # Added oauth router (for Omi Apps)
 app.include_router(auth.router) # Added auth router (for the main Omi App, this is the core auth router)
-=======
-app.include_router(oauth.router)  # Added oauth router
->>>>>>> 087d7ed2
+
 
 app.include_router(payment.router)
 app.include_router(mcp.router)
