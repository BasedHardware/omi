import json
import os
<<<<<<< HEAD
import asyncio
=======
>>>>>>> cf4728de

import firebase_admin
from fastapi import FastAPI

from modal import Image, App, asgi_app, Secret, mount
from routers import backups, chat, memories, plugins, speech_profile, transcribe, screenpipe, notifications
<<<<<<< HEAD
=======
from utils.redis_utils import migrate_user_plugins_reviews
from utils.storage import retrieve_all_samples
from utils.stt.soniox_util import create_speaker_profile, uid_has_speech_profile
from utils.crons.notification import start_cron_job
>>>>>>> cf4728de


from fastapi_utilities import repeat_at
from utils.crons.notification import start_cron_job


if os.environ.get('SERVICE_ACCOUNT_JSON'):
    service_account_info = json.loads(os.environ["SERVICE_ACCOUNT_JSON"])
    credentials = firebase_admin.credentials.Certificate(service_account_info)
    firebase_admin.initialize_app(credentials)
else:
    firebase_admin.initialize_app()

app = FastAPI()
app.include_router(transcribe.router)
app.include_router(memories.router)
app.include_router(chat.router)
app.include_router(plugins.router)
app.include_router(speech_profile.router)
app.include_router(backups.router)
app.include_router(screenpipe.router)
app.include_router(notifications.router)
app.include_router(screenpipe.router)

modal_app = App(
    name='api',
    secrets=[
        Secret.from_name("gcp-credentials"),
        Secret.from_name("huggingface-token"),
        Secret.from_dotenv('.env'),
    ],
    mounts=[mount.Mount.from_local_dir('templates/', remote_path='templates/')]
)
image = (
    Image.debian_slim()
    .apt_install('ffmpeg', 'git', 'unzip')
    .pip_install_from_requirements('requirements.txt')
)


@modal_app.function(
    image=image,
    keep_warm=2,
    memory=(1024, 2048),
    cpu=4,
    allow_concurrent_inputs=5,
)
@asgi_app()
def fastapi_app():
    print('fastapi_app')
    return app


paths = ['_temp', '_samples', '_segments', '_speaker_profile']
for path in paths:
    if not os.path.exists(path):
        os.makedirs(path)


@app.on_event('startup')
@repeat_at(cron="* * * * *")
def start_job():
    asyncio.run(start_cron_job())<|MERGE_RESOLUTION|>--- conflicted
+++ resolved
@@ -1,23 +1,12 @@
 import json
 import os
-<<<<<<< HEAD
 import asyncio
-=======
->>>>>>> cf4728de
 
 import firebase_admin
 from fastapi import FastAPI
 
 from modal import Image, App, asgi_app, Secret, mount
 from routers import backups, chat, memories, plugins, speech_profile, transcribe, screenpipe, notifications
-<<<<<<< HEAD
-=======
-from utils.redis_utils import migrate_user_plugins_reviews
-from utils.storage import retrieve_all_samples
-from utils.stt.soniox_util import create_speaker_profile, uid_has_speech_profile
-from utils.crons.notification import start_cron_job
->>>>>>> cf4728de
-
 
 from fastapi_utilities import repeat_at
 from utils.crons.notification import start_cron_job
