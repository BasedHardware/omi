--- conflicted
+++ resolved
@@ -5,8 +5,7 @@
 from fastapi import FastAPI
 
 from modal import Image, App, asgi_app, Secret, mount
-<<<<<<< HEAD
-from routers import backups, chat, memories, plugins, proactivity, speech_profile, transcribe, notifications
+from routers import backups, chat, memories, plugins, speech_profile, transcribe, screenpipe, notifications
 from utils.redis_utils import migrate_user_plugins_reviews
 from utils.storage import retrieve_all_samples
 from utils.stt.soniox_util import create_speaker_profile, uid_has_speech_profile
@@ -18,9 +17,6 @@
 load_dotenv(find_dotenv())
 
 
-=======
-from routers import backups, chat, memories, plugins, speech_profile, transcribe, screenpipe
->>>>>>> 6c88e249
 
 if os.environ.get('SERVICE_ACCOUNT_JSON'):
     service_account_info = json.loads(os.environ["SERVICE_ACCOUNT_JSON"])
@@ -36,11 +32,8 @@
 app.include_router(plugins.router)
 app.include_router(speech_profile.router)
 app.include_router(backups.router)
-<<<<<<< HEAD
 app.include_router(notifications.router)
-=======
 app.include_router(screenpipe.router)
->>>>>>> 6c88e249
 
 modal_app = App(
     name='api',
@@ -74,7 +67,6 @@
 paths = ['_temp', '_samples', '_segments', '_speaker_profile']
 for path in paths:
     if not os.path.exists(path):
-<<<<<<< HEAD
         os.makedirs(path)
 
 
@@ -106,7 +98,4 @@
 @app.on_event('startup')
 @repeat_at(cron="* * * * *")
 def start_job():
-    asyncio.run(start_cron_job())
-=======
-        os.makedirs(path)
->>>>>>> 6c88e249
+    asyncio.run(start_cron_job())