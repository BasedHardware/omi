import uuid
from datetime import datetime, timezone
<<<<<<< HEAD
from typing import List, Optional
=======
from typing import Optional, List
>>>>>>> 65bcc0b7

from google.cloud import firestore
from google.cloud.firestore_v1 import FieldFilter

from models.chat import ChatSession, ChatSessionUpdate, Message, MessageSender
from utils.other.endpoints import timeit
from ._client import db


@timeit
def add_message(uid: str, message_data: dict):
    del message_data['memories']
    message_data['deleted'] = False
    user_ref = db.collection('users').document(uid)
    user_ref.collection('messages').add(message_data)
    return message_data


def add_plugin_message(text: str, plugin_id: str, uid: str, memory_id: Optional[str] = None) -> Message:
    ai_message = Message(
        id=str(uuid.uuid4()),
        text=text,
        created_at=datetime.now(timezone.utc),
        sender='ai',
        plugin_id=plugin_id,
        from_external_integration=False,
        type='text',
        memories_id=[memory_id] if memory_id else [],
    )
    add_message(uid, ai_message.dict())
    return ai_message


def add_summary_message(text: str, uid: str) -> Message:
    ai_message = Message(
        id=str(uuid.uuid4()),
        text=text,
        created_at=datetime.now(timezone.utc),
        sender='ai',
        plugin_id=None,
        from_external_integration=False,
        type='day_summary',
        memories_id=[],
    )
    add_message(uid, ai_message.dict())
    return ai_message


def get_plugin_messages(uid: str, plugin_id: str, limit: int = 20, offset: int = 0, include_memories: bool = False):
    user_ref = db.collection('users').document(uid)
    messages_ref = (
        user_ref.collection('messages')
        .where(filter=FieldFilter('plugin_id', '==', plugin_id))
        .order_by('created_at', direction=firestore.Query.DESCENDING)
        .limit(limit)
        .offset(offset)
    )
    messages = []
    memories_id = set()

    # Fetch messages and collect memory IDs
    for doc in messages_ref.stream():
        message = doc.to_dict()

        if message.get('deleted') is True:
            continue

        messages.append(message)
        memories_id.update(message.get('memories_id', []))

    if not include_memories:
        return messages

    # Fetch all memories at once
    memories = {}
    memories_ref = user_ref.collection('memories')
    doc_refs = [memories_ref.document(str(memory_id)) for memory_id in memories_id]
    docs = db.get_all(doc_refs)
    for doc in docs:
        if doc.exists:
            memory = doc.to_dict()
            memories[memory['id']] = memory

    # Attach memories to messages
    for message in messages:
        message['memories'] = [
            memories[memory_id] for memory_id in message.get('memories_id', []) if memory_id in memories
        ]

    return messages


@timeit
def get_messages(
        uid: str, limit: int = 20, offset: int = 0, include_memories: bool = False, plugin_id: Optional[str] = None, chat_session_id: Optional[str] = None
        # include_plugin_id_filter: bool = True,
):
    print('get_messages', uid, limit, offset, plugin_id, include_memories)
    user_ref = db.collection('users').document(uid)
    messages_ref = (
        user_ref.collection('messages')
        .where(filter=FieldFilter('deleted', '==', False))
    )
    # if include_plugin_id_filter:
    messages_ref = messages_ref.where(filter=FieldFilter('plugin_id', '==', plugin_id))
    if chat_session_id:
        messages_ref = messages_ref.where(filter=FieldFilter('chat_session_id', '==', chat_session_id))

    messages_ref = messages_ref.order_by('created_at', direction=firestore.Query.DESCENDING).limit(limit).offset(offset)

    messages = []
    memories_id = set()
    files_id = set()

    # Fetch messages and collect memory IDs
    for doc in messages_ref.stream():
        message = doc.to_dict()
        # if message.get('deleted') is True:
        #     continue
        messages.append(message)
        memories_id.update(message.get('memories_id', []))
        files_id.update(message.get('files_id', []))

    if not include_memories:
        return messages

    # Fetch all memories at once
    memories = {}
    memories_ref = user_ref.collection('memories')
    doc_refs = [memories_ref.document(str(memory_id)) for memory_id in memories_id]
    docs = db.get_all(doc_refs)
    for doc in docs:
        if doc.exists:
            memory = doc.to_dict()
            memories[memory['id']] = memory

    # Attach memories to messages
    for message in messages:
        message['memories'] = [
            memories[memory_id] for memory_id in message.get('memories_id', []) if memory_id in memories
        ]

    # Fetch file chat
    files = {}
    files_ref = user_ref.collection('files')
    files_ref = [files_ref.document(str(file_id)) for file_id in files_id]
    doc_files = db.get_all(files_ref)
    for doc in doc_files:
        if doc.exists:
            file = doc.to_dict()
            if file['deleted']:
                continue
            files[file['id']] = file

    # Attach files to messages
    for message in messages:
        message['files'] = [
            files[file_id] for file_id in message.get('files_id', []) if file_id in files
        ]

    return messages


def get_message(uid: str, message_id: str) -> tuple[Message, str] | None:
    user_ref = db.collection('users').document(uid)
    message_ref = user_ref.collection('messages').where('id', '==', message_id).limit(1).stream()
    message_doc = next(message_ref, None)
    message = Message(**message_doc.to_dict()) if message_doc else None

    if not message:
        return None

    if message.deleted is True:
        return None

    return message, message_doc.id


def report_message(uid: str, msg_doc_id: str):
    user_ref = db.collection('users').document(uid)
    message_ref = user_ref.collection('messages').document(msg_doc_id)
    try:
        message_ref.update({'deleted': True, 'reported': True})
        return {"message": "Message reported"}
    except Exception as e:
        print("Update failed:", e)
        return {"message": f"Update failed: {e}"}


def batch_delete_messages(parent_doc_ref, batch_size=450, plugin_id: Optional[str] = None, chat_session_id: Optional[str] = None):
    messages_ref = (
        parent_doc_ref.collection('messages')
        .where(filter=FieldFilter('deleted', '==', False))
    )
    messages_ref = messages_ref.where(filter=FieldFilter('plugin_id', '==', plugin_id))
    if chat_session_id:
        messages_ref = messages_ref.where(filter=FieldFilter('chat_session_id', '==', chat_session_id))
    print('batch_delete_messages', plugin_id)
    last_doc = None  # For pagination

    while True:
        if last_doc:
            docs = messages_ref.limit(batch_size).start_after(last_doc).stream()
        else:
            docs = messages_ref.limit(batch_size).stream()

        docs_list = list(docs)

        if not docs_list:
            print("No more messages to delete")
            break

        batch = db.batch()

        for doc in docs_list:
            print('Deleting message:', doc.id)
            batch.update(doc.reference, {'deleted': True})

        batch.commit()

        if len(docs_list) < batch_size:
            print("Processed all messages")
            break

        last_doc = docs_list[-1]


def clear_chat(uid: str, plugin_id: Optional[str] = None, chat_session_id: Optional[str] = None):
    try:
        user_ref = db.collection('users').document(uid)
        print(f"Deleting messages for user: {uid}")
        if not user_ref.get().exists:
            return {"message": "User not found"}
        batch_delete_messages(user_ref, plugin_id=plugin_id, chat_session_id=chat_session_id)
        return None
    except Exception as e:
        return {"message": str(e)}

<<<<<<< HEAD
def create_chat_session(user_id: str, plugin_id: Optional[str] = None) -> str:
    session = ChatSession(
        id=str(uuid.uuid4()),
        title="New Chat",
        created_at=datetime.now(timezone.utc),
        updated_at=datetime.now(timezone.utc),
        user_id=user_id,
        plugin_id=plugin_id
    )
    doc_ref = db.collection('chat_sessions').document(session.id)
    doc_ref.set(session.dict())
    return session.id

def get_chat_session(uid: str, session_id: str) -> Optional[ChatSession]:
    """Get a specific chat session"""
    doc = db.collection('chat_sessions').document(session_id).get()

    if not doc.exists:
        return None
    
    session_data = doc.to_dict()
    if session_data['user_id'] != uid:
        return None
    
    return ChatSession(**session_data)

def get_chat_sessions(
        user_id: str,
        plugin_id: Optional[str] = None,
        limit: int = 20,
        offset: Optional[str] = None
 ) -> List[ChatSession]:
    """Get user's chat sessions"""
    query = db.collection('chat_sessions')\
            .where('user_id', "==", user_id)\
            .where('is_active', "==", True)\
            .order_by('updated_at', direction=firestore.Query.DESCENDING)
    
    if plugin_id:
        query = query.where('plugin_id', "==", plugin_id)
    if offset:
        last_doc = db.collection('chat_sessions').document(offset).get()
        query = query.start_after(last_doc)

    query = query.limit(limit)
    return [ChatSession(**doc.to_dict()) for doc in query.stream()]

def update_chat_session(session_id: str, updates: ChatSessionUpdate) -> None:
    """Update chat session details"""
    updates_dict = updates.dict(exclude_unset=True)
    updates_dict['updated_at'] = datetime.now(timezone.utc)

    db.collection('chat_sessions').document(session_id)\
        .update(updates_dict)
    
def delete_chat_session(session_id: str, user_id: str) -> None:
    """Soft delete a chat session"""
    update_chat_session(
        session_id,
        ChatSessionUpdate(is_active=False)
    )

def add_message_with_session(
        user_id: str,
        session_id: str,
        message: dict
):
    """Add a message to a specific chat session"""
    doc_ref = db.collection('chat_sessions')\
            .document(session_id)\
            .collection('messages')\
            .document(message['id'])
    doc_ref.set(message)

    session_ref = db.collection('chat_sessions').document(session_id)
    session_ref.update({
        'updated_at': message['created_at'],
        'message_count': firestore.Increment(1)
    })

    session = session_ref.get().to_dict()
    if session['message_count'] == 1 and message['sender'] == MessageSender.human:
        title = message['text'][:30] + "..." if len(message['text']) > 30 else message['text']
        session_ref.update({'title': title})

def get_session_messages(
        session_id: str,
        limit: int = 100,
        before_timestamp: Optional[datetime] = None,
        include_memories: bool = True
) -> List[dict]:
    """Get messages from a specific chat session"""
    query = db.collection('chat_sessions')\
        .document(session_id)\
        .collection('messages')\
        .order_by('created_at', direction=firestore.Query.DESCENDING)
    
    if before_timestamp:
        query = query.where('created_at', '<', before_timestamp)
    
    query = query.limit(limit)
    messages = [doc.to_dict() for doc in query.stream()]

    if include_memories:
        session = db.collection('chat_sessions').document(session_id).get().to_dict()
        if session:
            messages = attach_memories_to_messages(session['user_id'], messages)

    return messages

def attach_memories_to_messages(uid: str, messages: List[dict]) -> List[dict]:
    """Attach memory details to messages that have memory references"""
    # Collect all unique memory IDs from messages
    memories_id = set()
    for message in messages:
        memories_id.update(message.get('memories', []))

    if not memories_id:
        return messages
    
    memories = {}
    user_ref = db.collection('users').document(uid)
    memories_ref = user_ref.collection('memories')
    doc_refs = [memories_ref.document(str(memory_id)) for memory_id in memories_id]
    docs = db.get_all(doc_refs)

    for doc in docs:
        if doc.exists:
            memory = doc.to_dict()
            if memory.get('deleted') or memory.get('discarded'):
                continue
            memories[memory['id']] = {
                'id': memory['id'],
                'structured': {
                    'title': memory['structured']['title'],
                    'emoji': memory['structured']['emoji'],
                },
                'created_at': memory['created_at']
            }

    for message in messages:
        message['memories'] = [
            memories[memory_id]
            for memory_id in message.get('memories_id', [])
            if memory_id in memories
        ]

    return messages
=======
def add_multi_files(uid: str, files_data: list):
    batch = db.batch()
    user_ref = db.collection('users').document(uid)

    for file_data in files_data:
        file_data["deleted"] = False
        file_ref = user_ref.collection('files').document(file_data['id'])
        batch.set(file_ref, file_data)

    batch.commit()

def get_chat_files(uid: str, files_id: List[str] = []):
    files_ref = (
        db.collection('users').document(uid).collection('files')
        .where(filter=FieldFilter('deleted', '==', False))
    )
    if len(files_id) > 0:
        files_ref = files_ref.where(filter=FieldFilter('id', 'in', files_id))

    return [doc.to_dict() for doc in files_ref.stream()]


def delete_multi_files(uid: str, files_data: list):
    batch = db.batch()
    user_ref = db.collection('users').document(uid)

    for file_data in files_data:
        file_data["deleted"] = True
        file_ref = user_ref.collection('files').document(file_data["id"])
        batch.update(file_ref, file_data)

    batch.commit()

def add_chat_session(uid: str, chat_session_data: dict):
    chat_session_data['deleted'] = False
    user_ref = db.collection('users').document(uid)
    user_ref.collection('chat_sessions').document(chat_session_data['id']).set(chat_session_data)
    return chat_session_data

def get_chat_session(uid: str, plugin_id: Optional[str] = None):
    session_ref = (
        db.collection('users').document(uid).collection('chat_sessions')
        .where(filter=FieldFilter('deleted', '==', False))
        .where(filter=FieldFilter('plugin_id', '==', plugin_id))
        .limit(1)
    )

    sessions = session_ref.stream()
    for session in sessions:
        return session.to_dict()

    return None

def delete_chat_session(uid, chat_session_id):
    user_ref = db.collection('users').document(uid)
    session_ref = user_ref.collection('chat_sessions').document(chat_session_id)
    session_ref.update({'deleted': True})

def add_message_to_chat_session(uid: str, chat_session_id: str, message_id: str):
    user_ref = db.collection('users').document(uid)
    session_ref = user_ref.collection('chat_sessions').document(chat_session_id)
    session_ref.update({"message_ids": firestore.ArrayUnion([message_id])})

def add_files_to_chat_session(uid: str, chat_session_id: str, file_ids: List[str]):
    if not file_ids:
        return

    user_ref = db.collection('users').document(uid)
    session_ref = user_ref.collection('chat_sessions').document(chat_session_id)
    session_ref.update({"file_ids": firestore.ArrayUnion(file_ids)})
>>>>>>> 65bcc0b7
<|MERGE_RESOLUTION|>--- conflicted
+++ resolved
@@ -1,10 +1,6 @@
 import uuid
 from datetime import datetime, timezone
-<<<<<<< HEAD
 from typing import List, Optional
-=======
-from typing import Optional, List
->>>>>>> 65bcc0b7
 
 from google.cloud import firestore
 from google.cloud.firestore_v1 import FieldFilter
@@ -243,7 +239,6 @@
     except Exception as e:
         return {"message": str(e)}
 
-<<<<<<< HEAD
 def create_chat_session(user_id: str, plugin_id: Optional[str] = None) -> str:
     session = ChatSession(
         id=str(uuid.uuid4()),
@@ -392,7 +387,7 @@
         ]
 
     return messages
-=======
+
 def add_multi_files(uid: str, files_data: list):
     batch = db.batch()
     user_ref = db.collection('users').document(uid)
@@ -462,5 +457,4 @@
 
     user_ref = db.collection('users').document(uid)
     session_ref = user_ref.collection('chat_sessions').document(chat_session_id)
-    session_ref.update({"file_ids": firestore.ArrayUnion(file_ids)})
->>>>>>> 65bcc0b7
+    session_ref.update({"file_ids": firestore.ArrayUnion(file_ids)})