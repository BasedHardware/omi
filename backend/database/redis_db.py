--- conflicted
+++ resolved
@@ -52,7 +52,6 @@
     r.delete(f'cache:{key}')
 
 
-<<<<<<< HEAD
 def set_app_cache_by_id(app_id: str, app: dict):
     r.set(f'apps:{app_id}', json.dumps(app, default=str), ex=60 * 10)  # 10 minutes cached
 
@@ -66,9 +65,7 @@
 def delete_app_cache_by_id(app_id: str):
     r.delete(f'apps:{app_id}')
 
-
-def set_plugin_review(plugin_id: str, uid: str, score: float, review: str = ''):
-=======
+    
 # ******************************************************
 # *********************** APPS *************************
 # ******************************************************
@@ -102,8 +99,8 @@
     r.set(f'apps:{app_id}:money', json.dumps(money, default=str), ex=60 * 5)  # 5 minutes
 
 
+
 def set_plugin_review(plugin_id: str, uid: str, data: dict):
->>>>>>> c0f53bb0
     reviews = r.get(f'plugins:{plugin_id}:reviews')
     if not reviews:
         reviews = {}
