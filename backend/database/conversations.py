--- conflicted
+++ resolved
@@ -379,7 +379,6 @@
     conversation_ref.delete()
 
 
-<<<<<<< HEAD
 def update_conversation_merged_data(uid: str, conversation_id: str, merged_data: dict):
     """
     Update a conversation with merged data from multiple conversations.
@@ -400,7 +399,8 @@
     doc_level = doc_snapshot.to_dict().get('data_protection_level', 'standard')
     prepared_data = _prepare_conversation_for_write(merged_data, uid, doc_level)
     doc_ref.update(prepared_data)
-=======
+
+
 def delete_conversations_by_source(uid: str, source: str, batch_size: int = 450) -> int:
     """
     Delete all conversations with a specific source.
@@ -436,7 +436,6 @@
             break
 
     return total_deleted
->>>>>>> deebaace
 
 
 @prepare_for_read(decrypt_func=_prepare_conversation_for_read)
