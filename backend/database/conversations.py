--- conflicted
+++ resolved
@@ -320,7 +320,6 @@
     conversation_ref.update({'structured.title': title})
 
 
-<<<<<<< HEAD
 def update_conversation_overview(uid: str, conversation_id: str, overview: str):
     user_ref = db.collection('users').document(uid)
     conversation_ref = user_ref.collection(conversations_collection).document(conversation_id)
@@ -377,7 +376,8 @@
 
     transaction = db.transaction()
     update_in_transaction(transaction)
-=======
+
+
 def delete_conversation_photos(uid: str, conversation_id: str) -> int:
     """
     Delete all photos in a conversation's photos subcollection.
@@ -419,7 +419,6 @@
         batch.commit()
 
     return deleted_count
->>>>>>> 91c49f6d
 
 
 def delete_conversation(uid, conversation_id):
