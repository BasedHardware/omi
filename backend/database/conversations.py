import asyncio
import copy
import json
import uuid
<<<<<<< HEAD
from datetime import datetime, timedelta, timezone
from typing import List, Tuple, Optional
=======
from datetime import datetime, timedelta
from typing import List, Tuple, Optional, Dict, Any
>>>>>>> 4781c9cb

from google.cloud import firestore
from google.cloud.firestore_v1 import FieldFilter
from google.cloud.firestore_v1.async_client import AsyncClient

import utils.other.hume as hume
from database import users as users_db
from models.conversation import ConversationPhoto, PostProcessingStatus, PostProcessingModel, ConversationStatus
from models.transcript_segment import TranscriptSegment
from utils import encryption
from ._client import db
from .helpers import set_data_protection_level, prepare_for_write, prepare_for_read

conversations_collection = 'conversations'


# *********************************
# ******* ENCRYPTION HELPERS ******
# *********************************

def _encrypt_conversation_data(conversation_data: Dict[str, Any], uid: str) -> Dict[str, Any]:
    data = copy.deepcopy(conversation_data)

    if 'transcript_segments' in data and isinstance(data['transcript_segments'], list):
        segments_json = json.dumps(data['transcript_segments'])
        data['transcript_segments'] = encryption.encrypt(segments_json, uid)

    return data


def _decrypt_conversation_data(conversation_data: Dict[str, Any], uid: str) -> Dict[str, Any]:
    data = copy.deepcopy(conversation_data)

    if 'transcript_segments' in data and isinstance(data['transcript_segments'], str):
        try:
            decrypted_segments_json = encryption.decrypt(data['transcript_segments'], uid)
            data['transcript_segments'] = json.loads(decrypted_segments_json)
        except (json.JSONDecodeError, TypeError):
            pass

    return data


def _prepare_data_for_write(data: Dict[str, Any], uid: str, level: str) -> Dict[str, Any]:
    if level == 'enhanced':
        return _encrypt_conversation_data(data, uid)
    return data


def _prepare_conversation_for_read(conversation_data: Optional[Dict[str, Any]], uid: str) -> Optional[Dict[str, Any]]:
    if not conversation_data:
        return None

    level = conversation_data.get('data_protection_level')
    if level == 'enhanced':
        return _decrypt_conversation_data(conversation_data, uid)

    return conversation_data


# *****************************
# ********** CRUD *************
# *****************************

@set_data_protection_level(data_arg_name='conversation_data')
@prepare_for_write(data_arg_name='conversation_data', encrypt_func=_encrypt_conversation_data)
def upsert_conversation(uid: str, conversation_data: dict):
    if 'audio_base64_url' in conversation_data:
        del conversation_data['audio_base64_url']
    if 'photos' in conversation_data:
        del conversation_data['photos']

    user_ref = db.collection('users').document(uid)
    conversation_ref = user_ref.collection(conversations_collection).document(conversation_data['id'])
    conversation_ref.set(conversation_data)


@prepare_for_read(decrypt_func=_decrypt_conversation_data)
def get_conversation(uid, conversation_id):
    user_ref = db.collection('users').document(uid)
    conversation_ref = user_ref.collection(conversations_collection).document(conversation_id)
    conversation_data = conversation_ref.get().to_dict()
    return conversation_data


@prepare_for_read(decrypt_func=_decrypt_conversation_data)
def get_conversations(uid: str, limit: int = 100, offset: int = 0, include_discarded: bool = False,
                      statuses: List[str] = [], start_date: Optional[datetime] = None,
                      end_date: Optional[datetime] = None, categories: Optional[List[str]] = None):
    conversations_ref = (
        db.collection('users').document(uid).collection(conversations_collection)
    )
    if not include_discarded:
        conversations_ref = conversations_ref.where(filter=FieldFilter('discarded', '==', False))
    if len(statuses) > 0:
        conversations_ref = conversations_ref.where(filter=FieldFilter('status', 'in', statuses))

    if categories:
        conversations_ref = conversations_ref.where(filter=FieldFilter('structured.category', 'in', categories))

    # Apply date range filters if provided
    if start_date:
        conversations_ref = conversations_ref.where(filter=FieldFilter('created_at', '>=', start_date))
    if end_date:
        conversations_ref = conversations_ref.where(filter=FieldFilter('created_at', '<=', end_date))

    # Sort
    conversations_ref = conversations_ref.order_by('created_at', direction=firestore.Query.DESCENDING)

    # Limits
    conversations_ref = conversations_ref.limit(limit).offset(offset)

    conversations = [doc.to_dict() for doc in conversations_ref.stream()]
    return conversations


def update_conversation(uid: str, conversation_id: str, update_data: dict):
    doc_ref = db.collection('users').document(uid).collection(conversations_collection).document(conversation_id)
    doc_snapshot = doc_ref.get()
    if not doc_snapshot.exists:
        return

    doc_level = doc_snapshot.to_dict().get('data_protection_level', 'standard')
    prepared_data = _prepare_data_for_write(update_data, uid, doc_level)
    doc_ref.update(prepared_data)


def update_conversation_title(uid: str, conversation_id: str, title: str):
    user_ref = db.collection('users').document(uid)
    conversation_ref = user_ref.collection(conversations_collection).document(conversation_id)

    doc_snapshot = conversation_ref.get()
    if not doc_snapshot.exists:
        return

    conversation_ref.update({'structured.title': title})


def delete_conversation(uid, conversation_id):
    user_ref = db.collection('users').document(uid)
    conversation_ref = user_ref.collection(conversations_collection).document(conversation_id)
    conversation_ref.delete()


@prepare_for_read(decrypt_func=_decrypt_conversation_data)
def filter_conversations_by_date(uid, start_date, end_date):
    user_ref = db.collection('users').document(uid)
    query = (
        user_ref.collection(conversations_collection)
        .where(filter=FieldFilter('created_at', '>=', start_date))
        .where(filter=FieldFilter('created_at', '<=', end_date))
        .where(filter=FieldFilter('discarded', '==', False))
        .order_by('created_at', direction=firestore.Query.DESCENDING)
    )
    conversations = [doc.to_dict() for doc in query.stream()]
    return conversations


@prepare_for_read(decrypt_func=_decrypt_conversation_data)
def get_conversations_by_id(uid, conversation_ids):
    user_ref = db.collection('users').document(uid)
    conversations_ref = user_ref.collection(conversations_collection)

    doc_refs = [conversations_ref.document(str(conversation_id)) for conversation_id in conversation_ids]
    docs = db.get_all(doc_refs)

    conversations = []
    for doc in docs:
        if doc.exists:
            data = doc.to_dict()
            if data.get('discarded'):
                continue
            conversations.append(data)

    return conversations


# **************************************
# ********* MIGRATION HELPERS **********
# **************************************

def get_conversations_to_migrate(uid: str, target_level: str) -> List[dict]:
    """
    Finds all conversations that are not at the target protection level by fetching all documents
    and filtering them in memory. This simplifies the code but may be less performant for
    users with a very large number of documents.
    """
    conversations_ref = db.collection('users').document(uid).collection(conversations_collection)
    all_conversations = conversations_ref.select(['data_protection_level', 'visibility']).stream()

    to_migrate = []
    for doc in all_conversations:
        doc_data = doc.to_dict()
        if doc_data.get('visibility') in ['public', 'shared']:
            continue

        current_level = doc_data.get('data_protection_level', 'standard')
        if target_level != current_level:
            to_migrate.append({'id': doc.id, 'type': 'conversation'})

    return to_migrate


def migrate_conversation_level(uid: str, conversation_id: str, target_level: str):
    """
    Migrates a single conversation to the target protection level.
    """
    doc_ref = db.collection('users').document(uid).collection(conversations_collection).document(conversation_id)
    doc_snapshot = doc_ref.get()
    if not doc_snapshot.exists:
        raise ValueError("Conversation not found")

    conversation_data = doc_snapshot.to_dict()
    current_level = conversation_data.get('data_protection_level', 'standard')

    if current_level == target_level:
        return  # Nothing to do

    # Decrypt the data first (if needed) to get a clean slate.
    plain_data = _prepare_conversation_for_read(conversation_data, uid)

    # Now, encrypt if the target is 'enhanced'.
    plain_segments = plain_data.get('transcript_segments')
    migrated_segments = plain_segments
    if target_level == 'enhanced':
        if isinstance(plain_segments, list):
            segments_json = json.dumps(plain_segments)
            migrated_segments = encryption.encrypt(segments_json, uid)

    # Update the document with the migrated data and the new protection level.
    update_data = {
        'data_protection_level': target_level,
        'transcript_segments': migrated_segments
    }
    doc_ref.update(update_data)


def migrate_conversations_level_batch(uid: str, conversation_ids: List[str], target_level: str):
    """
    Migrates a batch of conversations to the target protection level.
    """
    batch = db.batch()
    conversations_ref = db.collection('users').document(uid).collection(conversations_collection)
    doc_refs = [conversations_ref.document(conv_id) for conv_id in conversation_ids]
    doc_snapshots = db.get_all(doc_refs)

    for doc_snapshot in doc_snapshots:
        if not doc_snapshot.exists:
            print(f"Conversation {doc_snapshot.id} not found, skipping.")
            continue

        conversation_data = doc_snapshot.to_dict()
        current_level = conversation_data.get('data_protection_level', 'standard')

        if current_level == target_level:
            continue

        # Decrypt the data first (if needed) to get a clean slate.
        plain_data = _prepare_conversation_for_read(conversation_data, uid)

        # Now, encrypt if the target is 'enhanced'.
        plain_segments = plain_data.get('transcript_segments')
        migrated_segments = plain_segments
        if target_level == 'enhanced':
            if isinstance(plain_segments, list):
                segments_json = json.dumps(plain_segments)
                migrated_segments = encryption.encrypt(segments_json, uid)

        # Update the document with the migrated data and the new protection level.
        update_data = {
            'data_protection_level': target_level,
            'transcript_segments': migrated_segments
        }
        batch.update(doc_snapshot.reference, update_data)

    batch.commit()


# **************************************
# ********** STATUS *************
# **************************************

@prepare_for_read(decrypt_func=_decrypt_conversation_data)
def get_in_progress_conversation(uid: str):
    user_ref = db.collection('users').document(uid)
    conversations_ref = (
        user_ref.collection(conversations_collection)
        .where(filter=FieldFilter('status', '==', 'in_progress'))
    )
    docs = [doc.to_dict() for doc in conversations_ref.stream()]
    conversation = docs[0] if docs else None
    return conversation


@prepare_for_read(decrypt_func=_decrypt_conversation_data)
def get_processing_conversations(uid: str):
    user_ref = db.collection('users').document(uid)
    conversations_ref = (
        user_ref.collection(conversations_collection)
        .where(filter=FieldFilter('status', '==', 'processing'))
    )
    conversations = [doc.to_dict() for doc in conversations_ref.stream()]
    return conversations


def update_conversation_status(uid: str, conversation_id: str, status: str):
    user_ref = db.collection('users').document(uid)
    conversation_ref = user_ref.collection(conversations_collection).document(conversation_id)
    conversation_ref.update({'status': status})


def set_conversation_as_discarded(uid: str, conversation_id: str):
    user_ref = db.collection('users').document(uid)
    conversation_ref = user_ref.collection(conversations_collection).document(conversation_id)
    conversation_ref.update({'discarded': True})


# *********************************
# ********** CALENDAR *************
# *********************************

def update_conversation_events(uid: str, conversation_id: str, events: List[dict]):
    update_conversation(uid, conversation_id, {'structured.events': events})


# *********************************
# ******** ACTION ITEMS ***********
# *********************************

def update_conversation_action_items(uid: str, conversation_id: str, action_items: List[dict]):
    update_conversation(uid, conversation_id, {'structured.action_items': action_items})


# ******************************
# ********** OTHER *************
# ******************************

def update_conversation_finished_at(uid: str, conversation_id: str, finished_at: datetime):
    user_ref = db.collection('users').document(uid)
    conversation_ref = user_ref.collection(conversations_collection).document(conversation_id)
    conversation_ref.update({'finished_at': finished_at})


def update_conversation_segments(uid: str, conversation_id: str, segments: List[dict]):
    doc_ref = db.collection('users').document(uid).collection(conversations_collection).document(conversation_id)
    doc_snapshot = doc_ref.get(field_paths=['data_protection_level'])
    if not doc_snapshot.exists:
        return

    doc_level = doc_snapshot.to_dict().get('data_protection_level', 'standard')
    update_payload = {'transcript_segments': segments}
    prepared_payload = _prepare_data_for_write(update_payload, uid, doc_level)
    doc_ref.update(prepared_payload)


# ***********************************
# ********** VISIBILITY *************
# ***********************************

def set_conversation_visibility(uid: str, conversation_id: str, visibility: str):
    user_ref = db.collection('users').document(uid)
    conversation_ref = user_ref.collection(conversations_collection).document(conversation_id)
    conversation_ref.update({'visibility': visibility})


@prepare_for_read(decrypt_func=_decrypt_conversation_data)
async def _get_public_conversation(db_client: AsyncClient, uid: str, conversation_id: str):
    conversation_ref = db_client.collection('users').document(uid).collection('conversations').document(conversation_id)
    conversation_doc = await conversation_ref.get()
    if conversation_doc.exists:
        conversation_data = conversation_doc.to_dict()
        if conversation_data.get('visibility') in ['public']:
            return conversation_data
    return None


async def _get_public_conversations(data: List[Tuple[str, str]]):
    db_client = AsyncClient()
    tasks = [_get_public_conversation(db_client, uid, conversation_id) for uid, conversation_id in data]
    conversations = await asyncio.gather(*tasks)
    return [conversation for conversation in conversations if conversation is not None]


def run_get_public_conversations(data: List[Tuple[str, str]]):
    return asyncio.run(_get_public_conversations(data))


# ****************************************
# ********** POSTPROCESSING **************
# ****************************************

def set_postprocessing_status(
        uid: str, conversation_id: str, status: PostProcessingStatus, fail_reason: str = None,
        model: PostProcessingModel = PostProcessingModel.fal_whisperx
):
    user_ref = db.collection('users').document(uid)
    conversation_ref = user_ref.collection(conversations_collection).document(conversation_id)
    conversation_ref.update({
        'postprocessing.status': status,
        'postprocessing.model': model,
        'postprocessing.fail_reason': fail_reason
    })


def store_model_segments_result(uid: str, conversation_id: str, model_name: str, segments: List[TranscriptSegment]):
    user_ref = db.collection('users').document(uid)
    conversation_ref = user_ref.collection(conversations_collection).document(conversation_id)
    segments_ref = conversation_ref.collection(model_name)
    batch = db.batch()
    for i, segment in enumerate(segments):
        segment_id = str(uuid.uuid4())
        segment_ref = segments_ref.document(segment_id)
        batch.set(segment_ref, segment.dict())
        if i >= 400:
            batch.commit()
            batch = db.batch()
    batch.commit()


def store_model_emotion_predictions_result(
        uid: str, conversation_id: str, model_name: str,
        predictions: List[hume.HumeJobModelPredictionResponseModel]
):
    now = datetime.now()
    user_ref = db.collection('users').document(uid)
    conversation_ref = user_ref.collection(conversations_collection).document(conversation_id)
    predictions_ref = conversation_ref.collection(model_name)
    batch = db.batch()
    count = 0
    for prediction in predictions:
        prediction_id = str(uuid.uuid4())
        prediction_ref = predictions_ref.document(prediction_id)
        batch.set(prediction_ref, {
            "created_at": now,
            "start": prediction.time[0],
            "end": prediction.time[1],
            "emotions": json.dumps(hume.HumePredictionEmotionResponseModel.to_multi_dict(prediction.emotions)),
        })
        count = count + 1
        if count >= 100:
            batch.commit()
            batch = db.batch()
            count = 0
    batch.commit()


def get_conversation_transcripts_by_model(uid: str, conversation_id: str):
    user_ref = db.collection('users').document(uid)
    conversation_ref = user_ref.collection(conversations_collection).document(conversation_id)
    deepgram_ref = conversation_ref.collection('deepgram_streaming')
    soniox_ref = conversation_ref.collection('soniox_streaming')
    speechmatics_ref = conversation_ref.collection('speechmatics_streaming')
    whisperx_ref = conversation_ref.collection('fal_whisperx')

    return {
        'deepgram': list(sorted([doc.to_dict() for doc in deepgram_ref.stream()], key=lambda x: x['start'])),
        'soniox': list(sorted([doc.to_dict() for doc in soniox_ref.stream()], key=lambda x: x['start'])),
        'speechmatics': list(sorted([doc.to_dict() for doc in speechmatics_ref.stream()], key=lambda x: x['start'])),
        'whisperx': list(sorted([doc.to_dict() for doc in whisperx_ref.stream()], key=lambda x: x['start'])),
    }


# ***********************************
# ********** OPENGLASS **************
# ***********************************

def add_photos_to_conversation(uid: str, conversation_id: str, photos: List[ConversationPhoto]):
    """Add photos to an existing conversation."""
    user_ref = db.collection('users').document(uid)
    conversation_ref = user_ref.collection(conversations_collection).document(conversation_id)
    photos_ref = conversation_ref.collection('photos')
    batch = db.batch()
    
    for photo in photos:
        photo_id = str(uuid.uuid4())
        photo_ref = photos_ref.document(photo_id)
        data = photo.dict()
        data['id'] = photo_id
        data['added_at'] = datetime.now(timezone.utc)
        batch.set(photo_ref, data)
    
    batch.commit()


def store_conversation_photos(uid: str, conversation_id: str, photos: List[ConversationPhoto]):
    """Store photos for a conversation."""
    user_ref = db.collection('users').document(uid)
    conversation_ref = user_ref.collection(conversations_collection).document(conversation_id)
    photos_ref = conversation_ref.collection('photos')
    batch = db.batch()
    for photo in photos:
        photo_id = str(uuid.uuid4())
        photo_ref = photos_ref.document(photo_id)
        data = photo.dict()
        data['id'] = photo_id
        data['added_at'] = datetime.now(timezone.utc)
        batch.set(photo_ref, data)
    batch.commit()


def get_conversation_photos(uid: str, conversation_id: str):
    """Get photos for a conversation."""
    try:
        # Import inside function to avoid circular imports
        from utils.other.storage import _get_signed_url, _get_bucket_safely, chat_files_bucket
        
        user_ref = db.collection('users').document(uid)
        conversation_ref = user_ref.collection(conversations_collection).document(conversation_id)
        photos_ref = conversation_ref.collection('photos')
        
        photos_data = []
        
        # Get bucket for signed URL generation
        bucket = _get_bucket_safely(chat_files_bucket, "conversation photos")
        
        for doc in photos_ref.stream():
            photo_data = doc.to_dict()
            photo_data['id'] = doc.id
            
            # Convert datetime fields to ISO strings
            datetime_fields = ['created_at', 'added_at']
            for field in datetime_fields:
                if field in photo_data and photo_data[field]:
                    field_value = photo_data[field]
                    if hasattr(field_value, 'isoformat'):
                        photo_data[field] = field_value.isoformat()
                    elif isinstance(field_value, (int, float)):
                        dt = datetime.fromtimestamp(field_value, tz=timezone.utc)
                        photo_data[field] = dt.isoformat()
            
            # Generate fresh signed URLs for thumbnail_url and url if they exist and bucket is available
            if bucket:
                # Extract blob path from stored URL and generate fresh signed URL
                if photo_data.get('thumbnail_url'):
                    try:
                        # Extract blob path from URL like: https://storage.googleapis.com/bucket/path
                        url = photo_data['thumbnail_url']
                        if 'storage.googleapis.com' in url and chat_files_bucket in url:
                            # Get the blob path after the bucket name
                            blob_path = url.split(f'/{chat_files_bucket}/')[-1].split('?')[0]
                            blob = bucket.blob(blob_path)
                            if blob.exists():
                                photo_data['thumbnail_url'] = _get_signed_url(blob, 1440)  # 24 hour expiry
                    except Exception as e:
                        print(f"Warning: Could not generate signed URL for thumbnail: {e}")
                
                if photo_data.get('url'):
                    try:
                        # Extract blob path from URL and generate fresh signed URL
                        url = photo_data['url']
                        if 'storage.googleapis.com' in url and chat_files_bucket in url:
                            blob_path = url.split(f'/{chat_files_bucket}/')[-1].split('?')[0]
                            blob = bucket.blob(blob_path)
                            if blob.exists():
                                photo_data['url'] = _get_signed_url(blob, 1440)  # 24 hour expiry
                    except Exception as e:
                        print(f"Warning: Could not generate signed URL for full image: {e}")
            
            photos_data.append(photo_data)
        
        return photos_data
    except Exception as e:
        print(f"Error getting conversation photos for {conversation_id}: {e}")
        import traceback
        traceback.print_exc()
        return []


def get_recent_conversations(uid: str, limit: int = 5, source: str = None) -> List[dict]:
    """Get recent conversations for a user, optionally filtered by source."""
    try:
        user_ref = db.collection('users').document(uid)
        query = user_ref.collection(conversations_collection).order_by('created_at', direction=firestore.Query.DESCENDING)
        
        if source:
            query = query.where('source', '==', source)
        
        query = query.limit(limit)
        conversations = []
        
        for doc in query.stream():
            conversation_data = doc.to_dict()
            conversation_data['id'] = doc.id
            
            # Parse datetime fields
            datetime_fields = ['finished_at', 'created_at', 'started_at']
            for field in datetime_fields:
                if field in conversation_data and conversation_data[field]:
                    if isinstance(conversation_data[field], (int, float)):
                        conversation_data[field] = datetime.fromtimestamp(conversation_data[field], tz=timezone.utc)
                
            conversations.append(conversation_data)
        
        return conversations
    except Exception as e:
        print(f"Error getting recent conversations: {e}")
        return []


# ********************************
# ********** SYNCING *************
# ********************************

@prepare_for_read(decrypt_func=_decrypt_conversation_data)
def get_closest_conversation_to_timestamps(
        uid: str, start_timestamp: int, end_timestamp: int
) -> Optional[dict]:
    print('get_closest_conversation_to_timestamps', start_timestamp, end_timestamp)
    start_threshold = datetime.utcfromtimestamp(start_timestamp) - timedelta(minutes=2)
    end_threshold = datetime.utcfromtimestamp(end_timestamp) + timedelta(minutes=2)
    print('get_closest_conversation_to_timestamps', start_threshold, end_threshold)

    query = (
        db.collection('users').document(uid).collection(conversations_collection)
        .where(filter=FieldFilter('finished_at', '>=', start_threshold))
        .where(filter=FieldFilter('started_at', '<=', end_threshold))
        .order_by('created_at', direction=firestore.Query.DESCENDING)
    )

    conversations = [doc.to_dict() for doc in query.stream()]
    print('get_closest_conversation_to_timestamps len(conversations)', len(conversations))
    if not conversations:
        return None

    print('get_closest_conversation_to_timestamps found:')
    for conversation in conversations:
        print('-', conversation['id'], conversation['started_at'], conversation['finished_at'])

    # get the conversation that has the closest start timestamp or end timestamp
    closest_conversation = None
    min_diff = float('inf')
    for conversation in conversations:
        conversation_start_timestamp = conversation['started_at'].timestamp()
        conversation_end_timestamp = conversation['finished_at'].timestamp()
        diff1 = abs(conversation_start_timestamp - start_timestamp)
        diff2 = abs(conversation_end_timestamp - end_timestamp)
        if diff1 < min_diff or diff2 < min_diff:
            min_diff = min(diff1, diff2)
            closest_conversation = conversation

    print('get_closest_conversation_to_timestamps closest_conversation:', closest_conversation['id'])
    return closest_conversation


@prepare_for_read(decrypt_func=_decrypt_conversation_data)
def get_last_completed_conversation(uid: str) -> Optional[dict]:
    query = (
        db.collection('users').document(uid).collection(conversations_collection)
        .where(filter=FieldFilter('status', '==', ConversationStatus.completed))
        .order_by('created_at', direction=firestore.Query.DESCENDING)
        .limit(1)
    )
    conversations = [doc.to_dict() for doc in query.stream()]
    conversation = conversations[0] if conversations else None
    return conversation<|MERGE_RESOLUTION|>--- conflicted
+++ resolved
@@ -2,13 +2,8 @@
 import copy
 import json
 import uuid
-<<<<<<< HEAD
 from datetime import datetime, timedelta, timezone
-from typing import List, Tuple, Optional
-=======
-from datetime import datetime, timedelta
 from typing import List, Tuple, Optional, Dict, Any
->>>>>>> 4781c9cb
 
 from google.cloud import firestore
 from google.cloud.firestore_v1 import FieldFilter
