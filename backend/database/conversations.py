import asyncio
import copy
import json
import uuid
<<<<<<< HEAD
from datetime import datetime, timedelta, timezone
=======
import zlib
from datetime import datetime, timedelta
>>>>>>> 9417a1a6
from typing import List, Tuple, Optional, Dict, Any

from google.cloud import firestore
from google.cloud.firestore_v1 import FieldFilter
from google.cloud.firestore_v1.async_client import AsyncClient

import utils.other.hume as hume
from database import users as users_db
from models.conversation import ConversationPhoto, PostProcessingStatus, PostProcessingModel, ConversationStatus
from models.transcript_segment import TranscriptSegment
from utils import encryption
from ._client import db
from .helpers import set_data_protection_level, prepare_for_write, prepare_for_read

conversations_collection = 'conversations'


# *********************************
# ******* ENCRYPTION HELPERS ******
# *********************************

def _decrypt_conversation_data(conversation_data: Dict[str, Any], uid: str) -> Dict[str, Any]:
    data = copy.deepcopy(conversation_data)

    if 'transcript_segments' in data and isinstance(data['transcript_segments'], str):
        try:
            decrypted_payload = encryption.decrypt(data['transcript_segments'], uid)
            if data.get('transcript_segments_compressed'):
                # New format: encrypted(compressed(json))
                compressed_bytes = bytes.fromhex(decrypted_payload)
                decompressed_json = zlib.decompress(compressed_bytes).decode('utf-8')
                data['transcript_segments'] = json.loads(decompressed_json)
            else:
                # Old format: encrypted(json)
                data['transcript_segments'] = json.loads(decrypted_payload)
        except (json.JSONDecodeError, TypeError, zlib.error, ValueError):
            pass

    return data


def _prepare_conversation_for_write(data: Dict[str, Any], uid: str, level: str) -> Dict[str, Any]:
    data = copy.deepcopy(data)
    if 'transcript_segments' in data and isinstance(data['transcript_segments'], list):
        segments_json = json.dumps(data['transcript_segments'])
        compressed_segments_bytes = zlib.compress(segments_json.encode('utf-8'))
        data['transcript_segments_compressed'] = True

        if level == 'enhanced':
            encrypted_segments = encryption.encrypt(compressed_segments_bytes.hex(), uid)
            data['transcript_segments'] = encrypted_segments
        else:
            data['transcript_segments'] = compressed_segments_bytes
    return data


def _prepare_conversation_for_read(conversation_data: Optional[Dict[str, Any]], uid: str) -> Optional[Dict[str, Any]]:
    if not conversation_data:
        return None

    data = copy.deepcopy(conversation_data)
    level = data.get('data_protection_level')

    if level == 'enhanced':
        return _decrypt_conversation_data(data, uid)

    # Handle standard level with potential compression
    if data.get('transcript_segments_compressed'):
        if 'transcript_segments' in data and isinstance(data['transcript_segments'], bytes):
            try:
                decompressed_json = zlib.decompress(data['transcript_segments']).decode('utf-8')
                data['transcript_segments'] = json.loads(decompressed_json)
            except (json.JSONDecodeError, TypeError, zlib.error):
                pass

    return data


# *****************************
# ********** CRUD *************
# *****************************

@set_data_protection_level(data_arg_name='conversation_data')
@prepare_for_write(data_arg_name='conversation_data', prepare_func=_prepare_conversation_for_write)
def upsert_conversation(uid: str, conversation_data: dict):
    if 'audio_base64_url' in conversation_data:
        del conversation_data['audio_base64_url']
    if 'photos' in conversation_data:
        del conversation_data['photos']

    user_ref = db.collection('users').document(uid)
    conversation_ref = user_ref.collection(conversations_collection).document(conversation_data['id'])
    conversation_ref.set(conversation_data)


@prepare_for_read(decrypt_func=_prepare_conversation_for_read)
def get_conversation(uid, conversation_id):
    user_ref = db.collection('users').document(uid)
    conversation_ref = user_ref.collection(conversations_collection).document(conversation_id)
    conversation_data = conversation_ref.get().to_dict()
    return conversation_data


@prepare_for_read(decrypt_func=_prepare_conversation_for_read)
def get_conversations(uid: str, limit: int = 100, offset: int = 0, include_discarded: bool = False,
                      statuses: List[str] = [], start_date: Optional[datetime] = None,
                      end_date: Optional[datetime] = None, categories: Optional[List[str]] = None):
    conversations_ref = (
        db.collection('users').document(uid).collection(conversations_collection)
    )
    if not include_discarded:
        conversations_ref = conversations_ref.where(filter=FieldFilter('discarded', '==', False))
    if len(statuses) > 0:
        conversations_ref = conversations_ref.where(filter=FieldFilter('status', 'in', statuses))

    if categories:
        conversations_ref = conversations_ref.where(filter=FieldFilter('structured.category', 'in', categories))

    # Apply date range filters if provided
    if start_date:
        conversations_ref = conversations_ref.where(filter=FieldFilter('created_at', '>=', start_date))
    if end_date:
        conversations_ref = conversations_ref.where(filter=FieldFilter('created_at', '<=', end_date))

    # Sort
    conversations_ref = conversations_ref.order_by('created_at', direction=firestore.Query.DESCENDING)

    # Limits
    conversations_ref = conversations_ref.limit(limit).offset(offset)

    conversations = [doc.to_dict() for doc in conversations_ref.stream()]
    return conversations


def update_conversation(uid: str, conversation_id: str, update_data: dict):
    doc_ref = db.collection('users').document(uid).collection(conversations_collection).document(conversation_id)
    doc_snapshot = doc_ref.get()
    if not doc_snapshot.exists:
        return

    doc_level = doc_snapshot.to_dict().get('data_protection_level', 'standard')
    prepared_data = _prepare_conversation_for_write(update_data, uid, doc_level)
    doc_ref.update(prepared_data)


def update_conversation_title(uid: str, conversation_id: str, title: str):
    user_ref = db.collection('users').document(uid)
    conversation_ref = user_ref.collection(conversations_collection).document(conversation_id)

    doc_snapshot = conversation_ref.get()
    if not doc_snapshot.exists:
        return

    conversation_ref.update({'structured.title': title})


def delete_conversation(uid, conversation_id):
    user_ref = db.collection('users').document(uid)
    conversation_ref = user_ref.collection(conversations_collection).document(conversation_id)
    conversation_ref.delete()


@prepare_for_read(decrypt_func=_prepare_conversation_for_read)
def filter_conversations_by_date(uid, start_date, end_date):
    user_ref = db.collection('users').document(uid)
    query = (
        user_ref.collection(conversations_collection)
        .where(filter=FieldFilter('created_at', '>=', start_date))
        .where(filter=FieldFilter('created_at', '<=', end_date))
        .where(filter=FieldFilter('discarded', '==', False))
        .order_by('created_at', direction=firestore.Query.DESCENDING)
    )
    conversations = [doc.to_dict() for doc in query.stream()]
    return conversations


@prepare_for_read(decrypt_func=_prepare_conversation_for_read)
def get_conversations_by_id(uid, conversation_ids):
    user_ref = db.collection('users').document(uid)
    conversations_ref = user_ref.collection(conversations_collection)

    doc_refs = [conversations_ref.document(str(conversation_id)) for conversation_id in conversation_ids]
    docs = db.get_all(doc_refs)

    conversations = []
    for doc in docs:
        if doc.exists:
            data = doc.to_dict()
            if data.get('discarded'):
                continue
            conversations.append(data)

    return conversations


# **************************************
# ********* MIGRATION HELPERS **********
# **************************************

def get_conversations_to_migrate(uid: str, target_level: str) -> List[dict]:
    """
    Finds all conversations that are not at the target protection level by fetching all documents
    and filtering them in memory. This simplifies the code but may be less performant for
    users with a very large number of documents.
    """
    conversations_ref = db.collection('users').document(uid).collection(conversations_collection)
    all_conversations = conversations_ref.select(['data_protection_level', 'visibility']).stream()

    to_migrate = []
    for doc in all_conversations:
        doc_data = doc.to_dict()
        if doc_data.get('visibility') in ['public', 'shared']:
            continue

        current_level = doc_data.get('data_protection_level', 'standard')
        if target_level != current_level:
            to_migrate.append({'id': doc.id, 'type': 'conversation'})

    return to_migrate


def migrate_conversation_level(uid: str, conversation_id: str, target_level: str):
    """
    Migrates a single conversation to the target protection level.
    """
    doc_ref = db.collection('users').document(uid).collection(conversations_collection).document(conversation_id)
    doc_snapshot = doc_ref.get()
    if not doc_snapshot.exists:
        raise ValueError("Conversation not found")

    conversation_data = doc_snapshot.to_dict()
    current_level = conversation_data.get('data_protection_level', 'standard')

    if current_level == target_level:
        return  # Nothing to do

    # Decrypt/decompress the data to get a clean slate.
    plain_data = _prepare_conversation_for_read(conversation_data, uid)

    # Re-prepare the segments for writing with the new level.
    update_payload = {'transcript_segments': plain_data.get('transcript_segments')}
    prepared_payload = _prepare_conversation_for_write(update_payload, uid, target_level)

    # Update the document with the migrated data and the new protection level.
    update_data = {
        'data_protection_level': target_level,
    }
    if 'transcript_segments' in prepared_payload:
        update_data['transcript_segments'] = prepared_payload['transcript_segments']
        update_data['transcript_segments_compressed'] = prepared_payload.get('transcript_segments_compressed', False)

    if not update_data.get('transcript_segments_compressed'):
        update_data['transcript_segments_compressed'] = firestore.DELETE_FIELD

    doc_ref.update(update_data)


def migrate_conversations_level_batch(uid: str, conversation_ids: List[str], target_level: str):
    """
    Migrates a batch of conversations to the target protection level.
    """
    batch = db.batch()
    conversations_ref = db.collection('users').document(uid).collection(conversations_collection)
    doc_refs = [conversations_ref.document(conv_id) for conv_id in conversation_ids]
    doc_snapshots = db.get_all(doc_refs)

    for doc_snapshot in doc_snapshots:
        if not doc_snapshot.exists:
            print(f"Conversation {doc_snapshot.id} not found, skipping.")
            continue

        conversation_data = doc_snapshot.to_dict()
        current_level = conversation_data.get('data_protection_level', 'standard')

        if current_level == target_level:
            continue

        # Decrypt/decompress the data to get a clean slate.
        plain_data = _prepare_conversation_for_read(conversation_data, uid)

        # Re-prepare the segments for writing with the new level.
        update_payload = {'transcript_segments': plain_data.get('transcript_segments')}
        prepared_payload = _prepare_conversation_for_write(update_payload, uid, target_level)

        # Update the document with the migrated data and the new protection level.
        update_data = {
            'data_protection_level': target_level,
        }
        if 'transcript_segments' in prepared_payload:
            update_data['transcript_segments'] = prepared_payload['transcript_segments']
            update_data['transcript_segments_compressed'] = prepared_payload.get('transcript_segments_compressed', False)

        if not update_data.get('transcript_segments_compressed'):
            update_data['transcript_segments_compressed'] = firestore.DELETE_FIELD

        batch.update(doc_snapshot.reference, update_data)

    batch.commit()


# **************************************
# ********** STATUS *************
# **************************************

@prepare_for_read(decrypt_func=_prepare_conversation_for_read)
def get_in_progress_conversation(uid: str):
    user_ref = db.collection('users').document(uid)
    conversations_ref = (
        user_ref.collection(conversations_collection)
        .where(filter=FieldFilter('status', '==', 'in_progress'))
    )
    docs = [doc.to_dict() for doc in conversations_ref.stream()]
    conversation = docs[0] if docs else None
    return conversation


@prepare_for_read(decrypt_func=_prepare_conversation_for_read)
def get_processing_conversations(uid: str):
    user_ref = db.collection('users').document(uid)
    conversations_ref = (
        user_ref.collection(conversations_collection)
        .where(filter=FieldFilter('status', '==', 'processing'))
    )
    conversations = [doc.to_dict() for doc in conversations_ref.stream()]
    return conversations


def update_conversation_status(uid: str, conversation_id: str, status: str):
    user_ref = db.collection('users').document(uid)
    conversation_ref = user_ref.collection(conversations_collection).document(conversation_id)
    conversation_ref.update({'status': status})


def set_conversation_as_discarded(uid: str, conversation_id: str):
    user_ref = db.collection('users').document(uid)
    conversation_ref = user_ref.collection(conversations_collection).document(conversation_id)
    conversation_ref.update({'discarded': True})


# *********************************
# ********** CALENDAR *************
# *********************************

def update_conversation_events(uid: str, conversation_id: str, events: List[dict]):
    update_conversation(uid, conversation_id, {'structured.events': events})


# *********************************
# ******** ACTION ITEMS ***********
# *********************************

def update_conversation_action_items(uid: str, conversation_id: str, action_items: List[dict]):
    update_conversation(uid, conversation_id, {'structured.action_items': action_items})


# ******************************
# ********** OTHER *************
# ******************************

def update_conversation_finished_at(uid: str, conversation_id: str, finished_at: datetime):
    user_ref = db.collection('users').document(uid)
    conversation_ref = user_ref.collection(conversations_collection).document(conversation_id)
    conversation_ref.update({'finished_at': finished_at})


def update_conversation_segments(uid: str, conversation_id: str, segments: List[dict]):
    doc_ref = db.collection('users').document(uid).collection(conversations_collection).document(conversation_id)
    doc_snapshot = doc_ref.get(field_paths=['data_protection_level'])
    if not doc_snapshot.exists:
        return

    doc_level = doc_snapshot.to_dict().get('data_protection_level', 'standard')
    update_payload = {'transcript_segments': segments}
    prepared_payload = _prepare_conversation_for_write(update_payload, uid, doc_level)
    doc_ref.update(prepared_payload)


# ***********************************
# ********** VISIBILITY *************
# ***********************************

def set_conversation_visibility(uid: str, conversation_id: str, visibility: str):
    user_ref = db.collection('users').document(uid)
    conversation_ref = user_ref.collection(conversations_collection).document(conversation_id)
    conversation_ref.update({'visibility': visibility})


@prepare_for_read(decrypt_func=_prepare_conversation_for_read)
async def _get_public_conversation(db_client: AsyncClient, uid: str, conversation_id: str):
    conversation_ref = db_client.collection('users').document(uid).collection('conversations').document(conversation_id)
    conversation_doc = await conversation_ref.get()
    if conversation_doc.exists:
        conversation_data = conversation_doc.to_dict()
        if conversation_data.get('visibility') in ['public']:
            return conversation_data
    return None


async def _get_public_conversations(data: List[Tuple[str, str]]):
    db_client = AsyncClient()
    tasks = [_get_public_conversation(db_client, uid, conversation_id) for uid, conversation_id in data]
    conversations = await asyncio.gather(*tasks)
    return [conversation for conversation in conversations if conversation is not None]


def run_get_public_conversations(data: List[Tuple[str, str]]):
    return asyncio.run(_get_public_conversations(data))


# ****************************************
# ********** POSTPROCESSING **************
# ****************************************

def set_postprocessing_status(
        uid: str, conversation_id: str, status: PostProcessingStatus, fail_reason: str = None,
        model: PostProcessingModel = PostProcessingModel.fal_whisperx
):
    user_ref = db.collection('users').document(uid)
    conversation_ref = user_ref.collection(conversations_collection).document(conversation_id)
    conversation_ref.update({
        'postprocessing.status': status,
        'postprocessing.model': model,
        'postprocessing.fail_reason': fail_reason
    })


def store_model_segments_result(uid: str, conversation_id: str, model_name: str, segments: List[TranscriptSegment]):
    user_ref = db.collection('users').document(uid)
    conversation_ref = user_ref.collection(conversations_collection).document(conversation_id)
    segments_ref = conversation_ref.collection(model_name)
    batch = db.batch()
    for i, segment in enumerate(segments):
        segment_id = str(uuid.uuid4())
        segment_ref = segments_ref.document(segment_id)
        batch.set(segment_ref, segment.dict())
        if i >= 400:
            batch.commit()
            batch = db.batch()
    batch.commit()


def store_model_emotion_predictions_result(
        uid: str, conversation_id: str, model_name: str,
        predictions: List[hume.HumeJobModelPredictionResponseModel]
):
    now = datetime.now()
    user_ref = db.collection('users').document(uid)
    conversation_ref = user_ref.collection(conversations_collection).document(conversation_id)
    predictions_ref = conversation_ref.collection(model_name)
    batch = db.batch()
    count = 0
    for prediction in predictions:
        prediction_id = str(uuid.uuid4())
        prediction_ref = predictions_ref.document(prediction_id)
        batch.set(prediction_ref, {
            "created_at": now,
            "start": prediction.time[0],
            "end": prediction.time[1],
            "emotions": json.dumps(hume.HumePredictionEmotionResponseModel.to_multi_dict(prediction.emotions)),
        })
        count = count + 1
        if count >= 100:
            batch.commit()
            batch = db.batch()
            count = 0
    batch.commit()


def get_conversation_transcripts_by_model(uid: str, conversation_id: str):
    user_ref = db.collection('users').document(uid)
    conversation_ref = user_ref.collection(conversations_collection).document(conversation_id)
    deepgram_ref = conversation_ref.collection('deepgram_streaming')
    soniox_ref = conversation_ref.collection('soniox_streaming')
    speechmatics_ref = conversation_ref.collection('speechmatics_streaming')
    whisperx_ref = conversation_ref.collection('fal_whisperx')

    return {
        'deepgram': list(sorted([doc.to_dict() for doc in deepgram_ref.stream()], key=lambda x: x['start'])),
        'soniox': list(sorted([doc.to_dict() for doc in soniox_ref.stream()], key=lambda x: x['start'])),
        'speechmatics': list(sorted([doc.to_dict() for doc in speechmatics_ref.stream()], key=lambda x: x['start'])),
        'whisperx': list(sorted([doc.to_dict() for doc in whisperx_ref.stream()], key=lambda x: x['start'])),
    }


# ***********************************
# ********** OPENGLASS **************
# ***********************************

def add_photos_to_conversation(uid: str, conversation_id: str, photos: List[ConversationPhoto]):
    """Add photos to an existing conversation."""
    user_ref = db.collection('users').document(uid)
    conversation_ref = user_ref.collection(conversations_collection).document(conversation_id)
    photos_ref = conversation_ref.collection('photos')
    batch = db.batch()
    
    for photo in photos:
        photo_id = str(uuid.uuid4())
        photo_ref = photos_ref.document(photo_id)
        data = photo.dict()
        data['id'] = photo_id
        data['added_at'] = datetime.now(timezone.utc)
        batch.set(photo_ref, data)
    
    batch.commit()


def store_conversation_photos(uid: str, conversation_id: str, photos: List[ConversationPhoto]):
    """Store photos for a conversation."""
    user_ref = db.collection('users').document(uid)
    conversation_ref = user_ref.collection(conversations_collection).document(conversation_id)
    photos_ref = conversation_ref.collection('photos')
    batch = db.batch()
    for photo in photos:
        photo_id = str(uuid.uuid4())
        photo_ref = photos_ref.document(photo_id)
        data = photo.dict()
        data['id'] = photo_id
        data['added_at'] = datetime.now(timezone.utc)
        batch.set(photo_ref, data)
    batch.commit()


def get_conversation_photos(uid: str, conversation_id: str):
    """Get photos for a conversation."""
    try:
        # Import inside function to avoid circular imports
        from utils.other.storage import _get_signed_url, _get_bucket_safely, chat_files_bucket
        
        user_ref = db.collection('users').document(uid)
        conversation_ref = user_ref.collection(conversations_collection).document(conversation_id)
        photos_ref = conversation_ref.collection('photos')
        
        photos_data = []
        
        # Get bucket for signed URL generation
        bucket = _get_bucket_safely(chat_files_bucket, "conversation photos")
        
        for doc in photos_ref.stream():
            photo_data = doc.to_dict()
            photo_data['id'] = doc.id
            
            # Convert datetime fields to ISO strings
            datetime_fields = ['created_at', 'added_at']
            for field in datetime_fields:
                if field in photo_data and photo_data[field]:
                    field_value = photo_data[field]
                    if hasattr(field_value, 'isoformat'):
                        photo_data[field] = field_value.isoformat()
                    elif isinstance(field_value, (int, float)):
                        dt = datetime.fromtimestamp(field_value, tz=timezone.utc)
                        photo_data[field] = dt.isoformat()
            
            # Generate fresh signed URLs for thumbnail_url and url if they exist and bucket is available
            if bucket:
                # Extract blob path from stored URL and generate fresh signed URL
                if photo_data.get('thumbnail_url'):
                    try:
                        # Extract blob path from URL like: https://storage.googleapis.com/bucket/path
                        url = photo_data['thumbnail_url']
                        if 'storage.googleapis.com' in url and chat_files_bucket in url:
                            # Get the blob path after the bucket name
                            blob_path = url.split(f'/{chat_files_bucket}/')[-1].split('?')[0]
                            blob = bucket.blob(blob_path)
                            if blob.exists():
                                photo_data['thumbnail_url'] = _get_signed_url(blob, 1440)  # 24 hour expiry
                    except Exception as e:
                        print(f"Warning: Could not generate signed URL for thumbnail: {e}")
                
                if photo_data.get('url'):
                    try:
                        # Extract blob path from URL and generate fresh signed URL
                        url = photo_data['url']
                        if 'storage.googleapis.com' in url and chat_files_bucket in url:
                            blob_path = url.split(f'/{chat_files_bucket}/')[-1].split('?')[0]
                            blob = bucket.blob(blob_path)
                            if blob.exists():
                                photo_data['url'] = _get_signed_url(blob, 1440)  # 24 hour expiry
                    except Exception as e:
                        print(f"Warning: Could not generate signed URL for full image: {e}")
            
            photos_data.append(photo_data)
        
        return photos_data
    except Exception as e:
        print(f"Error getting conversation photos for {conversation_id}: {e}")
        import traceback
        traceback.print_exc()
        return []


def get_recent_conversations(uid: str, limit: int = 5, source: str = None) -> List[dict]:
    """Get recent conversations for a user, optionally filtered by source."""
    try:
        user_ref = db.collection('users').document(uid)
        query = user_ref.collection(conversations_collection).order_by('created_at', direction=firestore.Query.DESCENDING)
        
        if source:
            query = query.where('source', '==', source)
        
        query = query.limit(limit)
        conversations = []
        
        for doc in query.stream():
            conversation_data = doc.to_dict()
            conversation_data['id'] = doc.id
            
            # Parse datetime fields
            datetime_fields = ['finished_at', 'created_at', 'started_at']
            for field in datetime_fields:
                if field in conversation_data and conversation_data[field]:
                    if isinstance(conversation_data[field], (int, float)):
                        conversation_data[field] = datetime.fromtimestamp(conversation_data[field], tz=timezone.utc)
                
            conversations.append(conversation_data)
        
        return conversations
    except Exception as e:
        print(f"Error getting recent conversations: {e}")
        return []


# ********************************
# ********** SYNCING *************
# ********************************

@prepare_for_read(decrypt_func=_prepare_conversation_for_read)
def get_closest_conversation_to_timestamps(
        uid: str, start_timestamp: int, end_timestamp: int
) -> Optional[dict]:
    print('get_closest_conversation_to_timestamps', start_timestamp, end_timestamp)
    start_threshold = datetime.utcfromtimestamp(start_timestamp) - timedelta(minutes=2)
    end_threshold = datetime.utcfromtimestamp(end_timestamp) + timedelta(minutes=2)
    print('get_closest_conversation_to_timestamps', start_threshold, end_threshold)

    query = (
        db.collection('users').document(uid).collection(conversations_collection)
        .where(filter=FieldFilter('finished_at', '>=', start_threshold))
        .where(filter=FieldFilter('started_at', '<=', end_threshold))
        .order_by('created_at', direction=firestore.Query.DESCENDING)
    )

    conversations = [doc.to_dict() for doc in query.stream()]
    print('get_closest_conversation_to_timestamps len(conversations)', len(conversations))
    if not conversations:
        return None

    print('get_closest_conversation_to_timestamps found:')
    for conversation in conversations:
        print('-', conversation['id'], conversation['started_at'], conversation['finished_at'])

    # get the conversation that has the closest start timestamp or end timestamp
    closest_conversation = None
    min_diff = float('inf')
    for conversation in conversations:
        conversation_start_timestamp = conversation['started_at'].timestamp()
        conversation_end_timestamp = conversation['finished_at'].timestamp()
        diff1 = abs(conversation_start_timestamp - start_timestamp)
        diff2 = abs(conversation_end_timestamp - end_timestamp)
        if diff1 < min_diff or diff2 < min_diff:
            min_diff = min(diff1, diff2)
            closest_conversation = conversation

    print('get_closest_conversation_to_timestamps closest_conversation:', closest_conversation['id'])
    return closest_conversation


@prepare_for_read(decrypt_func=_prepare_conversation_for_read)
def get_last_completed_conversation(uid: str) -> Optional[dict]:
    query = (
        db.collection('users').document(uid).collection(conversations_collection)
        .where(filter=FieldFilter('status', '==', ConversationStatus.completed))
        .order_by('created_at', direction=firestore.Query.DESCENDING)
        .limit(1)
    )
    conversations = [doc.to_dict() for doc in query.stream()]
    conversation = conversations[0] if conversations else None
    return conversation<|MERGE_RESOLUTION|>--- conflicted
+++ resolved
@@ -2,12 +2,8 @@
 import copy
 import json
 import uuid
-<<<<<<< HEAD
+import zlib
 from datetime import datetime, timedelta, timezone
-=======
-import zlib
-from datetime import datetime, timedelta
->>>>>>> 9417a1a6
 from typing import List, Tuple, Optional, Dict, Any
 
 from google.cloud import firestore
