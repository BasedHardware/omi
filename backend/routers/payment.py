--- conflicted
+++ resolved
@@ -33,7 +33,6 @@
     price_id: str
 
 
-<<<<<<< HEAD
 class UpgradeSubscriptionRequest(BaseModel):
     price_id: str
 
@@ -51,6 +50,57 @@
 class AvailablePlansResponse(BaseModel):
     plans: List[PricingOption]
 
+
+def _build_subscription_from_stripe_object(stripe_sub: dict) -> Subscription | None:
+    """Builds a Subscription object from a Stripe Subscription object."""
+    stripe_status = stripe_sub['status']
+
+    # Get price ID from subscription items
+    price_id = stripe_sub['items']['data'][0]['price']['id'] if stripe_sub['items']['data'] else None
+
+    if not price_id:
+        return None
+
+    try:
+        plan = get_plan_type_from_price_id(price_id)
+    except ValueError:
+        return None
+
+    if stripe_status in ('active', 'trialing'):
+        status = SubscriptionStatus.active
+        limits = get_plan_limits(plan)
+        cancel_at_period_end = stripe_sub.get('cancel_at_period_end', False)
+    else:  # including 'canceled', 'unpaid', etc.
+        plan = PlanType.basic
+        status = SubscriptionStatus.inactive
+        limits = get_basic_plan_limits()
+        cancel_at_period_end = False  # If it's not active, it can't be pending cancellation
+
+    return Subscription(
+        plan=plan,
+        status=status,
+        current_period_end=stripe_sub.get('current_period_end'),
+        stripe_subscription_id=stripe_sub['id'],
+        cancel_at_period_end=cancel_at_period_end,
+        limits=limits,
+    )
+
+
+def _update_subscription_from_session(uid: str, session: stripe.checkout.Session):
+    customer_id = session.get('customer')
+    subscription_id = session.get('subscription')
+
+    if customer_id:
+        users_db.set_stripe_customer_id(uid, customer_id)
+
+    if subscription_id:
+        stripe_sub = stripe.Subscription.retrieve(subscription_id)
+        if stripe_sub:
+            new_subscription = _build_subscription_from_stripe_object(stripe_sub.to_dict())
+            if new_subscription:
+                users_db.update_user_subscription(uid, new_subscription.dict())
+                print(f"Subscription for user {uid} updated from session {session.id}.")
+                
 
 @router.get('/v1/payments/available-plans', response_model=AvailablePlansResponse)
 def get_available_plans_endpoint(uid: str = Depends(auth.get_current_user_uid)):
@@ -130,60 +180,6 @@
     except Exception as e:
         print(f"Error fetching available plans: {e}")
         raise HTTPException(status_code=500, detail="Failed to fetch available plans")
-
-
-def _build_subscription_from_stripe_object(stripe_sub: dict) -> Subscription:
-=======
-def _build_subscription_from_stripe_object(stripe_sub: dict) -> Subscription | None:
->>>>>>> 4ce0b501
-    """Builds a Subscription object from a Stripe Subscription object."""
-    stripe_status = stripe_sub['status']
-
-    # Get price ID from subscription items
-    price_id = stripe_sub['items']['data'][0]['price']['id'] if stripe_sub['items']['data'] else None
-
-    if not price_id:
-        return None
-
-    try:
-        plan = get_plan_type_from_price_id(price_id)
-    except ValueError:
-        return None
-
-    if stripe_status in ('active', 'trialing'):
-        status = SubscriptionStatus.active
-        limits = get_plan_limits(plan)
-        cancel_at_period_end = stripe_sub.get('cancel_at_period_end', False)
-    else:  # including 'canceled', 'unpaid', etc.
-        plan = PlanType.basic
-        status = SubscriptionStatus.inactive
-        limits = get_basic_plan_limits()
-        cancel_at_period_end = False  # If it's not active, it can't be pending cancellation
-
-    return Subscription(
-        plan=plan,
-        status=status,
-        current_period_end=stripe_sub.get('current_period_end'),
-        stripe_subscription_id=stripe_sub['id'],
-        cancel_at_period_end=cancel_at_period_end,
-        limits=limits,
-    )
-
-
-def _update_subscription_from_session(uid: str, session: stripe.checkout.Session):
-    customer_id = session.get('customer')
-    subscription_id = session.get('subscription')
-
-    if customer_id:
-        users_db.set_stripe_customer_id(uid, customer_id)
-
-    if subscription_id:
-        stripe_sub = stripe.Subscription.retrieve(subscription_id)
-        if stripe_sub:
-            new_subscription = _build_subscription_from_stripe_object(stripe_sub.to_dict())
-            if new_subscription:
-                users_db.update_user_subscription(uid, new_subscription.dict())
-                print(f"Subscription for user {uid} updated from session {session.id}.")
 
 
 @router.post('/v1/payments/checkout-session')
