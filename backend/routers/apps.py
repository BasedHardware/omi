import json
import os
from datetime import datetime, timezone
from typing import List
import requests
from pydantic import ValidationError
from ulid import ULID
from fastapi import APIRouter, Depends, Form, UploadFile, File, HTTPException, Header

from database.apps import change_app_approval_status, get_unapproved_public_apps_db, \
    add_app_to_db, update_app_in_db, delete_app_from_db, update_app_visibility_in_db, \
    get_personas_by_username_db, get_persona_by_id_db, delete_persona_db
from database.notifications import get_token_only
from database.redis_db import delete_generic_cache, get_specific_user_review, increase_app_installs_count, \
    decrease_app_installs_count, enable_app, disable_app, delete_app_cache_by_id
from utils.apps import get_available_apps, get_available_app_by_id, get_approved_available_apps, \
    get_available_app_by_id_with_reviews, set_app_review, get_app_reviews, add_tester, is_tester, \
    add_app_access_for_tester, remove_app_access_for_tester, upsert_app_payment_link, get_is_user_paid_app

from utils.notifications import send_notification
from utils.other import endpoints as auth
from models.app import App, SubmitAppRequest
from utils.other.storage import upload_plugin_logo, delete_plugin_logo
from utils.user import get_user_creator_profile

router = APIRouter()


# ******************************************************
# ********************* APPS CRUD **********************
# ******************************************************

@router.get('/v1/apps', tags=['v1'], response_model=List[App])
def get_apps(uid: str = Depends(auth.get_current_user_uid), include_reviews: bool = True):
    return get_available_apps(uid, include_reviews=include_reviews)


@router.get('/v1/approved-apps', tags=['v1'], response_model=List[App])
def get_approved_apps(include_reviews: bool = False):
    return get_approved_available_apps(include_reviews=include_reviews)


@router.post('/v1/apps', tags=['v1'])
def create_app(app_data: str = Form(...), file: UploadFile = File(...), uid=Depends(auth.get_current_user_uid)):
    data = json.loads(app_data)
    data['approved'] = False
    data['deleted'] = False
    data['status'] = 'under-review'
    data['name'] = data['name'].strip()
    data['id'] = str(ULID())
    if not data.get('is_paid'):
        data['is_paid'] = False
    else:
        if data['is_paid'] is True:
            if data.get('price') is None:
                raise HTTPException(status_code=422, detail='App price is required')
            if data.get('price') < 0.0:
                raise HTTPException(status_code=422, detail='Price cannot be a negative value')
            if data.get('payment_plan') is None:
                raise HTTPException(status_code=422, detail='Payment plan is required')
    if external_integration := data.get('external_integration'):
        if external_integration.get('triggers_on') is None:
            raise HTTPException(status_code=422, detail='Triggers on is required')
        # check if setup_instructions_file_path is a single url or a just a string of text
        if external_integration.get('setup_instructions_file_path'):
            external_integration['setup_instructions_file_path'] = external_integration[
                'setup_instructions_file_path'].strip()
            if external_integration['setup_instructions_file_path'].startswith('http'):
                external_integration['is_instructions_url'] = True
            else:
                external_integration['is_instructions_url'] = False
    os.makedirs(f'_temp/plugins', exist_ok=True)
    file_path = f"_temp/plugins/{file.filename}"
    with open(file_path, 'wb') as f:
        f.write(file.file.read())
    imgUrl = upload_plugin_logo(file_path, data['id'])
    data['image'] = imgUrl
    data['created_at'] = datetime.now(timezone.utc)

    add_app_to_db(data)

    # payment link
    app = App(**data)
    upsert_app_payment_link(app.id, app.is_paid, app.price, app.payment_plan)

    return {'status': 'ok'}


@router.post('/v2/apps', tags=['v2'])
def submit_app_v2(app_data: str = Form(...), file: UploadFile = File(...), uid=Depends(auth.get_current_user_uid)):
    try:
        parsed_data = json.loads(app_data)
        validated_data = SubmitAppRequest(**parsed_data)
    except (json.JSONDecodeError, ValidationError) as e:
        raise HTTPException(status_code=422, detail=str(e))
    data = validated_data.dict()
    data['name'] = data['name'].strip()
    data['id'] = str(ULID())
    data['uid'] = uid
    creator_profile = get_user_creator_profile(uid)
    if not creator_profile:
        raise HTTPException(status_code=403, detail='You need to create a creator profile first')
    data['author'] = creator_profile['creator_name']
    data['email'] = creator_profile['creator_email']
    if external_integration := data.get('external_integration'):
        if external_integration.get('triggers_on') is None:
            raise HTTPException(status_code=422, detail='Triggers on is required')
        # check if setup_instructions_file_path is a single url or a just a string of text
        if external_integration.get('setup_instructions_file_path'):
            external_integration['setup_instructions_file_path'] = external_integration[
                'setup_instructions_file_path'].strip()
            if external_integration['setup_instructions_file_path'].startswith('http'):
                external_integration['is_instructions_url'] = True
            else:
                external_integration['is_instructions_url'] = False
    os.makedirs(f'_temp/apps', exist_ok=True)
    file_path = f"_temp/apps/{file.filename}"
    with open(file_path, 'wb') as f:
        f.write(file.file.read())
    img_url = upload_plugin_logo(file_path, data['id'])
    data['image'] = img_url
    data['created_at'] = datetime.now(timezone.utc)
    add_app_to_db(data)
    return {'status': 'ok'}


@router.patch('/v1/apps/{app_id}', tags=['v1'])
def update_app(app_id: str, app_data: str = Form(...), file: UploadFile = File(None),
               uid=Depends(auth.get_current_user_uid)):
    data = json.loads(app_data)
    app = get_available_app_by_id(app_id, uid)
    if not app:
        raise HTTPException(status_code=404, detail='App not found')
    if app['uid'] != uid:
        raise HTTPException(status_code=403, detail='You are not authorized to perform this action')
    if file:
        delete_plugin_logo(app['image'])
        os.makedirs(f'_temp/plugins', exist_ok=True)
        file_path = f"_temp/plugins/{file.filename}"
        with open(file_path, 'wb') as f:
            f.write(file.file.read())
        img_url = upload_plugin_logo(file_path, app_id)
        data['image'] = img_url
    data['updated_at'] = datetime.now(timezone.utc)
    # Warn: the user can update any fields, e.g. approved.
    update_app_in_db(data)
<<<<<<< HEAD
    if app['approved'] and (app['private'] is None or app['private'] is False):
=======

    # payment link
    upsert_app_payment_link(data.get('id'), data.get('is_paid', False), data.get('price'), data.get('payment_plan'),
                            previous_price=plugin.get("price", 0))

    if plugin['approved'] and (plugin['private'] is None or plugin['private'] is False):
>>>>>>> d9009af7
        delete_generic_cache('get_public_approved_apps_data')
    delete_app_cache_by_id(app_id)
    return {'status': 'ok'}


@router.delete('/v1/apps/{app_id}', tags=['v1'])
def delete_app(app_id: str, uid: str = Depends(auth.get_current_user_uid)):
    plugin = get_available_app_by_id(app_id, uid)
    if not plugin:
        raise HTTPException(status_code=404, detail='App not found')
    if plugin['uid'] != uid:
        raise HTTPException(status_code=403, detail='You are not authorized to perform this action')
    delete_app_from_db(app_id)
    if plugin['approved']:
        delete_generic_cache('get_public_approved_apps_data')
    delete_app_cache_by_id(app_id)
    return {'status': 'ok'}


@router.get('/v1/apps/{app_id}', tags=['v1'])
def get_app_details(app_id: str, uid: str = Depends(auth.get_current_user_uid)):
    app = get_available_app_by_id_with_reviews(app_id, uid)
    app = App(**app) if app else None
    if not app:
        raise HTTPException(status_code=404, detail='App not found')
    if not app.approved and app.uid != uid:
        raise HTTPException(status_code=404, detail='App not found')
    if app.private is not None:
        if app.private and app.uid != uid:
            raise HTTPException(status_code=403, detail='You are not authorized to view this app')

    # is user paid
    app.is_user_paid = get_is_user_paid_app(app.id, uid)

    # payment link
    if app.payment_link:
        app.payment_link = f'{app.payment_link}?client_reference_id=uid_{uid}'

    return app


@router.post('/v1/apps/review', tags=['v1'])
def review_app(app_id: str, data: dict, uid: str = Depends(auth.get_current_user_uid)):
    if 'score' not in data:
        raise HTTPException(status_code=422, detail='Score is required')

    app = get_available_app_by_id(app_id, uid)
    app = App(**app) if app else None
    if not app:
        raise HTTPException(status_code=404, detail='App not found')

    if app.uid == uid:
        raise HTTPException(status_code=403, detail='You are not authorized to review your own app')

    if app.private and app.uid != uid:
        raise HTTPException(status_code=403, detail='You are not authorized to review this app')

    review_data = {
        'score': data['score'],
        'review': data.get('review', ''),
        'username': data.get('username', ''),
        'response': data.get('response', ''),
        'rated_at': datetime.now(timezone.utc).isoformat(),
        'uid': uid
    }
    set_app_review(app_id, uid, review_data)
    return {'status': 'ok'}


@router.patch('/v1/apps/{app_id}/review', tags=['v1'])
def update_app_review(app_id: str, data: dict, uid: str = Depends(auth.get_current_user_uid)):
    if 'score' not in data:
        raise HTTPException(status_code=422, detail='Score is required')

    app = get_available_app_by_id(app_id, uid)
    app = App(**app) if app else None
    if not app:
        raise HTTPException(status_code=404, detail='App not found')

    if app.uid == uid:
        raise HTTPException(status_code=403, detail='You are not authorized to review your own app')

    if app.private and app.uid != uid:
        raise HTTPException(status_code=403, detail='You are not authorized to review this app')
    old_review = get_specific_user_review(app_id, uid)
    if not old_review:
        raise HTTPException(status_code=404, detail='Review not found')
    review_data = {
        'score': data['score'],
        'review': data.get('review', ''),
        'updated_at': datetime.now(timezone.utc).isoformat(),
        'rated_at': old_review['rated_at'],
        'username': old_review.get('username', ''),
        'response': old_review.get('response', ''),
        'uid': uid
    }
    set_app_review(app_id, uid, review_data)
    return {'status': 'ok'}


@router.patch('/v1/apps/{app_id}/review/reply', tags=['v1'])
def reply_to_review(app_id: str, data: dict, uid: str = Depends(auth.get_current_user_uid)):
    app = get_available_app_by_id(app_id, uid)
    app = App(**app) if app else None
    if not app:
        raise HTTPException(status_code=404, detail='App not found')

    if app.uid != uid:
        raise HTTPException(status_code=403, detail='You are not authorized to reply to this app review')

    if app.private and app.uid != uid:
        raise HTTPException(status_code=403, detail='You are not authorized to reply to this app review')

    review = get_specific_user_review(app_id, uid)
    if not review:
        raise HTTPException(status_code=404, detail='Review not found')

    review['response'] = data['response']
    review['responded_at'] = datetime.now(timezone.utc).isoformat()
    set_app_review(app_id, uid, review)
    return {'status': 'ok'}


@router.get('/v1/apps/{app_id}/reviews', tags=['v1'])
def app_reviews(app_id: str):
    reviews = get_app_reviews(app_id)
    reviews = [
        details for details in reviews.values() if details['review']
    ]
    return reviews


@router.patch('/v1/apps/{app_id}/change-visibility', tags=['v1'])
def change_app_visibility(app_id: str, private: bool, uid: str = Depends(auth.get_current_user_uid)):
    app = get_available_app_by_id(app_id, uid)
    app = App(**app) if app else None
    if not app:
        raise HTTPException(status_code=404, detail='App not found')
    if app.uid != uid:
        raise HTTPException(status_code=403, detail='You are not authorized to perform this action')
    update_app_visibility_in_db(app_id, private)
    delete_app_cache_by_id(app_id)
    return {'status': 'ok'}


@router.get('/v1/app/proactive-notification-scopes', tags=['v1'])
def get_notification_scopes():
    return [
        {'title': 'User Name', 'id': 'user_name'},
        {'title': 'User Facts', 'id': 'user_facts'},
        {'title': 'User Memories', 'id': 'user_context'},
        {'title': 'User Chat', 'id': 'user_chat'}
    ]


@router.get('/v1/app-capabilities', tags=['v1'])
def get_plugin_capabilities():
    return [
        {'title': 'Chat', 'id': 'chat'},
        {'title': 'Memories', 'id': 'memories'},
        {'title': 'External Integration', 'id': 'external_integration', 'triggers': [
            {'title': 'Memory Creation', 'id': 'memory_creation'},
            {'title': 'Transcript Processed', 'id': 'transcript_processed'},
        ]},
        {'title': 'Notification', 'id': 'proactive_notification', 'scopes': [
            {'title': 'User Name', 'id': 'user_name'},
            {'title': 'User Facts', 'id': 'user_facts'},
            {'title': 'User Memories', 'id': 'user_context'},
            {'title': 'User Chat', 'id': 'user_chat'}
        ]}
    ]


@router.get('/v1/app/payment-plans', tags=['v1'])
def get_payment_plans():
    return [
        {'title': 'Monthly Recurring', 'id': 'monthly_recurring'},
    ]


# ******************************************************
# **************** ENABLE/DISABLE APPS *****************
# ******************************************************

@router.post('/v1/apps/enable')
def enable_app_endpoint(app_id: str, uid: str = Depends(auth.get_current_user_uid)):
    app = get_available_app_by_id(app_id, uid)
    app = App(**app) if app else None
    if not app:
        raise HTTPException(status_code=404, detail='App not found')
    if app.private is not None:
        if app.private and app.uid != uid and not is_tester(uid):
            raise HTTPException(status_code=403, detail='You are not authorized to perform this action')
    if app.works_externally() and app.external_integration.setup_completed_url:
        res = requests.get(app.external_integration.setup_completed_url + f'?uid={uid}')
        print('enable_app_endpoint', res.status_code, res.content)
        if res.status_code != 200 or not res.json().get('is_setup_completed', False):
            raise HTTPException(status_code=400, detail='App setup is not completed')

    # Check payment status
    if app.is_paid and get_is_user_paid_app(app.id, uid) == False:
        raise HTTPException(status_code=403, detail='You are not authorized to perform this action')

    enable_app(uid, app_id)
    if (app.private is None or not app.private) and (app.uid is None or app.uid != uid) and not is_tester(uid):
        increase_app_installs_count(app_id)
    return {'status': 'ok'}


@router.post('/v1/apps/disable')
def disable_app_endpoint(app_id: str, uid: str = Depends(auth.get_current_user_uid)):
    app = get_available_app_by_id(app_id, uid)
    app = App(**app) if app else None
    if not app:
        raise HTTPException(status_code=404, detail='App not found')
    if app.private is None:
        if app.private and app.uid != uid and not is_tester(uid):
            raise HTTPException(status_code=403, detail='You are not authorized to perform this action')
    disable_app(uid, app_id)
    if (app.private is None or not app.private) and (app.uid is None or app.uid != uid) and not is_tester(uid):
        decrease_app_installs_count(app_id)
    return {'status': 'ok'}


# ******************************************************
# ******************* TEAM ENDPOINTS *******************
# ******************************************************

@router.post('/v1/apps/tester', tags=['v1'])
def add_new_tester(data: dict, secret_key: str = Header(...)):
    if secret_key != os.getenv('ADMIN_KEY'):
        raise HTTPException(status_code=403, detail='You are not authorized to perform this action')
    if not data.get('uid'):
        raise HTTPException(status_code=422, detail='uid is required')
    if not data.get('apps'):
        raise HTTPException(status_code=422, detail='apps is required')
    data['added_at'] = datetime.now(timezone.utc).isoformat()
    add_tester(data)
    return {'status': 'ok'}


@router.post('/v1/apps/tester/access', tags=['v1'])
def add_app_access_tester(data: dict, secret_key: str = Header(...)):
    if secret_key != os.getenv('ADMIN_KEY'):
        raise HTTPException(status_code=403, detail='You are not authorized to perform this action')
    if not data.get('uid'):
        raise HTTPException(status_code=422, detail='uid is required')
    if not data.get('app_id'):
        raise HTTPException(status_code=422, detail='app_id is required')
    add_app_access_for_tester(data['app_id'], data['uid'])
    return {'status': 'ok'}


@router.delete('/v1/apps/tester/access', tags=['v1'])
def remove_app_access_tester(data: dict, secret_key: str = Header(...)):
    if secret_key != os.getenv('ADMIN_KEY'):
        raise HTTPException(status_code=403, detail='You are not authorized to perform this action')
    if not data.get('uid'):
        raise HTTPException(status_code=422, detail='uid is required')
    if not data.get('app_id'):
        raise HTTPException(status_code=422, detail='app_id is required')
    remove_app_access_for_tester(data['app_id'], data['uid'])
    return {'status': 'ok'}


@router.get('/v1/apps/tester/check', tags=['v1'])
def check_is_tester(uid: str = Depends(auth.get_current_user_uid)):
    if is_tester(uid):
        return {'is_tester': True}
    return {'is_tester': False}


@router.get('/v1/apps/public/unapproved', tags=['v1'])
def get_unapproved_public_apps(secret_key: str = Header(...)):
    if secret_key != os.getenv('ADMIN_KEY'):
        raise HTTPException(status_code=403, detail='You are not authorized to perform this action')
    apps = get_unapproved_public_apps_db()
    return apps


@router.post('/v1/apps/{app_id}/approve', tags=['v1'])
def approve_app(app_id: str, uid: str, secret_key: str = Header(...)):
    if secret_key != os.getenv('ADMIN_KEY'):
        raise HTTPException(status_code=403, detail='You are not authorized to perform this action')
    change_app_approval_status(app_id, True)
    delete_app_cache_by_id(app_id)
    app = get_available_app_by_id(app_id, uid)
    token = get_token_only(uid)
    if token:
        send_notification(token, 'App Approved 🎉',
                          f'Your app {app["name"]} has been approved and is now available for everyone to use 🥳')
    return {'status': 'ok'}


@router.post('/v1/apps/{app_id}/reject', tags=['v1'])
def reject_app(app_id: str, uid: str, secret_key: str = Header(...)):
    if secret_key != os.getenv('ADMIN_KEY'):
        raise HTTPException(status_code=403, detail='You are not authorized to perform this action')
    change_app_approval_status(app_id, False)
    delete_app_cache_by_id(app_id)
    app = get_available_app_by_id(app_id, uid)
    token = get_token_only(uid)
    if token:
        # TODO: Add reason for rejection in payload and also redirect to the plugin page
        send_notification(token, 'App Rejected 😔',
                          f'Your app {app["name"]} has been rejected. Please make the necessary changes and resubmit for approval.')
    return {'status': 'ok'}


@router.delete('/v1/personas/{persona_id}', tags=['v1'])
def delete_persona(persona_id: str, secret_key: str = Header(...)):
    if secret_key != os.getenv('ADMIN_KEY'):
        raise HTTPException(status_code=403, detail='You are not authorized to perform this action')
    personas = get_persona_by_id_db(persona_id)
    if not personas:
        raise HTTPException(status_code=404, detail='Persona not found')
    delete_persona_db(persona_id)
    return {'status': 'ok'}


@router.get('/v1/personas/{persona_id}', tags=['v1'])
def get_personas(persona_id: str, secret_key: str = Header(...)):
    if secret_key != os.getenv('ADMIN_KEY'):
        raise HTTPException(status_code=403, detail='You are not authorized to perform this action')
    persona = get_personas_by_username_db(persona_id)
    if not persona:
        raise HTTPException(status_code=404, detail='Persona not found')
    print(persona)
    return persona<|MERGE_RESOLUTION|>--- conflicted
+++ resolved
@@ -144,16 +144,12 @@
     data['updated_at'] = datetime.now(timezone.utc)
     # Warn: the user can update any fields, e.g. approved.
     update_app_in_db(data)
-<<<<<<< HEAD
-    if app['approved'] and (app['private'] is None or app['private'] is False):
-=======
 
     # payment link
     upsert_app_payment_link(data.get('id'), data.get('is_paid', False), data.get('price'), data.get('payment_plan'),
                             previous_price=plugin.get("price", 0))
 
     if plugin['approved'] and (plugin['private'] is None or plugin['private'] is False):
->>>>>>> d9009af7
         delete_generic_cache('get_public_approved_apps_data')
     delete_app_cache_by_id(app_id)
     return {'status': 'ok'}
