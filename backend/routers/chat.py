--- conflicted
+++ resolved
@@ -379,7 +379,6 @@
         media_type="text/event-stream"
     )
 
-<<<<<<< HEAD
 
 def decrypt_twitter_message(encrypted_message: str, key: str) -> str:
     try:
@@ -508,7 +507,6 @@
         generate_stream(),
         media_type="text/event-stream"
     )
-=======
 @router.post('/v1/files', response_model=List[FileChat], tags=['chat'])
 def upload_file_chat(files: List[UploadFile] = File(...), uid: str = Depends(auth.get_current_user_uid)):
     thumbs_name = []
@@ -556,5 +554,4 @@
 
     response = [fc.dict() for fc in files_chat]
 
-    return response
->>>>>>> 65bcc0b7
+    return response