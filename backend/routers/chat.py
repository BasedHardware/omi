--- conflicted
+++ resolved
@@ -196,12 +196,8 @@
 
     messages = list(reversed([Message(**msg) for msg in chat_db.get_messages(uid, limit=10, plugin_id=plugin_id)]))
 
-<<<<<<< HEAD
     response, ask_for_nps, memories = execute_graph_chat(uid, messages, app, cited=True,
                                                          chat_session=chat_session)  # plugin
-=======
-    response, ask_for_nps, memories = execute_graph_chat(uid, messages, app, cited=True)  # plugin
->>>>>>> 01b48ae8
 
     # cited extraction
     cited_memory_idxs = {int(i) for i in re.findall(r'\[(\d+)\]', response)}
