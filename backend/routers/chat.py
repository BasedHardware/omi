import uuid
import re
import base64
from datetime import datetime, timezone
from typing import List, Optional
from pathlib import Path

from fastapi import APIRouter, Depends, HTTPException, UploadFile, File
from fastapi.responses import StreamingResponse
from multipart.multipart import shutil

import database.chat as chat_db
from database.apps import record_app_usage
from models.app import App
<<<<<<< HEAD
from models.chat import ChatSession, ChatSessionUpdate, Message, MessageType, SendMessageRequest, MessageSender, ResponseMessage, MessageMemory
=======
from models.chat import ChatSession, Message, SendMessageRequest, MessageSender, ResponseMessage, MessageMemory, FileChat
>>>>>>> 65bcc0b7
from models.memory import Memory
from models.plugin import UsageHistoryType
from routers.sync import retrieve_file_paths, decode_files_to_wav, retrieve_vad_segments
from utils.apps import get_available_app_by_id
from utils.chat import process_voice_message_segment, process_voice_message_segment_stream
from utils.llm import initial_chat_message
from utils.other import endpoints as auth, storage
from utils.other.chat_file import FileChatTool
from utils.retrieval.graph import execute_graph_chat, execute_graph_chat_stream

router = APIRouter()
fc = FileChatTool()

def filter_messages(messages, plugin_id):
    print('filter_messages', len(messages), plugin_id)
    collected = []
    for message in messages:
        if message.sender == MessageSender.ai and message.plugin_id != plugin_id:
            break
        collected.append(message)
    print('filter_messages output:', len(collected))
    return collected

def acquire_chat_session(uid: str, plugin_id: Optional[str] = None):
    chat_session = chat_db.get_chat_session(uid, plugin_id=plugin_id)
    if chat_session is None:
        cs = ChatSession(
            id=str(uuid.uuid4()),
            created_at=datetime.now(timezone.utc),
            plugin_id=plugin_id
        )
        chat_session = chat_db.add_chat_session(uid, cs.dict())
    return chat_session


@router.post('/v2/messages', tags=['chat'], response_model=ResponseMessage)
def send_message(
        data: SendMessageRequest, plugin_id: Optional[str] = None, uid: str = Depends(auth.get_current_user_uid)
):
    print('send_message', data.text, plugin_id, uid)

    if plugin_id in ['null', '']:
        plugin_id = None

    # get chat session
    chat_session = chat_db.get_chat_session(uid, plugin_id=plugin_id)
    chat_session = ChatSession(**chat_session) if chat_session else None

    message = Message(
        id=str(uuid.uuid4()), text=data.text, created_at=datetime.now(timezone.utc), sender='human', type='text',
        plugin_id=plugin_id
    )
    if data.file_ids is not None:
        new_file_ids = fc.retrieve_new_file(data.file_ids)
        if chat_session:
            new_file_ids = chat_session.retrieve_new_file(data.file_ids)
            chat_session.add_file_ids(data.file_ids)
            chat_db.add_files_to_chat_session(uid, chat_session.id, data.file_ids)

        if len(new_file_ids) > 0:
            message.files_id = new_file_ids
            fc.add_files(new_file_ids)

    if chat_session:
        message.chat_session_id = chat_session.id
        chat_db.add_message_to_chat_session(uid, chat_session.id, message.id)

    chat_db.add_message(uid, message.dict())

    app = get_available_app_by_id(plugin_id, uid)
    app = App(**app) if app else None

    app_id = app.id if app else None

    messages = list(reversed([Message(**msg) for msg in chat_db.get_messages(uid, limit=10, plugin_id=plugin_id)]))

    def process_message(response: str, callback_data: dict):
        memories = callback_data.get('memories_found', [])
        ask_for_nps = callback_data.get('ask_for_nps', False)

        # cited extraction
        cited_memory_idxs = {int(i) for i in re.findall(r'\[(\d+)\]', response)}
        if len(cited_memory_idxs) > 0:
            response = re.sub(r'\[\d+\]', '', response)
        memories = [memories[i - 1] for i in cited_memory_idxs if 0 < i and i <= len(memories)]

        memories_id = []
        # check if the items in the memories list are dict
        if memories:
            converted_memories = []
            for m in memories[:5]:
                if isinstance(m, dict):
                    converted_memories.append(Memory(**m))
                else:
                    converted_memories.append(m)
            memories_id = [m.id for m in converted_memories]

        ai_message = Message(
            id=str(uuid.uuid4()),
            text=response,
            created_at=datetime.now(timezone.utc),
            sender='ai',
            plugin_id=app_id,
            type='text',
            memories_id=memories_id,
        )
        if chat_session:
            ai_message.chat_session_id = chat_session.id
            chat_db.add_message_to_chat_session(uid, chat_session.id, ai_message.id)

        chat_db.add_message(uid, ai_message.dict())
        ai_message.memories = [MessageMemory(**m) for m in (memories if len(memories) < 5 else memories[:5])]
        if app_id:
            record_app_usage(uid, app_id, UsageHistoryType.chat_message_sent, message_id=ai_message.id)

        return ai_message, ask_for_nps

    async def generate_stream():
        callback_data = {}
        async for chunk in execute_graph_chat_stream(uid, messages, app, cited=True, callback_data=callback_data, chat_session=chat_session):
            if chunk:
                data = chunk.replace("\n", "__CRLF__")
                yield f'{data}\n\n'
            else:
                response = callback_data.get('answer')
                if response:
                    ai_message, ask_for_nps = process_message(response, callback_data)
                    ai_message_dict = ai_message.dict()
                    response_message = ResponseMessage(**ai_message_dict)
                    response_message.ask_for_nps = ask_for_nps
                    data = base64.b64encode(bytes(response_message.model_dump_json(), 'utf-8')).decode('utf-8')
                    yield f"done: {data}\n\n"

    return StreamingResponse(
        generate_stream(),
        media_type="text/event-stream"
    )


@router.post('/v1/messages/{message_id}/report', tags=['chat'], response_model=dict)
def report_message(
        message_id: str, uid: str = Depends(auth.get_current_user_uid)
):

    message, msg_doc_id = chat_db.get_message(uid, message_id)
    if message is None:
        raise HTTPException(status_code=404, detail='Message not found')
    if message.sender != 'ai':
        raise HTTPException(status_code=400, detail='Only AI messages can be reported')
    if message.reported:
        raise HTTPException(status_code=400, detail='Message already reported')
    chat_db.report_message(uid, msg_doc_id)
    return {'message': 'Message reported'}

@router.post('/v1/messages', tags=['chat'], response_model=ResponseMessage)
def send_message_v1(
        data: SendMessageRequest, plugin_id: Optional[str] = None, uid: str = Depends(auth.get_current_user_uid)
):
    print('send_message', data.text, plugin_id, uid)

    if plugin_id in ['null', '']:
        plugin_id = None

    message = Message(
        id=str(uuid.uuid4()), text=data.text, created_at=datetime.now(timezone.utc), sender='human', type='text',
        plugin_id=plugin_id,
    )

    chat_db.add_message(uid, message.dict())

    app = get_available_app_by_id(plugin_id, uid)
    app = App(**app) if app else None

    app_id = app.id if app else None

    messages = list(reversed([Message(**msg) for msg in chat_db.get_messages(uid, limit=10, plugin_id=plugin_id)]))

    response, ask_for_nps, memories = execute_graph_chat(uid, messages, app, cited=True)  # plugin

    # cited extraction
    cited_memory_idxs = {int(i) for i in re.findall(r'\[(\d+)\]', response)}
    if len(cited_memory_idxs) > 0:
        response = re.sub(r'\[\d+\]', '', response)
    memories = [memories[i - 1] for i in cited_memory_idxs if 0 < i and i <= len(memories)]

    memories_id = []
    # check if the items in the memories list are dict
    if memories:
        converted_memories = []
        for m in memories[:5]:
            if isinstance(m, dict):
                converted_memories.append(Memory(**m))
            else:
                converted_memories.append(m)
        memories_id = [m.id for m in converted_memories]
    ai_message = Message(
        id=str(uuid.uuid4()),
        text=response,
        created_at=datetime.now(timezone.utc),
        sender='ai',
        plugin_id=app_id,
        type='text',
        memories_id=memories_id,
    )

    chat_db.add_message(uid, ai_message.dict())
    ai_message.memories = memories if len(memories) < 5 else memories[:5]
    if app_id:
        record_app_usage(uid, app_id, UsageHistoryType.chat_message_sent, message_id=ai_message.id)

    resp = ai_message.dict()
    resp['ask_for_nps'] = ask_for_nps
    return resp


@router.post('/v1/messages/upload', tags=['chat'], response_model=ResponseMessage)
async def send_message_with_file(
        file: UploadFile = File(...), plugin_id: Optional[str] = None, uid: str = Depends(auth.get_current_user_uid)
):
    print('send_message_with_file', file.filename, plugin_id, uid)
    content = await file.read()
    # TODO: steps
    # - File should be uploaded to cloud storage
    # - File content should be extracted and parsed, then sent to LLM, and ask it to "read it" say 5 words, and say "What questions do you have?"
    # - Follow up questions, in langgraph should go through the path selection, and if referring to the file
    # - A new graph path should be created that references the previous file.
    # - if an image is received, it should ask gpt4vision for a description, but this is probably a different path
    # - Limit content of the file to 10000 tokens, otherwise is too big.
    # - If file is too big, it should do a mini RAG (later)


@router.delete('/v1/messages', tags=['chat'], response_model=Message)
def clear_chat_messages(plugin_id: Optional[str] = None, uid: str = Depends(auth.get_current_user_uid)):

    if plugin_id in ['null', '']:
        plugin_id = None

   # get current chat session
    chat_session = chat_db.get_chat_session(uid, plugin_id=plugin_id)
    chat_session_id = chat_session['id'] if chat_session else None

    err = chat_db.clear_chat(uid, plugin_id=plugin_id, chat_session_id=chat_session_id)
    if err:
        raise HTTPException(status_code=500, detail='Failed to clear chat')

    # clean thread chat file
    fc_tool = FileChatTool()
    fc_tool.cleanup(uid)

    # clear session
    if chat_session_id is not None:
        chat_db.delete_chat_session(uid, chat_session_id)

    return initial_message_util(uid, plugin_id)


def initial_message_util(uid: str, app_id: Optional[str] = None):
    print('initial_message_util', app_id)

    # init chat session
    chat_session = acquire_chat_session(uid, plugin_id=app_id)

    prev_messages = list(reversed(chat_db.get_messages(uid, limit=5, plugin_id=app_id)))
    print('initial_message_util returned', len(prev_messages), 'prev messages for', app_id)
    prev_messages_str = ''
    if prev_messages:
        prev_messages_str = 'Previous conversation history:\n'
        prev_messages_str += Message.get_messages_as_string([Message(**msg) for msg in prev_messages])

    print('initial_message_util', len(prev_messages_str), app_id)
    print('prev_messages:', [m['id'] for m in prev_messages])

    app = get_available_app_by_id(app_id, uid)
    app = App(**app) if app else None
    text = initial_chat_message(uid, app, prev_messages_str)

    ai_message = Message(
        id=str(uuid.uuid4()),
        text=text,
        created_at=datetime.now(timezone.utc),
        sender='ai',
        plugin_id=app_id,
        from_external_integration=False,
        type='text',
        memories_id=[],
        chat_session_id=chat_session['id'],
    )
    chat_db.add_message(uid, ai_message.dict())
    chat_db.add_message_to_chat_session(uid, chat_session['id'], ai_message.id)
    return ai_message


@router.post('/v1/initial-message', tags=['chat'], response_model=Message)
def create_initial_message(plugin_id: Optional[str], uid: str = Depends(auth.get_current_user_uid)):
    return initial_message_util(uid, plugin_id)


@router.get('/v1/messages', response_model=List[Message], tags=['chat'])
def get_messages_v1(uid: str = Depends(auth.get_current_user_uid)):
    messages = chat_db.get_messages(uid, limit=100, include_memories=True)
    if not messages:
        return [initial_message_util(uid)]
    return messages


@router.get('/v2/messages', response_model=List[Message], tags=['chat'])
def get_messages(plugin_id: Optional[str] = None, uid: str = Depends(auth.get_current_user_uid)):
    if plugin_id in ['null', '']:
        plugin_id = None

    chat_session = chat_db.get_chat_session(uid, plugin_id=plugin_id)
    chat_session_id = chat_session['id'] if chat_session else None

    messages = chat_db.get_messages(uid, limit=100, include_memories=True, plugin_id=plugin_id, chat_session_id=chat_session_id)
    print('get_messages', len(messages), plugin_id)
    if not messages:
        return [initial_message_util(uid, plugin_id)]
    return messages


@router.post("/v1/voice-messages")
async def create_voice_message(files: List[UploadFile] = File(...), uid: str = Depends(auth.get_current_user_uid)):
    paths = retrieve_file_paths(files, uid)
    if len(paths) == 0:
        raise HTTPException(status_code=400, detail='Paths is invalid')

    # wav
    wav_paths = decode_files_to_wav(paths)
    if len(wav_paths) == 0:
        raise HTTPException(status_code=400, detail='Wav path is invalid')

    # segmented
    segmented_paths = set()
    retrieve_vad_segments(wav_paths[0], segmented_paths)
    if len(segmented_paths) == 0:
        raise HTTPException(status_code=400, detail='Segmented paths is invalid')

    resp = process_voice_message_segment(list(segmented_paths)[0], uid)
    if not resp:
        raise HTTPException(status_code=400, detail='Bad params')

    return resp


@router.post("/v2/voice-messages")
async def create_voice_message_stream(files: List[UploadFile] = File(...),
                                      uid: str = Depends(auth.get_current_user_uid)):
    # wav
    paths = retrieve_file_paths(files, uid)
    if len(paths) == 0:
        raise HTTPException(status_code=400, detail='Paths is invalid')

    wav_paths = decode_files_to_wav(paths)
    if len(wav_paths) == 0:
        raise HTTPException(status_code=400, detail='Wav path is invalid')

    # process
    async def generate_stream():
        async for chunk in process_voice_message_segment_stream(list(wav_paths)[0], uid):
            yield chunk

    return StreamingResponse(
        generate_stream(),
        media_type="text/event-stream"
    )

<<<<<<< HEAD
@router.post('/v1/sessions', tags=['chat'], response_model=ChatSession)
def create_session(
    plugin_id: Optional[str] = None,
    uid: str = Depends(auth.get_current_user_uid)
):
    """Create a new chat session"""
    session_id = chat_db.create_chat_session(uid, plugin_id)
    return chat_db.get_chat_session(uid, session_id)

@router.get('/v1/sessions', tags=['chat'], response_model=List[ChatSession])
def get_sessions(
    plugin_id: Optional[str] = None,
    limit: int = 20,
    offset: Optional[str] = None,
    uid: str = Depends(auth.get_current_user_uid)
):
    """Get user's chat sessions"""
    return chat_db.get_chat_sessions(uid, plugin_id, limit, offset)

@router.patch('/v1/sessions/{session_id}', tags=['chat'], response_model=ChatSession)
def update_session(
    session_id: str,
    updates: ChatSessionUpdate,
    uid: str = Depends(auth.get_current_user_uid)
):
    """Update chat session details"""
    chat_db.update_chat_session(session_id, updates)
    return chat_db.get_chat_session(uid, session_id)

@router.delete('/v1/sessions/{session_id}', tags=['chat'])
def delete_session(
    session_id: str,
    uid: str = Depends(auth.get_current_user_uid)
):
    """Delete a chat session"""
    chat_db.delete_chat_session(session_id, uid)
    return {"message": "Session deleted"}

@router.post('/v1/sessions/{session_id}/messages', tags=['chat'], response_model=Message)
def send_session_message(
    session_id: str,
    data: SendMessageRequest,
    plugin_id: Optional[str] = None,
    uid: str = Depends(auth.get_current_user_uid)
):
    """Send a message in a specific chat session"""
    if plugin_id in ['null', '']:
        plugin_id = None
    
    message = Message(
        id=str(uuid.uuid4()),
        text=data.text,
        created_at=datetime.now(timezone.utc),
        sender=MessageSender.human,
        plugin_id=plugin_id,
        type=MessageType.text
    )

    chat_db.add_message_with_session(uid, session_id, message.dict())

    app = get_available_app_by_id(plugin_id, uid) if plugin_id else None
    app = App(**app) if app else None

    messages = list(reversed([
        Message(**msg) for msg in
        chat_db.get_session_messages(session_id, limit=10)
    ]))

    response, ask_for_nps, memories = execute_graph_chat(uid, messages, app, cited=True)

    ai_message = Message(
        id=str(uuid.uuid4()),
        text=response,
        created_at=datetime.now(timezone.utc),
        sender=MessageSender.ai,
        plugin_id=plugin_id,
        type=MessageType.text,
        memories_id=[m.id for m in memories[:5]] if memories else [],
        memories=memories[:5] if memories else []
    )

    chat_db.add_message_with_session(uid, session_id, ai_message.dict())

    if plugin_id:
        record_app_usage(uid, plugin_id, UsageHistoryType.chat_message_sent, message_id=ai_message.id)

    resp = ai_message.dict()
    resp['ask_for_nps'] = ask_for_nps
    return Message(**resp)

@router.get('/v1/sessions/{session_id}/messages', tags=['chat'], response_model=List[Message])
def get_session_messages_endpoint(
    session_id: str,
    before: Optional[datetime] = None,
    uid: str = Depends(auth.get_current_user_uid)
):
    """Get messages from a specific chat session"""
    messages = chat_db.get_session_messages(
        session_id,
        before_timestamp=before,
        include_memories=True
    )

    if not messages:
        return [initial_message_util(uid)]
    return messages
=======
@router.post('/v1/files', response_model=List[FileChat], tags=['chat'])
def upload_file_chat(files: List[UploadFile] = File(...), uid: str = Depends(auth.get_current_user_uid)):
    thumbs_name = []
    files_chat = []
    for file in files:
        temp_file = Path(f"{file.filename}")
        with temp_file.open("wb") as buffer:
            shutil.copyfileobj(file.file, buffer)

        fc_tool = FileChatTool()
        result = fc_tool.upload(temp_file)

        thumb_name = result.get("thumbnail_name", "")
        if thumb_name != "":
            thumbs_name.append(thumb_name)

        filechat = FileChat(
            id=str(uuid.uuid4()),
            name=result.get("file_name", ""),
            mime_type=result.get("mime_type", ""),
            openai_file_id=result.get("file_id", ""),
            created_at=datetime.now(timezone.utc),
            thumb_name=thumb_name,
        )
        files_chat.append(filechat)

        # cleanup temp_file
        temp_file.unlink()

    if len(thumbs_name) > 0:
        thumbs_path = storage.upload_multi_chat_files(thumbs_name, uid)
        for fc in files_chat:
            if not fc.is_image():
                continue
            thumb_path = thumbs_path.get(fc.thumb_name, "")
            fc.thumbnail = thumb_path
            # cleanup file thumb
            thumb_file = Path(fc.thumb_name)
            thumb_file.unlink()

    # save db
    files_chat_dict = [fc.dict() for fc in files_chat]

    chat_db.add_multi_files(uid, files_chat_dict)

    response = [fc.dict() for fc in files_chat]

    return response
>>>>>>> 65bcc0b7
<|MERGE_RESOLUTION|>--- conflicted
+++ resolved
@@ -12,11 +12,7 @@
 import database.chat as chat_db
 from database.apps import record_app_usage
 from models.app import App
-<<<<<<< HEAD
-from models.chat import ChatSession, ChatSessionUpdate, Message, MessageType, SendMessageRequest, MessageSender, ResponseMessage, MessageMemory
-=======
-from models.chat import ChatSession, Message, SendMessageRequest, MessageSender, ResponseMessage, MessageMemory, FileChat
->>>>>>> 65bcc0b7
+from models.chat import ChatSession, ChatSessionUpdate, Message, MessageType, SendMessageRequest, MessageSender, ResponseMessage, MessageMemory, FileChat
 from models.memory import Memory
 from models.plugin import UsageHistoryType
 from routers.sync import retrieve_file_paths, decode_files_to_wav, retrieve_vad_segments
@@ -383,7 +379,6 @@
         media_type="text/event-stream"
     )
 
-<<<<<<< HEAD
 @router.post('/v1/sessions', tags=['chat'], response_model=ChatSession)
 def create_session(
     plugin_id: Optional[str] = None,
@@ -490,7 +485,8 @@
     if not messages:
         return [initial_message_util(uid)]
     return messages
-=======
+
+
 @router.post('/v1/files', response_model=List[FileChat], tags=['chat'])
 def upload_file_chat(files: List[UploadFile] = File(...), uid: str = Depends(auth.get_current_user_uid)):
     thumbs_name = []
@@ -538,5 +534,4 @@
 
     response = [fc.dict() for fc in files_chat]
 
-    return response
->>>>>>> 65bcc0b7
+    return response