import asyncio
import os
import time
import uuid

from fastapi import APIRouter, Depends
from fastapi import UploadFile, Request
from fastapi.responses import HTMLResponse
from fastapi.templating import Jinja2Templates
from fastapi.websockets import (WebSocketDisconnect, WebSocket)
from pydub import AudioSegment
from starlette.websockets import WebSocketState

from utils import auth

from utils.stt.deepgram_util import transcribe_file_deepgram, process_audio_dg, send_initial_file, \
    get_speaker_audio_file, remove_downloaded_samples
from utils.stt.vad import vad_is_empty, is_speech_present, window_size_samples

router = APIRouter()


@router.post("/transcribe")
def transcribe(file: UploadFile, uid: str, language: str = 'en'):
    upload_id = str(uuid.uuid4())
    file_path = f"_temp/{upload_id}_{file.filename}"
    with open(file_path, 'wb') as f:
        f.write(file.file.read())

    aseg = AudioSegment.from_wav(file_path)
    print(f'Transcribing audio {aseg.duration_seconds} secs and {aseg.frame_rate / 1000} khz')

    if vad_is_empty(file_path):
        os.remove(file_path)
        return []
    transcript = transcribe_file_deepgram(file_path, language=language)

    os.remove(file_path)
    return transcript  # result


@router.post("/v1/transcribe", tags=['v1'])
def transcribe_auth(file: UploadFile, uid: str = Depends(auth.get_current_user_uid), language: str = 'en'):
    upload_id = str(uuid.uuid4())
    file_path = f"_temp/{upload_id}_{file.filename}"
    with open(file_path, 'wb') as f:
        f.write(file.file.read())

    aseg = AudioSegment.from_wav(file_path)
    print(f'Transcribing audio {aseg.duration_seconds} secs and {aseg.frame_rate / 1000} khz')

    if vad_is_empty(file_path):
        os.remove(file_path)
        return []
    transcript = transcribe_file_deepgram(file_path, language=language)
    os.remove(file_path)
    return transcript  # result


templates = Jinja2Templates(directory="templates")


@router.get("/", response_class=HTMLResponse)
def get(request: Request):
    return templates.TemplateResponse("index.html", {"request": request})


@router.websocket("/listen")
async def websocket_endpoint(
        websocket: WebSocket, uid: str = Depends(auth.get_current_user_uid),language: str = 'en', sample_rate: int = 8000, codec: str = 'pcm8',
        channels: int = 1
):
    print('websocket_endpoint', uid, language, sample_rate, codec, channels)
    await websocket.accept()
    transcript_socket2 = None
    try:
<<<<<<< HEAD
        # single_file_path, duration = get_speaker_audio_file(uid)
=======
        # single_file_path, duration = get_speaker_audio_file(uid) if language == 'en' else (None, 0)
>>>>>>> 79af896d
        # remove_downloaded_samples(uid)
        single_file_path, duration = None, 0
        transcript_socket = await process_audio_dg(websocket, language, sample_rate, codec, channels,
                                                   preseconds=duration)
        if duration:
            transcript_socket2 = await process_audio_dg(websocket, language, sample_rate, codec, channels)
            await send_initial_file(single_file_path, transcript_socket)

    except Exception as e:
        print(f"Initial processing error: {e}")
        await websocket.close()
        return

    async def receive_audio(socket1, socket2):
        audio_buffer = bytearray()
        timer_start = time.time()
        try:
            while True:
                data = await websocket.receive_bytes()
                audio_buffer.extend(data)
                # print(data)
                # len(data) = 160, 8khz 16bit -> 2 bytes per sample, 80 samples, needs 256 samples, which is 256*2 bytes
                if len(audio_buffer) >= window_size_samples * 2:  # 2 bytes per sample
                    # TODO: vad doesn't work index.html
                    if is_speech_present(audio_buffer[:window_size_samples * 2]):
                        # print('Speech present')
                        pass
                    else:
                        # print('-')
                        audio_buffer = audio_buffer[window_size_samples * 2:]
                        continue

                    audio_buffer = audio_buffer[window_size_samples * 2:]

                elapsed_seconds = time.time() - timer_start
                if elapsed_seconds > 20 or not socket2:
                    socket1.send(data)
                    # print('Sending to socket 1')
                    if socket2:
                        print('Killing transcript_socket2')
                        socket2.finish()
                        socket2 = None
                else:
                    # print('Sending to socket 2')
                    socket2.send(data)

        except WebSocketDisconnect:
            print("WebSocket disconnected")
        except Exception as e:
            print(f'Could not process audio: error {e}')
        finally:
            socket1.finish()
            if socket2:
                socket2.finish()

    async def send_heartbeat():
        try:
            while True:
                await asyncio.sleep(30)
                print('send_heartbeat')
                await websocket.send_json({"type": "ping"})
        except WebSocketDisconnect:
            print("WebSocket disconnected")
        except Exception as e:
            print(f'Heartbeat error: {e}')

    try:
        receive_task = asyncio.create_task(receive_audio(transcript_socket, transcript_socket2))
        heartbeat_task = asyncio.create_task(send_heartbeat())
        await asyncio.gather(receive_task, heartbeat_task)
    except Exception as e:
        print(f"Error during WebSocket operation: {e}")
    finally:
        if websocket.client_state == WebSocketState.CONNECTED:
            try:
                await websocket.close()
            except Exception as e:
                print(f"Error closing WebSocket: {e}")<|MERGE_RESOLUTION|>--- conflicted
+++ resolved
@@ -74,11 +74,7 @@
     await websocket.accept()
     transcript_socket2 = None
     try:
-<<<<<<< HEAD
-        # single_file_path, duration = get_speaker_audio_file(uid)
-=======
         # single_file_path, duration = get_speaker_audio_file(uid) if language == 'en' else (None, 0)
->>>>>>> 79af896d
         # remove_downloaded_samples(uid)
         single_file_path, duration = None, 0
         transcript_socket = await process_audio_dg(websocket, language, sample_rate, codec, channels,
