import asyncio
import json
import os
import struct
import time
import uuid
from datetime import datetime, timedelta, timezone
from enum import Enum
from typing import Dict, List, Optional, Set, Tuple

import opuslib  # type: ignore
import webrtcvad  # type: ignore
from fastapi import APIRouter, Depends
from fastapi.websockets import WebSocket, WebSocketDisconnect
from pydub import AudioSegment  # type: ignore
from starlette.websockets import WebSocketState
from websockets.exceptions import ConnectionClosed

import database.conversations as conversations_db
import database.users as user_db
from database import redis_db
from database.redis_db import get_cached_user_geolocation
from models.conversation import (
    Conversation,
    ConversationPhoto,
    ConversationSource,
    ConversationStatus,
    Geolocation,
    Structured,
    TranscriptSegment,
)
from models.message_event import (
    ConversationEvent,
    LastConversationEvent,
    MessageEvent,
    MessageServiceStatusEvent,
    PhotoDescribedEvent,
    PhotoProcessingEvent,
    SpeakerLabelSuggestionEvent,
    TranslationEvent,
)
from models.transcript_segment import Translation
from models.users import PlanType
from utils.analytics import record_usage
from utils.app_integrations import trigger_external_integrations
from utils.apps import is_audio_bytes_app_enabled
from utils.conversations.location import get_google_maps_location
from utils.conversations.process_conversation import process_conversation, retrieve_in_progress_conversation
from utils.notifications import send_credit_limit_notification, send_silent_user_notification
from utils.other import endpoints as auth
from utils.other.storage import get_profile_audio_if_exists
from utils.other.task import safe_create_task
from utils.pusher import connect_to_trigger_pusher
from utils.speaker_identification import detect_speaker_from_text
from utils.stt.streaming import (
    STTService,
    get_stt_service_for_language,
    process_audio_dg,
    process_audio_soniox,
    process_audio_speechmatics,
    send_initial_file_path,
)
from utils.subscription import has_transcription_credits
from utils.translation import TranslationService
from utils.translation_cache import TranscriptSegmentLanguageCache
from utils.webhooks import get_audio_bytes_webhook_seconds

router = APIRouter()


PUSHER_ENABLED = bool(os.getenv('HOSTED_PUSHER_API_URL'))


async def _listen(
    websocket: WebSocket,
    uid: str,
    language: str = 'en',
    sample_rate: int = 8000,
    codec: str = 'pcm8',
    channels: int = 1,
    include_speech_profile: bool = True,
    stt_service: Optional[STTService] = None,
    conversation_timeout: int = 120,
):
    session_id = str(uuid.uuid4())
    print(
        '_listen',
        uid,
        session_id,
        language,
        sample_rate,
        codec,
        include_speech_profile,
        stt_service,
        conversation_timeout,
    )

    try:
        await websocket.accept()
    except RuntimeError as e:
        print(e, uid, session_id)
        return

    if not uid or len(uid) <= 0:
        await websocket.close(code=1008, reason="Bad uid")
        return

    user_has_credits = has_transcription_credits(uid)
    if not user_has_credits:
        # Send credit limit notification (with Redis caching to prevent spam)
        try:
            await send_credit_limit_notification(uid)
        except Exception as e:
            print(f"Error sending credit limit notification: {e}", uid, session_id)

    # Frame size, codec
    frame_size: int = 160
    if codec == "opus_fs320":
        codec = "opus"
        frame_size = 320

    # Convert 'auto' to 'multi' for consistency
    language = 'multi' if language == 'auto' else language

    # Determine the best STT service
    stt_service, stt_language, stt_model = get_stt_service_for_language(language)
    if not stt_service or not stt_language:
        await websocket.close(code=1008, reason=f"The language is not supported, {language}")
        return

    # Translation language
    translation_language = None
    if stt_language == 'multi':
        if language == "multi":
            user_language_preference = user_db.get_user_language_preference(uid)
            if user_language_preference:
                translation_language = user_language_preference
        else:
            translation_language = language

    websocket_active = True
    websocket_close_code = 1001  # Going Away, don't close with good from backend
    locked_conversation_ids: Set[str] = set()
    speaker_to_person_map: Dict[int, Tuple[str, str]] = {}
    segment_person_assignment_map: Dict[str, str] = {}
    speech_profile_processed = False
    current_session_segments: Dict[str, bool] = {}  # Store only speech_profile_processed status
    suggested_segments: Set[str] = set()
    first_audio_byte_timestamp: Optional[float] = None
    last_usage_record_timestamp: Optional[float] = None
    words_transcribed_since_last_record: int = 0
    last_transcript_time: Optional[float] = None
    seconds_to_trim = None
    seconds_to_add = None
    current_conversation_id = None

    async def _record_usage_periodically():
        nonlocal websocket_active, last_usage_record_timestamp, words_transcribed_since_last_record
        nonlocal last_audio_received_time, last_transcript_time, user_has_credits

        while websocket_active:
            await asyncio.sleep(60)
            if not websocket_active:
                break

            # Record usages
            if last_usage_record_timestamp:
                current_time = time.time()
                transcription_seconds = int(current_time - last_usage_record_timestamp)

                words_to_record = words_transcribed_since_last_record
                words_transcribed_since_last_record = 0  # reset

                if transcription_seconds > 0 or words_to_record > 0:
                    record_usage(uid, transcription_seconds=transcription_seconds, words_transcribed=words_to_record)
                last_usage_record_timestamp = current_time

            # Send credit limit notification
            if not has_transcription_credits(uid):
                user_has_credits = False
                try:
                    await send_credit_limit_notification(uid)
                except Exception as e:
                    print(f"Error sending credit limit notification: {e}", uid, session_id)

                # Lock the in-progress conversation if credit limit is reached
                if current_conversation_id and current_conversation_id not in locked_conversation_ids:
                    conversation = conversations_db.get_conversation(uid, current_conversation_id)
                    if conversation and conversation['status'] == ConversationStatus.in_progress:
                        conversation_id = conversation['id']
                        print(f"Locking conversation {conversation_id} due to transcription limit.", uid, session_id)
                        conversations_db.update_conversation(uid, conversation_id, {'is_locked': True})
                        locked_conversation_ids.add(conversation_id)
            else:
                user_has_credits = True

            # Silence notification logic for basic plan users
            user_subscription = user_db.get_user_valid_subscription(uid)
            if not user_subscription or user_subscription.plan == PlanType.basic:
                time_of_last_words = last_transcript_time or first_audio_byte_timestamp
                if (
                    last_audio_received_time
                    and time_of_last_words
                    and (last_audio_received_time - time_of_last_words) > 15 * 60
                ):
                    print(f"User {uid} has been silent for over 15 minutes. Sending notification.", session_id)
                    try:
                        await send_silent_user_notification(uid)
                    except Exception as e:
                        print(f"Error sending silent user notification: {e}", uid, session_id)

    async def _asend_message_event(msg: MessageEvent):
        nonlocal websocket_active
        print(f"Message: type ${msg.event_type}", uid, session_id)
        if not websocket_active:
            return False
        try:
            await websocket.send_json(msg.to_json())
            return True
        except WebSocketDisconnect:
            print("WebSocket disconnected", uid, session_id)
            websocket_active = False
        except Exception as e:
            print(f"Can not send message event, error: {e}", uid, session_id)

        return False

    def _send_message_event(msg: MessageEvent):
        nonlocal websocket_active
        if not websocket_active:
            return
        return asyncio.create_task(_asend_message_event(msg))

    # Heart beat
    started_at = time.time()
    inactivity_timeout_seconds = 30
    last_audio_received_time = None

    # Send pong every 10s then handle it in the app \
    # since Starlette is not support pong automatically
    async def send_heartbeat():
        print("send_heartbeat", uid, session_id)
        nonlocal websocket_active
        nonlocal websocket_close_code
        nonlocal started_at
        nonlocal last_audio_received_time

        try:
            while websocket_active:
                # ping fast
                if websocket.client_state == WebSocketState.CONNECTED:
                    await websocket.send_text("ping")
                else:
                    break

                # Inactivity timeout
                if last_audio_received_time and time.time() - last_audio_received_time > inactivity_timeout_seconds:
                    print(f"Session timeout due to inactivity ({inactivity_timeout_seconds}s)", uid, session_id)
                    websocket_close_code = 1001
                    websocket_active = False
                    break

                # next
                await asyncio.sleep(10)
        except WebSocketDisconnect:
            print("WebSocket disconnected", uid, session_id)
        except Exception as e:
            print(f'Heartbeat error: {e}', uid, session_id)
            websocket_close_code = 1011
        finally:
            websocket_active = False

    # Start heart beat
    heartbeat_task = asyncio.create_task(send_heartbeat())

    _send_message_event(
        MessageServiceStatusEvent(event_type="service_status", status="initiating", status_text="Service Starting")
    )

    # Validate user
    if not user_db.is_exists_user(uid):
        websocket_active = False
        await websocket.close(code=1008, reason="Bad user")
        return

    # Create or get conversation ID early for audio chunk storage
<<<<<<< HEAD
    initial_conversation_id = None
    private_cloud_sync_enabled = user_db.get_user_private_cloud_sync_enabled(uid)
    if existing_conversation := retrieve_in_progress_conversation(uid):
        initial_conversation_id = existing_conversation['id']
    else:
        # Create a stub conversation for audio chunk storage
        initial_conversation_id = str(uuid.uuid4())
        stub_conversation = Conversation(
            id=initial_conversation_id,
            created_at=datetime.now(timezone.utc),
            started_at=datetime.now(timezone.utc),
            finished_at=datetime.now(timezone.utc),
            structured=Structured(),
            language=language,
            transcript_segments=[],
            photos=[],
            status=ConversationStatus.in_progress,
            source=ConversationSource.omi,
            private_cloud_sync_enabled=private_cloud_sync_enabled,
        )
        conversations_db.upsert_conversation(uid, conversation_data=stub_conversation.dict())
        redis_db.set_in_progress_conversation_id(uid, initial_conversation_id)

    # Stream transcript
    async def _trigger_create_conversation_with_delay(delay_seconds: int, finished_at: datetime):
        try:
            await asyncio.sleep(delay_seconds)

            # recheck session
            conversation = retrieve_in_progress_conversation(uid)
            if not conversation or conversation['finished_at'] > finished_at:
                print("_trigger_create_conversation_with_delay not conversation or not last session", uid, session_id)
                return
            await _create_current_conversation()
        except asyncio.CancelledError:
            pass
=======
    private_cloud_sync_enabled = user_db.get_user_private_cloud_sync_enabled(uid)
>>>>>>> 52405c49

    # Stream transcript
    async def _create_conversation(conversation_data: dict):
        conversation = Conversation(**conversation_data)
        if conversation.status != ConversationStatus.processing:
            _send_message_event(ConversationEvent(event_type="memory_processing_started", memory=conversation))
            conversations_db.update_conversation_status(uid, conversation.id, ConversationStatus.processing)
            conversation.status = ConversationStatus.processing

        try:
            # Geolocation
            geolocation = get_cached_user_geolocation(uid)
            if geolocation:
                geolocation = Geolocation(**geolocation)
                conversation.geolocation = get_google_maps_location(geolocation.latitude, geolocation.longitude)

            conversation = process_conversation(uid, language, conversation)
            messages = trigger_external_integrations(uid, conversation)
        except Exception as e:
            print(f"Error processing conversation: {e}", uid, session_id)
            conversations_db.set_conversation_as_discarded(uid, conversation.id)
            conversation.discarded = True
            messages = []

        _send_message_event(ConversationEvent(event_type="memory_created", memory=conversation, messages=messages))

    async def finalize_processing_conversations():
        # handle edge case of conversation was actually processing? maybe later, doesn't hurt really anyway.
        # also fix from getConversations endpoint?
        processing = conversations_db.get_processing_conversations(uid)
        print('finalize_processing_conversations len(processing):', len(processing), uid, session_id)
        if not processing or len(processing) == 0:
            return

        # sleep for 1 second to yeld the network for ws accepted.
        await asyncio.sleep(1)
        for conversation in processing:
            await _create_conversation(conversation)

    # Process processing conversations
    asyncio.create_task(finalize_processing_conversations())

    # Send last completed conversation to client
    def send_last_conversation():
        last_conversation = conversations_db.get_last_completed_conversation(uid)
        if last_conversation:
            _send_message_event(LastConversationEvent(memory_id=last_conversation['id']))

    send_last_conversation()

    # Create new stub conversation for next batch
    async def _create_new_in_progress_conversation():
        nonlocal seconds_to_trim
        nonlocal seconds_to_add
        nonlocal current_conversation_id

        new_conversation_id = str(uuid.uuid4())
        stub_conversation = Conversation(
            id=new_conversation_id,
            created_at=datetime.now(timezone.utc),
            started_at=datetime.now(timezone.utc),
            finished_at=datetime.now(timezone.utc),
            structured=Structured(),
            language=language,
            transcript_segments=[],
            photos=[],
            status=ConversationStatus.in_progress,
            source=ConversationSource.omi,
            private_cloud_sync_enabled=private_cloud_sync_enabled,
        )
        conversations_db.upsert_conversation(uid, conversation_data=stub_conversation.dict())
        redis_db.set_in_progress_conversation_id(uid, new_conversation_id)
        current_conversation_id = new_conversation_id
        seconds_to_trim = None
        seconds_to_add = None

        print(f"Created new stub conversation: {new_conversation_id}", uid, session_id)

    async def _process_current_conversation(conversation_id: str):
        print("_process_current_conversation", uid, session_id)
        conversation = conversations_db.get_conversation(uid, conversation_id)
        if conversation:
            has_content = conversation.get('transcript_segments') or conversation.get('photos')
            if has_content:
                await _create_conversation(conversation)
            else:
                print(f'Clean up the conversation {conversation_id}, reason: no content', uid, session_id)
                conversations_db.delete_conversation(uid, conversation_id)

        await _create_new_in_progress_conversation()

    # Conversation timeout (to process the conversation after x seconds of silence)
    # Max: 4h, min 2m
    conversation_creation_timeout = conversation_timeout
    if conversation_creation_timeout == -1:
        conversation_creation_timeout = 4 * 60 * 60
    if conversation_creation_timeout < 120:
        conversation_creation_timeout = 120

    # Process existing conversations
    def _prepare_in_progess_conversations():
        nonlocal seconds_to_add
        nonlocal current_conversation_id

        # Determine previous disconnected socket seconds to add for timestamp alignment
        # Check if conversation has timed out
        if existing_conversation := retrieve_in_progress_conversation(uid):
            finished_at = datetime.fromisoformat(existing_conversation['finished_at'].isoformat())
            seconds_since_last_segment = (datetime.now(timezone.utc) - finished_at).total_seconds()
            if seconds_since_last_segment >= conversation_creation_timeout:
                print(
                    f'Processing existing conversation {existing_conversation["id"]} (timed out: {seconds_since_last_segment:.1f}s)',
                    uid,
                    session_id,
                )
                asyncio.create_task(_process_current_conversation(existing_conversation["id"]))
                return

            # Continue with the existing conversation
            current_conversation_id = existing_conversation['id']
            started_at = datetime.fromisoformat(existing_conversation['started_at'].isoformat())
            seconds_to_add = (
                (datetime.now(timezone.utc) - started_at).total_seconds()
                if existing_conversation['transcript_segments']
                else None
            )
            print(
                f"Resuming conversation {current_conversation_id} with {(seconds_to_add if seconds_to_add else 0):.1f}s offset. Will timeout in {conversation_creation_timeout - seconds_since_last_segment:.1f}s",
                uid,
                session_id,
            )
            return

        # Or create new
        asyncio.create_task(_create_new_in_progress_conversation())

    _send_message_event(
        MessageServiceStatusEvent(status="in_progress_conversations_processing", status_text="Processing Conversations")
    )
    _prepare_in_progess_conversations()

    def _process_speaker_assigned_segments(transcript_segments: List[TranscriptSegment]):
        for segment in transcript_segments:
            if segment.id in segment_person_assignment_map and not segment.is_user and not segment.person_id:
                person_id = segment_person_assignment_map[segment.id]
                if person_id == 'user':
                    segment.is_user = True
                    segment.person_id = None
                else:
                    segment.is_user = False
                    segment.person_id = person_id

    def _update_in_progress_conversation(
        conversation_id: str, segments: List[TranscriptSegment], photos: List[ConversationPhoto], finished_at: datetime
    ):
<<<<<<< HEAD
        if existing := retrieve_in_progress_conversation(uid):
            conversation = Conversation(**existing)
            starts, ends = (0, 0)
            if segments:
                conversation.transcript_segments, (starts, ends) = TranscriptSegment.combine_segments(
                    conversation.transcript_segments, segments
                )
                _process_speaker_assigned_segments(conversation.transcript_segments[starts:ends])
                conversations_db.update_conversation_segments(
                    uid, conversation.id, [segment.dict() for segment in conversation.transcript_segments]
                )
            if photos:
                conversations_db.store_conversation_photos(uid, conversation.id, photos)

            # Update source if we now have photos
            if photos and conversation.source != ConversationSource.openglass:
                conversations_db.update_conversation(uid, conversation.id, {'source': ConversationSource.openglass})
                conversation.source = ConversationSource.openglass

            conversations_db.update_conversation_finished_at(uid, conversation.id, finished_at)
            redis_db.set_in_progress_conversation_id(uid, conversation.id)
            return conversation, (starts, ends)

        # Should not reach here since we create conversation at start, but handle gracefully
        if not segments and not photos:
=======
        """Update the current in-progress conversation with new segments/photos."""
        conversation_data = conversations_db.get_conversation(uid, conversation_id)
        if not conversation_data:
            print(f"Warning: conversation {conversation_id} not found", uid, session_id)
>>>>>>> 52405c49
            return None, (0, 0)

        conversation = Conversation(**conversation_data)
        starts, ends = (0, 0)

<<<<<<< HEAD
        private_cloud_sync_enabled = user_db.get_user_private_cloud_sync_enabled(uid)
        conversation = Conversation(
            id=initial_conversation_id,
            created_at=started_at,
            started_at=started_at,
            finished_at=finished_at,
            structured=Structured(),
            language=language,
            transcript_segments=segments,
            photos=photos,
            status=ConversationStatus.in_progress,
            source=ConversationSource.openglass if photos else ConversationSource.omi,
            private_cloud_sync_enabled=private_cloud_sync_enabled,
        )
        conversations_db.upsert_conversation(uid, conversation_data=conversation.dict())
        redis_db.set_in_progress_conversation_id(uid, conversation.id)
        return conversation, (0, len(segments))

    async def create_conversation_on_segment_received_task(finished_at: datetime):
        nonlocal conversation_creation_task
        async with conversation_creation_task_lock:
            if conversation_creation_task is not None:
                conversation_creation_task.cancel()
                try:
                    await conversation_creation_task
                except asyncio.CancelledError:
                    print("conversation_creation_task is cancelled now", uid, session_id)
            conversation_creation_task = asyncio.create_task(
                _trigger_create_conversation_with_delay(conversation_creation_timeout, finished_at)
=======
        if segments:
            # If conversation has no segments yet but we're adding some, update started_at
            if not conversation.transcript_segments:
                started_at = finished_at - timedelta(seconds=max(0, segments[-1].end))
                conversations_db.update_conversation(uid, conversation.id, {'started_at': started_at})
                conversation.started_at = started_at

            conversation.transcript_segments, (starts, ends) = TranscriptSegment.combine_segments(
                conversation.transcript_segments, segments
            )
            _process_speaker_assigned_segments(conversation.transcript_segments[starts:ends])
            conversations_db.update_conversation_segments(
                uid, conversation.id, [segment.dict() for segment in conversation.transcript_segments]
>>>>>>> 52405c49
            )

        if photos:
            conversations_db.store_conversation_photos(uid, conversation.id, photos)
            # Update source if we now have photos
            if conversation.source != ConversationSource.openglass:
                conversations_db.update_conversation(uid, conversation.id, {'source': ConversationSource.openglass})
                conversation.source = ConversationSource.openglass

        conversations_db.update_conversation_finished_at(uid, conversation.id, finished_at)
        return conversation, (starts, ends)

    # STT
    # Validate websocket_active before initiating STT
    if not websocket_active or websocket.client_state != WebSocketState.CONNECTED:
        print("websocket was closed", uid, session_id)
        if websocket.client_state == WebSocketState.CONNECTED:
            try:
                await websocket.close(code=websocket_close_code)
            except Exception as e:
                print(f"Error closing WebSocket: {e}", uid, session_id)
        return

    # Process STT
    soniox_socket = None
    soniox_socket2 = None
    speechmatics_socket = None
    deepgram_socket = None
    deepgram_socket2 = None
    speech_profile_duration = 0

    realtime_segment_buffers = []
    realtime_photo_buffers: list[ConversationPhoto] = []

    def stream_transcript(segments):
        nonlocal realtime_segment_buffers
        realtime_segment_buffers.extend(segments)

    async def _process_stt():
        nonlocal websocket_close_code
        nonlocal soniox_socket
        nonlocal soniox_socket2
        nonlocal speechmatics_socket
        nonlocal deepgram_socket
        nonlocal deepgram_socket2
        nonlocal speech_profile_duration
        nonlocal speech_profile_processed
        try:
            file_path, speech_profile_duration = None, 0
            # Thougts: how bee does for recognizing other languages speech profile?
            if (
                (language == 'en' or language == 'auto')
                and (codec == 'opus' or codec == 'pcm16')
                and include_speech_profile
            ):
                file_path = get_profile_audio_if_exists(uid)
                speech_profile_duration = AudioSegment.from_wav(file_path).duration_seconds + 5 if file_path else 0

            speech_profile_processed = not (speech_profile_duration > 0)

            # DEEPGRAM
            if stt_service == STTService.deepgram:
                deepgram_socket = await process_audio_dg(
                    stream_transcript,
                    stt_language,
                    sample_rate,
                    1,
                    preseconds=speech_profile_duration,
                    model=stt_model,
                )
                if speech_profile_duration:
                    deepgram_socket2 = await process_audio_dg(
                        stream_transcript, stt_language, sample_rate, 1, model=stt_model
                    )

                    async def deepgram_socket_send(data):
                        return deepgram_socket.send(data)

                    safe_create_task(send_initial_file_path(file_path, deepgram_socket_send))

            # SONIOX
            elif stt_service == STTService.soniox:
                # For multi-language detection, provide language hints if available
                hints = None
                if stt_language == 'multi' and language != 'multi':
                    # Include the original language as a hint for multi-language detection
                    hints = [language]

                soniox_socket = await process_audio_soniox(
                    stream_transcript,
                    sample_rate,
                    stt_language,
                    uid if include_speech_profile else None,
                    preseconds=speech_profile_duration,
                    language_hints=hints,
                )

                # Create a second socket for initial speech profile if needed
                print("speech_profile_duration", speech_profile_duration)
                print("file_path", file_path)
                if speech_profile_duration and file_path:
                    soniox_socket2 = await process_audio_soniox(
                        stream_transcript,
                        sample_rate,
                        stt_language,
                        uid if include_speech_profile else None,
                        language_hints=hints,
                    )

                    safe_create_task(send_initial_file_path(file_path, soniox_socket.send))
                    print('speech_profile soniox duration', speech_profile_duration, uid, session_id)
            # SPEECHMATICS
            elif stt_service == STTService.speechmatics:
                speechmatics_socket = await process_audio_speechmatics(
                    stream_transcript, sample_rate, stt_language, preseconds=speech_profile_duration
                )
                if speech_profile_duration:
                    safe_create_task(send_initial_file_path(file_path, speechmatics_socket.send))
                    print('speech_profile speechmatics duration', speech_profile_duration, uid, session_id)

        except Exception as e:
            print(f"Initial processing error: {e}", uid, session_id)
            websocket_close_code = 1011
            await websocket.close(code=websocket_close_code)
            return

    # Pusher
    #
    def create_pusher_task_handler():
        nonlocal websocket_active
<<<<<<< HEAD
        nonlocal initial_conversation_id
=======
        nonlocal current_conversation_id
>>>>>>> 52405c49

        pusher_ws = None
        pusher_connect_lock = asyncio.Lock()
        pusher_connected = False

        # Transcript
        segment_buffers = []
<<<<<<< HEAD
        in_progress_conversation_id = initial_conversation_id
=======
>>>>>>> 52405c49

        last_synced_conversation_id = None

        def transcript_send(segments):
            nonlocal segment_buffers
            segment_buffers.extend(segments)

        async def _transcript_flush(auto_reconnect: bool = True):
            nonlocal segment_buffers
            nonlocal pusher_ws
            nonlocal pusher_connected
            if pusher_connected and pusher_ws and len(segment_buffers) > 0:
                try:
                    # 102|data
                    data = bytearray()
                    data.extend(struct.pack("I", 102))
                    data.extend(
                        bytes(
                            json.dumps({"segments": segment_buffers, "memory_id": current_conversation_id}),
                            "utf-8",
                        )
                    )
                    segment_buffers = []  # reset
                    await pusher_ws.send(data)
                except ConnectionClosed as e:
                    print(f"Pusher transcripts Connection closed: {e}", uid, session_id)
                    pusher_connected = False
                except Exception as e:
                    print(f"Pusher transcripts failed: {e}", uid, session_id)
            if auto_reconnect and pusher_connected is False:
                await connect()

        async def transcript_consume():
            nonlocal websocket_active
            nonlocal segment_buffers
            while websocket_active:
                await asyncio.sleep(1)
                if len(segment_buffers) > 0:
                    await _transcript_flush(auto_reconnect=True)

        # Audio bytes
        audio_buffers = bytearray()
        audio_bytes_enabled = (
            bool(get_audio_bytes_webhook_seconds(uid)) or is_audio_bytes_app_enabled(uid) or private_cloud_sync_enabled
        )

        def audio_bytes_send(audio_bytes):
            nonlocal audio_buffers
            audio_buffers.extend(audio_bytes)

        async def _audio_bytes_flush(auto_reconnect: bool = True):
            nonlocal audio_buffers
            nonlocal pusher_ws
            nonlocal pusher_connected
            nonlocal last_synced_conversation_id

            # Send conversation ID
            if (
                pusher_ws
                and current_conversation_id
                and (last_synced_conversation_id is None or current_conversation_id != last_synced_conversation_id)
            ):
                try:
                    # 103|conversation_id
                    data = bytearray()
                    data.extend(struct.pack("I", 103))
                    data.extend(bytes(current_conversation_id, "utf-8"))
                    await pusher_ws.send(data)
                    last_synced_conversation_id = current_conversation_id
                except ConnectionClosed as e:
                    print(f"Pusher audio_bytes Connection closed: {e}", uid, session_id)
                    pusher_connected = False
                except Exception as e:
                    print(f"Failed to send conversation_id to pusher: {e}", uid, session_id)

            # Send audio bytes
            if pusher_connected and pusher_ws and len(audio_buffers) > 0:
                try:
                    # 101|data
                    data = bytearray()
                    data.extend(struct.pack("I", 101))
                    data.extend(audio_buffers.copy())
                    audio_buffers = bytearray()  # reset
                    await pusher_ws.send(data)
                except ConnectionClosed as e:
                    print(f"Pusher audio_bytes Connection closed: {e}", uid, session_id)
                    pusher_connected = False
                except Exception as e:
                    print(f"Pusher audio_bytes failed: {e}", uid, session_id)
            if auto_reconnect and pusher_connected is False:
                await connect()

        async def audio_bytes_consume():
            nonlocal websocket_active
            nonlocal audio_buffers
            nonlocal pusher_ws
            nonlocal pusher_connected
            while websocket_active:
                await asyncio.sleep(1)
                if len(audio_buffers) > 0:
                    await _audio_bytes_flush(auto_reconnect=True)

        async def _flush():
            await _audio_bytes_flush(auto_reconnect=False)
            await _transcript_flush(auto_reconnect=False)

        async def connect():
            nonlocal pusher_connected
            nonlocal pusher_connect_lock
            nonlocal pusher_ws
            async with pusher_connect_lock:
                if pusher_connected:
                    return
                # drain
                if pusher_ws:
                    try:
                        await pusher_ws.close()
                        pusher_ws = None
                    except Exception as e:
                        print(f"Pusher draining failed: {e}", uid, session_id)
                # connect
                await _connect()

        async def _connect():
            nonlocal pusher_ws
            nonlocal pusher_connected
<<<<<<< HEAD
            nonlocal in_progress_conversation_id
=======
            nonlocal current_conversation_id
>>>>>>> 52405c49

            try:
                pusher_ws = await connect_to_trigger_pusher(uid, sample_rate, retries=5)
                pusher_connected = True

                # Send conversation ID immediately after connecting
                if pusher_ws and in_progress_conversation_id:
                    try:
                        # 103|conversation_id
                        data = bytearray()
                        data.extend(struct.pack("I", 103))
                        data.extend(bytes(in_progress_conversation_id, "utf-8"))
                        await pusher_ws.send(data)
                    except Exception as e:
                        print(f"Failed to send conversation_id to pusher: {e}", uid, session_id)
            except Exception as e:
                print(f"Exception in connect: {e}")

        async def close(code: int = 1000):
            await _flush()
            if pusher_ws:
                await pusher_ws.close(code)

        return (
            connect,
            close,
            transcript_send,
            transcript_consume,
            audio_bytes_send if audio_bytes_enabled else None,
            audio_bytes_consume if audio_bytes_enabled else None,
        )

    transcript_send = None
    transcript_consume = None
    audio_bytes_send = None
    audio_bytes_consume = None
    pusher_close = None
    pusher_connect = None

    # Transcripts
    #
    translation_enabled = translation_language is not None
    language_cache = TranscriptSegmentLanguageCache()
    translation_service = TranslationService()

    async def translate(segments: List[TranscriptSegment], conversation_id: str):
        if not translation_language:
            return

        try:
            translated_segments = []
            for segment in segments:
                if not segment or not segment.id:
                    continue

                segment_text = segment.text.strip()
                if not segment_text:
                    continue

                # Language Detection
                if language_cache.is_in_target_language(segment.id, segment_text, translation_language):
                    continue

                # Translation
                translated_text = translation_service.translate_text_by_sentence(translation_language, segment_text)

                if translated_text == segment_text:
                    # If translation is same as original, it's likely in the target language.
                    # Delete from cache to allow re-evaluation if more text is added.
                    language_cache.delete_cache(segment.id)
                    continue

                # Create/Update Translation object
                translation = Translation(lang=translation_language, text=translated_text)
                if segment.translations is not None:
                    existing_translation_index = next(
                        (i for i, t in enumerate(segment.translations) if t.lang == language), None
                    )
                    if existing_translation_index is not None:
                        segment.translations[existing_translation_index] = translation
                    else:
                        segment.translations.append(translation)

                translated_segments.append(segment)

            if not translated_segments:
                return

            # Persist and notify
            conversation = conversations_db.get_conversation(uid, conversation_id)
            if conversation:
                should_update = False
                for segment in translated_segments:
                    for i, existing_segment in enumerate(conversation['transcript_segments']):
                        if existing_segment['id'] == segment.id:
                            conversation['transcript_segments'][i]['translations'] = segment.dict()['translations']
                            should_update = True
                            break
                if should_update:
                    conversations_db.update_conversation_segments(
                        uid, conversation_id, conversation['transcript_segments']
                    )

            if websocket_active:
                _send_message_event(TranslationEvent(segments=[s.dict() for s in translated_segments]))

        except Exception as e:
            print(f"Translation error: {e}", uid, session_id)

    async def conversation_lifecycle_manager():
        """Background task that checks conversation timeout and triggers processing every 5 seconds."""
        nonlocal websocket_active, current_conversation_id, conversation_creation_timeout

        print(f"Starting conversation lifecycle manager (timeout: {conversation_creation_timeout}s)", uid, session_id)

        while websocket_active:
            await asyncio.sleep(5)

            if not current_conversation_id:
                print(f"WARN: the current conversation is not valid", uid, session_id)
                continue

            conversation = conversations_db.get_conversation(uid, current_conversation_id)
            if not conversation:
                print(f"WARN: the current conversation is not found (id: {current_conversation_id})", uid, session_id)
                continue

            # Check if conversation should be processed
            finished_at = datetime.fromisoformat(conversation['finished_at'].isoformat())
            seconds_since_last_update = (datetime.now(timezone.utc) - finished_at).total_seconds()
            if seconds_since_last_update >= conversation_creation_timeout:
                print(
                    f"Conversation {current_conversation_id} timeout reached ({seconds_since_last_update:.1f}s). Processing...",
                    uid,
                    session_id,
                )
                await _process_current_conversation(current_conversation_id)

    async def stream_transcript_process():
        nonlocal websocket_active, realtime_segment_buffers, realtime_photo_buffers, websocket, seconds_to_trim
        nonlocal current_conversation_id, translation_enabled, speech_profile_processed, speaker_to_person_map, suggested_segments, words_transcribed_since_last_record, last_transcript_time

        while websocket_active or len(realtime_segment_buffers) > 0 or len(realtime_photo_buffers) > 0:
            await asyncio.sleep(0.6)

            if not realtime_segment_buffers and not realtime_photo_buffers:
                continue

            segments_to_process = realtime_segment_buffers.copy()
            realtime_segment_buffers = []

            photos_to_process = realtime_photo_buffers.copy()
            realtime_photo_buffers = []

            finished_at = datetime.now(timezone.utc)

            transcript_segments = []
            if segments_to_process:
                last_transcript_time = time.time()
                if seconds_to_trim is None:
                    seconds_to_trim = segments_to_process[0]["start"]

                if seconds_to_add:
                    for i, segment in enumerate(segments_to_process):
                        segment["start"] += seconds_to_add
                        segment["end"] += seconds_to_add
                        segments_to_process[i] = segment
                elif seconds_to_trim:
                    for i, segment in enumerate(segments_to_process):
                        segment["start"] -= seconds_to_trim
                        segment["end"] -= seconds_to_trim
                        segments_to_process[i] = segment

                newly_processed_segments = [
                    TranscriptSegment(**s, speech_profile_processed=speech_profile_processed)
                    for s in segments_to_process
                ]
                words_transcribed = len(" ".join([seg.text for seg in newly_processed_segments]).split())
                if words_transcribed > 0:
                    words_transcribed_since_last_record += words_transcribed

                for seg in newly_processed_segments:
                    current_session_segments[seg.id] = seg.speech_profile_processed
                transcript_segments, _ = TranscriptSegment.combine_segments([], newly_processed_segments)

            if not current_conversation_id:
                print("Warning: No current conversation ID", uid, session_id)
                continue

            result = _update_in_progress_conversation(
                current_conversation_id, transcript_segments, photos_to_process, finished_at
            )
            if not result or not result[0]:
                continue
            conversation, (starts, ends) = result

            if transcript_segments:
                updates_segments = [segment.dict() for segment in conversation.transcript_segments[starts:ends]]
                await websocket.send_json(updates_segments)

                if transcript_send is not None and user_has_credits:
                    transcript_send([segment.dict() for segment in transcript_segments])

                if translation_enabled:
                    await translate(conversation.transcript_segments[starts:ends], conversation.id)

                # Speaker detection
                for segment in conversation.transcript_segments[starts:ends]:
                    if segment.person_id or segment.is_user or segment.id in suggested_segments:
                        continue

                    if speech_profile_processed:
                        # Session consistency
                        if segment.speaker_id in speaker_to_person_map:
                            person_id, person_name = speaker_to_person_map[segment.speaker_id]
                            _send_message_event(
                                SpeakerLabelSuggestionEvent(
                                    speaker_id=segment.speaker_id,
                                    person_id=person_id,
                                    person_name=person_name,
                                    segment_id=segment.id,
                                )
                            )
                            suggested_segments.add(segment.id)
                            continue

                    # Text-based detection
                    detected_name = detect_speaker_from_text(segment.text)
                    if detected_name:
                        person = user_db.get_person_by_name(uid, detected_name)
                        person_id = person['id'] if person else ''
                        _send_message_event(
                            SpeakerLabelSuggestionEvent(
                                speaker_id=segment.speaker_id,
                                person_id=person_id,
                                person_name=detected_name,
                                segment_id=segment.id,
                            )
                        )
                        suggested_segments.add(segment.id)

    image_chunks = {str: any}  # A temporary in-memory cache for image chunks

    async def process_photo(
        uid: str, image_b64: str, temp_id: str, send_event_func, photo_buffer: list[ConversationPhoto]
    ):
        from utils.llm.openglass import describe_image

        photo_id = str(uuid.uuid4())
        await send_event_func(PhotoProcessingEvent(temp_id=temp_id, photo_id=photo_id))

        try:
            description = await describe_image(image_b64)
            discarded = not description or not description.strip()
        except Exception as e:
            print(f"Error describing image: {e}", uid, session_id)
            description = "Could not generate description."
            discarded = True

        final_photo = ConversationPhoto(id=photo_id, base64=image_b64, description=description, discarded=discarded)
        photo_buffer.append(final_photo)
        await send_event_func(PhotoDescribedEvent(photo_id=photo_id, description=description, discarded=discarded))

    async def handle_image_chunk(
        uid: str, chunk_data: dict, image_chunks_cache: dict, send_event_func, photo_buffer: list[ConversationPhoto]
    ):
        temp_id = chunk_data.get('id')
        index = chunk_data.get('index')
        total = chunk_data.get('total')
        data = chunk_data.get('data')

        if not temp_id or not isinstance(index, int) or not isinstance(total, int) or not data:
            print(f"Invalid image chunk received: {chunk_data}", uid, session_id)
            return

        if temp_id not in image_chunks_cache:
            if total <= 0:
                return
            image_chunks_cache[temp_id] = [None] * total

        if index < total and image_chunks_cache[temp_id][index] is None:
            image_chunks_cache[temp_id][index] = data

        if all(chunk is not None for chunk in image_chunks_cache[temp_id]):
            b64_image_data = "".join(image_chunks_cache[temp_id])
            del image_chunks_cache[temp_id]
            safe_create_task(process_photo(uid, b64_image_data, temp_id, send_event_func, photo_buffer))

    decoder = opuslib.Decoder(sample_rate, 1)

    async def receive_data(dg_socket1, dg_socket2, soniox_socket, soniox_socket2, speechmatics_socket1):
        nonlocal websocket_active, websocket_close_code, last_audio_received_time, current_conversation_id
        nonlocal realtime_photo_buffers, speech_profile_processed, speaker_to_person_map, first_audio_byte_timestamp, last_usage_record_timestamp

        timer_start = time.time()
        last_audio_received_time = timer_start
        try:
            while websocket_active:
                message = await websocket.receive()
                last_audio_received_time = time.time()

                if message.get("bytes") is not None:
                    if first_audio_byte_timestamp is None:
                        first_audio_byte_timestamp = last_audio_received_time
                        last_usage_record_timestamp = first_audio_byte_timestamp
                    data = message.get("bytes")
                    if codec == 'opus' and sample_rate == 16000:
                        data = decoder.decode(bytes(data), frame_size=frame_size)

                    if soniox_socket is not None:
                        elapsed_seconds = time.time() - timer_start
                        if elapsed_seconds > speech_profile_duration or not soniox_socket2:
                            await soniox_socket.send(data)
                            if soniox_socket2:
                                print('Killing soniox_socket2', uid, session_id)
                                await soniox_socket2.close()
                                soniox_socket2 = None
                                speech_profile_processed = True
                        else:
                            await soniox_socket2.send(data)

                    if speechmatics_socket1 is not None:
                        await speechmatics_socket1.send(data)

                    if dg_socket1 is not None:
                        elapsed_seconds = time.time() - timer_start
                        if elapsed_seconds > speech_profile_duration or not dg_socket2:
                            dg_socket1.send(data)
                            if dg_socket2:
                                print('Killing deepgram_socket2', uid, session_id)
                                dg_socket2.finish()
                                dg_socket2 = None
                                speech_profile_processed = True
                        else:
                            dg_socket2.send(data)

                    if audio_bytes_send is not None:
                        audio_bytes_send(data)

                elif message.get("text") is not None:
                    try:
                        json_data = json.loads(message.get("text"))
                        if json_data.get('type') == 'image_chunk':
                            await handle_image_chunk(
                                uid, json_data, image_chunks, _asend_message_event, realtime_photo_buffers
                            )
                        elif json_data.get('type') == 'speaker_assigned':
                            segment_ids = json_data.get('segment_ids', [])
                            can_assign = False
                            if segment_ids:
                                for sid in segment_ids:
                                    if sid in current_session_segments and current_session_segments[sid]:
                                        can_assign = True
                                        break

                            if can_assign:
                                speaker_id = json_data.get('speaker_id')
                                person_id = json_data.get('person_id')
                                person_name = json_data.get('person_name')
                                if speaker_id is not None and person_id is not None and person_name is not None:
                                    speaker_to_person_map[speaker_id] = (person_id, person_name)
                                    for sid in segment_ids:
                                        segment_person_assignment_map[sid] = person_id
                                    print(
                                        f"Speaker {speaker_id} assigned to {person_name} ({person_id})", uid, session_id
                                    )
                            else:
                                print(
                                    "Speaker assignment ignored: no segment_ids or no speech-profile-processed segments.",
                                    uid,
                                    session_id,
                                )
                    except json.JSONDecodeError:
                        print(f"Received non-json text message: {message.get('text')}", uid, session_id)

        except WebSocketDisconnect:
            print("WebSocket disconnected", uid, session_id)
        except Exception as e:
            print(f'Could not process data: error {e}', uid, session_id)
            websocket_close_code = 1011
        finally:
            websocket_active = False

    # Start
    #
    try:
        # Init STT
        _send_message_event(MessageServiceStatusEvent(status="stt_initiating", status_text="STT Service Starting"))
        await _process_stt()

        # Init pusher
        pusher_tasks = []
        if PUSHER_ENABLED:
            (
                pusher_connect,
                pusher_close,
                transcript_send,
                transcript_consume,
                audio_bytes_send,
                audio_bytes_consume,
            ) = create_pusher_task_handler()

            # Pusher tasks
            pusher_tasks.append(asyncio.create_task(pusher_connect()))
            if transcript_consume is not None:
                pusher_tasks.append(asyncio.create_task(transcript_consume()))
            if audio_bytes_consume is not None:
                pusher_tasks.append(asyncio.create_task(audio_bytes_consume()))

        # Tasks
        data_process_task = asyncio.create_task(
            receive_data(deepgram_socket, deepgram_socket2, soniox_socket, soniox_socket2, speechmatics_socket)
        )
        stream_transcript_task = asyncio.create_task(stream_transcript_process())
        record_usage_task = asyncio.create_task(_record_usage_periodically())
        lifecycle_manager_task = asyncio.create_task(conversation_lifecycle_manager())

        _send_message_event(MessageServiceStatusEvent(status="ready"))

        tasks = [
            data_process_task,
            stream_transcript_task,
            heartbeat_task,
            record_usage_task,
            lifecycle_manager_task,
        ] + pusher_tasks
        await asyncio.gather(*tasks)

    except Exception as e:
        print(f"Error during WebSocket operation: {e}", uid, session_id)
    finally:
        if last_usage_record_timestamp:
            transcription_seconds = int(time.time() - last_usage_record_timestamp)
            words_to_record = words_transcribed_since_last_record
            if transcription_seconds > 0 or words_to_record > 0:
                record_usage(uid, transcription_seconds=transcription_seconds, words_transcribed=words_to_record)
        websocket_active = False

        # STT sockets
        try:
            if deepgram_socket:
                deepgram_socket.finish()
            if deepgram_socket2:
                deepgram_socket2.finish()
            if soniox_socket:
                await soniox_socket.close()
            if soniox_socket2:
                await soniox_socket2.close()
            if speechmatics_socket:
                await speechmatics_socket.close()
        except Exception as e:
            print(f"Error closing STT sockets: {e}", uid, session_id)

        # Client sockets
        if websocket.client_state == WebSocketState.CONNECTED:
            try:
                await websocket.close(code=websocket_close_code)
            except Exception as e:
                print(f"Error closing Client WebSocket: {e}", uid, session_id)

        # Pusher sockets
        if pusher_close is not None:
            try:
                await pusher_close()
            except Exception as e:
                print(f"Error closing Pusher: {e}", uid, session_id)

        # Clean up collections to aid garbage collection
        try:
            locked_conversation_ids.clear()
            speaker_to_person_map.clear()
            segment_person_assignment_map.clear()
            current_session_segments.clear()
            suggested_segments.clear()
            realtime_segment_buffers.clear()
            realtime_photo_buffers.clear()
            image_chunks.clear()
        except NameError as e:
            # Variables might not be defined if an error occurred early
            print(f"Cleanup error (safe to ignore): {e}", uid, session_id)

    print("_listen ended", uid, session_id)


@router.websocket("/v4/listen")
async def listen_handler(
    websocket: WebSocket,
    uid: str = Depends(auth.get_current_user_uid),
    language: str = 'en',
    sample_rate: int = 8000,
    codec: str = 'pcm8',
    channels: int = 1,
    include_speech_profile: bool = True,
    stt_service: Optional[STTService] = None,
    conversation_timeout: int = 120,
):
    await _listen(
        websocket,
        uid,
        language,
        sample_rate,
        codec,
        channels,
        include_speech_profile,
        None,
        conversation_timeout=conversation_timeout,
    )<|MERGE_RESOLUTION|>--- conflicted
+++ resolved
@@ -284,46 +284,7 @@
         return
 
     # Create or get conversation ID early for audio chunk storage
-<<<<<<< HEAD
-    initial_conversation_id = None
     private_cloud_sync_enabled = user_db.get_user_private_cloud_sync_enabled(uid)
-    if existing_conversation := retrieve_in_progress_conversation(uid):
-        initial_conversation_id = existing_conversation['id']
-    else:
-        # Create a stub conversation for audio chunk storage
-        initial_conversation_id = str(uuid.uuid4())
-        stub_conversation = Conversation(
-            id=initial_conversation_id,
-            created_at=datetime.now(timezone.utc),
-            started_at=datetime.now(timezone.utc),
-            finished_at=datetime.now(timezone.utc),
-            structured=Structured(),
-            language=language,
-            transcript_segments=[],
-            photos=[],
-            status=ConversationStatus.in_progress,
-            source=ConversationSource.omi,
-            private_cloud_sync_enabled=private_cloud_sync_enabled,
-        )
-        conversations_db.upsert_conversation(uid, conversation_data=stub_conversation.dict())
-        redis_db.set_in_progress_conversation_id(uid, initial_conversation_id)
-
-    # Stream transcript
-    async def _trigger_create_conversation_with_delay(delay_seconds: int, finished_at: datetime):
-        try:
-            await asyncio.sleep(delay_seconds)
-
-            # recheck session
-            conversation = retrieve_in_progress_conversation(uid)
-            if not conversation or conversation['finished_at'] > finished_at:
-                print("_trigger_create_conversation_with_delay not conversation or not last session", uid, session_id)
-                return
-            await _create_current_conversation()
-        except asyncio.CancelledError:
-            pass
-=======
-    private_cloud_sync_enabled = user_db.get_user_private_cloud_sync_enabled(uid)
->>>>>>> 52405c49
 
     # Stream transcript
     async def _create_conversation(conversation_data: dict):
@@ -479,74 +440,15 @@
     def _update_in_progress_conversation(
         conversation_id: str, segments: List[TranscriptSegment], photos: List[ConversationPhoto], finished_at: datetime
     ):
-<<<<<<< HEAD
-        if existing := retrieve_in_progress_conversation(uid):
-            conversation = Conversation(**existing)
-            starts, ends = (0, 0)
-            if segments:
-                conversation.transcript_segments, (starts, ends) = TranscriptSegment.combine_segments(
-                    conversation.transcript_segments, segments
-                )
-                _process_speaker_assigned_segments(conversation.transcript_segments[starts:ends])
-                conversations_db.update_conversation_segments(
-                    uid, conversation.id, [segment.dict() for segment in conversation.transcript_segments]
-                )
-            if photos:
-                conversations_db.store_conversation_photos(uid, conversation.id, photos)
-
-            # Update source if we now have photos
-            if photos and conversation.source != ConversationSource.openglass:
-                conversations_db.update_conversation(uid, conversation.id, {'source': ConversationSource.openglass})
-                conversation.source = ConversationSource.openglass
-
-            conversations_db.update_conversation_finished_at(uid, conversation.id, finished_at)
-            redis_db.set_in_progress_conversation_id(uid, conversation.id)
-            return conversation, (starts, ends)
-
-        # Should not reach here since we create conversation at start, but handle gracefully
-        if not segments and not photos:
-=======
         """Update the current in-progress conversation with new segments/photos."""
         conversation_data = conversations_db.get_conversation(uid, conversation_id)
         if not conversation_data:
             print(f"Warning: conversation {conversation_id} not found", uid, session_id)
->>>>>>> 52405c49
             return None, (0, 0)
 
         conversation = Conversation(**conversation_data)
         starts, ends = (0, 0)
 
-<<<<<<< HEAD
-        private_cloud_sync_enabled = user_db.get_user_private_cloud_sync_enabled(uid)
-        conversation = Conversation(
-            id=initial_conversation_id,
-            created_at=started_at,
-            started_at=started_at,
-            finished_at=finished_at,
-            structured=Structured(),
-            language=language,
-            transcript_segments=segments,
-            photos=photos,
-            status=ConversationStatus.in_progress,
-            source=ConversationSource.openglass if photos else ConversationSource.omi,
-            private_cloud_sync_enabled=private_cloud_sync_enabled,
-        )
-        conversations_db.upsert_conversation(uid, conversation_data=conversation.dict())
-        redis_db.set_in_progress_conversation_id(uid, conversation.id)
-        return conversation, (0, len(segments))
-
-    async def create_conversation_on_segment_received_task(finished_at: datetime):
-        nonlocal conversation_creation_task
-        async with conversation_creation_task_lock:
-            if conversation_creation_task is not None:
-                conversation_creation_task.cancel()
-                try:
-                    await conversation_creation_task
-                except asyncio.CancelledError:
-                    print("conversation_creation_task is cancelled now", uid, session_id)
-            conversation_creation_task = asyncio.create_task(
-                _trigger_create_conversation_with_delay(conversation_creation_timeout, finished_at)
-=======
         if segments:
             # If conversation has no segments yet but we're adding some, update started_at
             if not conversation.transcript_segments:
@@ -560,7 +462,6 @@
             _process_speaker_assigned_segments(conversation.transcript_segments[starts:ends])
             conversations_db.update_conversation_segments(
                 uid, conversation.id, [segment.dict() for segment in conversation.transcript_segments]
->>>>>>> 52405c49
             )
 
         if photos:
@@ -691,11 +592,7 @@
     #
     def create_pusher_task_handler():
         nonlocal websocket_active
-<<<<<<< HEAD
-        nonlocal initial_conversation_id
-=======
         nonlocal current_conversation_id
->>>>>>> 52405c49
 
         pusher_ws = None
         pusher_connect_lock = asyncio.Lock()
@@ -703,10 +600,6 @@
 
         # Transcript
         segment_buffers = []
-<<<<<<< HEAD
-        in_progress_conversation_id = initial_conversation_id
-=======
->>>>>>> 52405c49
 
         last_synced_conversation_id = None
 
@@ -833,11 +726,7 @@
         async def _connect():
             nonlocal pusher_ws
             nonlocal pusher_connected
-<<<<<<< HEAD
-            nonlocal in_progress_conversation_id
-=======
             nonlocal current_conversation_id
->>>>>>> 52405c49
 
             try:
                 pusher_ws = await connect_to_trigger_pusher(uid, sample_rate, retries=5)
