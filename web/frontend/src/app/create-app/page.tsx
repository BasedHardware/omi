'use client';

import { useAuth } from '../../hooks/useAuth';
import { useEffect, useState, useCallback, useRef } from 'react';
import { useRouter } from 'next/navigation';
import Image from 'next/image';
import {
  getAppInitializationData,
  generateDescription as generateDescriptionAction,
  uploadThumbnails,
  submitApp,
  type Category,
  type TriggerEvent,
  type NotificationScope,
  type AppCapability,
  type PaymentPlan,
  type AppSubmissionData,
  type ExternalIntegration,
  type ProactiveNotification,
} from '../../actions/apps';
import LoadingState from '@/src/components/loading-state';

export default function CreateAppPage() {
  const { user, loading, signOut } = useAuth();
  const router = useRouter();
  const submissionRef = useRef(false); // Add ref to track submission attempts

  // Loading states
  const [isLoading, setIsLoading] = useState(true);
  const [isSubmitting, setIsSubmitting] = useState(false);
  const [showSubmitDialog, setShowSubmitDialog] = useState(false);
  const [showSubmitAppConfirmation, setShowSubmitAppConfirmation] = useState(true);
  const [isGeneratingDescription, setIsGeneratingDescription] = useState(false);
  const [isUploadingThumbnail, setIsUploadingThumbnail] = useState(false);
  const [submissionStarted, setSubmissionStarted] = useState(false);
  const [isRedirecting, setIsRedirecting] = useState(false); // New state for post-submission loading

  // Data
  const [categories, setCategories] = useState<Category[]>([]);
  const [capabilities, setCapabilities] = useState<AppCapability[]>([]);
  const [paymentPlans, setPaymentPlans] = useState<PaymentPlan[]>([]);

  // Form state
  const [appName, setAppName] = useState('');
  const [appDescription, setAppDescription] = useState('');
  const [selectedCategory, setSelectedCategory] = useState<string>('');
  const [selectedCapabilities, setSelectedCapabilities] = useState<AppCapability[]>([]);
  const [isPaid, setIsPaid] = useState(false);
  const [price, setPrice] = useState('');
  const [selectedPaymentPlan, setSelectedPaymentPlan] = useState<string>('');
  const [makeAppPublic, setMakeAppPublic] = useState(false);
  const [termsAgreed, setTermsAgreed] = useState(false);

  // Prompts
  const [chatPrompt, setChatPrompt] = useState('');
  const [conversationPrompt, setConversationPrompt] = useState('');

  // External Integration
  const [triggerEvent, setTriggerEvent] = useState<string>('');
  const [webhookUrl, setWebhookUrl] = useState('');
  const [setupCompletedUrl, setSetupCompletedUrl] = useState('');
  const [instructions, setInstructions] = useState('');
  const [authUrl, setAuthUrl] = useState('');
  const [appHomeUrl, setAppHomeUrl] = useState('');

  // Notification scopes
  const [selectedScopes, setSelectedScopes] = useState<NotificationScope[]>([]);

  // Image and thumbnails
  const [imageFile, setImageFile] = useState<File | null>(null);
  const [imagePreview, setImagePreview] = useState<string>('');
  const [thumbnailUrls, setThumbnailUrls] = useState<string[]>([]);

  // Validation
  const [isValid, setIsValid] = useState(false);

  useEffect(() => {
    if (!loading && !user) {
      console.log('[CreateAppPage] User not authenticated, redirecting to / ');
      router.push('/');
    }
  }, [user, loading, router]);

  useEffect(() => {
    if (user) {
      console.log('[CreateAppPage] User authenticated, initializing data...');
      initializeData();
    }
  }, [user]);

  const initializeData = async () => {
    setIsLoading(true);
    console.log('🚀 [initializeData] Starting data initialization...');

    try {
      const token = await user?.getIdToken();
      console.log('📋 [initializeData] Fetching app initialization data...');

      const data = await getAppInitializationData(token);

      setCategories(data.categories);
      setCapabilities(data.capabilities);
      setPaymentPlans(data.paymentPlans);

      console.log('✅ [initializeData] Data initialization complete');
    } catch (error) {
      console.error('❌ [initializeData] Error fetching data:', error);
    } finally {
      setIsLoading(false);
    }
  };

  const handleImageUpload = (e: React.ChangeEvent<HTMLInputElement>) => {
    const file = e.target.files?.[0];
    if (file) {
      setImageFile(file);
      const reader = new FileReader();
      reader.onload = (event) => {
        setImagePreview(event.target?.result as string);
      };
      reader.readAsDataURL(file);
    }
  };

  const processImageFile = (file: File) => {
    // Validate file size (10MB limit)
    const maxSize = 10 * 1024 * 1024; // 10MB in bytes
    if (file.size > maxSize) {
      alert('File size must be less than 10MB');
      return;
    }

    // Validate file type
    const allowedTypes = ['image/jpeg', 'image/jpg', 'image/png', 'image/webp'];
    if (!allowedTypes.includes(file.type)) {
      alert('Please upload a valid image file (PNG, JPG, JPEG, WEBP)');
      return;
    }

    setIsUploadingThumbnail(true);
    const reader = new FileReader();
    reader.onload = (event) => {
      const result = event.target?.result as string;
      setThumbnailUrls((prev) => [...prev, result]);
      setIsUploadingThumbnail(false);
    };
    reader.onerror = () => {
      alert('Error reading file. Please try again.');
      setIsUploadingThumbnail(false);
    };
    reader.readAsDataURL(file);
  };

  const handleThumbnailUpload = (e: React.ChangeEvent<HTMLInputElement>) => {
    const file = e.target.files?.[0];
    if (file) {
      processImageFile(file);
    }
  };

  const handleDragOver = (e: React.DragEvent) => {
    e.preventDefault();
    e.stopPropagation();
  };

  const handleDragEnter = (e: React.DragEvent) => {
    e.preventDefault();
    e.stopPropagation();
  };

  const handleDragLeave = (e: React.DragEvent) => {
    e.preventDefault();
    e.stopPropagation();
  };

  const handleDrop = (e: React.DragEvent) => {
    e.preventDefault();
    e.stopPropagation();

    if (thumbnailUrls.length >= 5) {
      alert('Maximum 5 images allowed');
      return;
    }

    const files = Array.from(e.dataTransfer.files);
    const imageFile = files.find((file) => file.type.startsWith('image/'));

    if (imageFile) {
      processImageFile(imageFile);
    } else {
      alert('Please drop an image file');
    }
  };

  const removeThumbnail = (index: number) => {
    setThumbnailUrls((prev) => prev.filter((_, i) => i !== index));
  };

  const toggleCapability = (capability: AppCapability) => {
    setSelectedCapabilities((prev) => {
      const isSelected = prev.some((c) => c.id === capability.id);
      if (isSelected) {
        return prev.filter((c) => c.id !== capability.id);
      } else {
        if (prev.length === 1 && prev[0].id === 'persona') {
          return prev; // Can't add other capabilities with persona
        } else if (capability.id === 'persona' && prev.length > 0) {
          return prev; // Can't add persona with other capabilities
        } else {
          return [...prev, capability];
        }
      }
    });
  };

  const toggleScope = (scope: NotificationScope) => {
    setSelectedScopes((prev) => {
      const isSelected = prev.some((s) => s.id === scope.id);
      if (isSelected) {
        return prev.filter((s) => s.id !== scope.id);
      } else {
        return [...prev, scope];
      }
    });
  };

  const isCapabilitySelected = (capability: AppCapability) => {
    return selectedCapabilities.some((c) => c.id === capability.id);
  };

  const isCapabilitySelectedById = useCallback(
    (id: string) => {
      return selectedCapabilities.some((c) => c.id === id);
    },
    [selectedCapabilities],
  );

  const isScopeSelected = (scope: NotificationScope) => {
    return selectedScopes.some((s) => s.id === scope.id);
  };

  const getTriggerEvents = (): TriggerEvent[] => {
    const externalIntegrationCapability = selectedCapabilities.find(
      (c) => c.id === 'external_integration',
    );
    return externalIntegrationCapability?.triggers || [];
  };

  const getNotificationScopes = (): NotificationScope[] => {
    const notificationCapability = selectedCapabilities.find(
      (c) => c.id === 'proactive_notification',
    );
    return notificationCapability?.scopes || [];
  };

  const generateDescription = async () => {
    if (!appName || !appDescription) return;

    setIsGeneratingDescription(true);
    try {
      const token = await user?.getIdToken();
      if (!token) {
        console.error('[generateDescription] No token available');
        return;
      }

      const result = await generateDescriptionAction(
        {
          name: appName,
          description: appDescription,
        },
        token,
      );

      if (result) {
        setAppDescription(result.description);
      } else {
        console.error('[generateDescription] Failed to generate description');
      }
    } catch (error) {
      console.error('[generateDescription] Error:', error);
    } finally {
      setIsGeneratingDescription(false);
    }
  };

  const validateForm = useCallback(() => {
    const isFormValid =
      appName.trim() !== '' &&
      appDescription.trim() !== '' &&
      selectedCategory !== '' &&
      selectedCapabilities.length > 0 &&
      (imageFile !== null || imagePreview !== '') &&
      termsAgreed &&
      (!isPaid || (price !== '' && selectedPaymentPlan !== '')) &&
      (!isCapabilitySelectedById('chat') || chatPrompt.trim() !== '') &&
      (!isCapabilitySelectedById('memories') || conversationPrompt.trim() !== '') &&
      (!isCapabilitySelectedById('external_integration') ||
        (triggerEvent !== '' && webhookUrl.trim() !== '')) &&
      (!isCapabilitySelectedById('proactive_notification') || selectedScopes.length > 0);
    return Boolean(isFormValid);
  }, [
    appName,
    appDescription,
    selectedCategory,
    selectedCapabilities,
    imageFile,
    imagePreview,
    termsAgreed,
    isPaid,
    price,
    selectedPaymentPlan,
    chatPrompt,
    conversationPrompt,
    triggerEvent,
    webhookUrl,
    selectedScopes,
    isCapabilitySelectedById,
  ]);

  useEffect(() => {
    setIsValid(validateForm());
  }, [validateForm]);

  const handleSubmit = async () => {
    console.log('🔵 [handleSubmit] Attempting submission. Current guard states:', {
      isValid: validateForm(),
      hasUser: !!user,
      isSubmitting,
      submissionStarted,
      submissionRefCurrent: submissionRef.current,
    });

    if (
      !validateForm() ||
      !user ||
      isSubmitting ||
      submissionStarted ||
      submissionRef.current
    ) {
      console.warn('⚠️ [handleSubmit] Submission blocked by initial guard.');
      return;
    }

    submissionRef.current = true;
    setIsSubmitting(true);
    setSubmissionStarted(true);
    console.log('🟢 [handleSubmit] Submission initiated, guards set.');

    try {
      const token = await user.getIdToken();
      if (!token) {
        console.error('❌ [handleSubmit] No authentication token available');
        throw new Error('No authentication token available');
      }
      console.log('🔑 [handleSubmit] Token acquired.');

      const appData: AppSubmissionData = {
        name: appName.trim(),
        description: appDescription.trim(),
        capabilities: selectedCapabilities.map((e) => e.id),
        deleted: false,
        uid: user.uid,
        category: selectedCategory,
        private: !makeAppPublic,
        is_paid: isPaid,
        price: isPaid && price ? parseFloat(price) : 0.0,
        payment_plan: selectedPaymentPlan || null,
        thumbnails: [] as string[],
      };

      for (const capability of selectedCapabilities) {
        if (capability.id === 'external_integration') {
          const externalIntegration: ExternalIntegration = {
            triggers_on: triggerEvent,
            webhook_url: webhookUrl.trim(),
            setup_completed_url: setupCompletedUrl.trim(),
            setup_instructions_file_path: instructions.trim(),
            app_home_url: appHomeUrl.trim(),
            auth_steps: [],
          };
          if (authUrl.trim()) {
            externalIntegration.auth_steps = [
              {
                url: authUrl.trim(),
                name: `Setup ${appName}`,
              },
            ];
          }
          appData.external_integration = externalIntegration;
        }
        if (capability.id === 'chat') appData.chat_prompt = chatPrompt.trim();
        if (capability.id === 'memories')
          appData.memory_prompt = conversationPrompt.trim();
        if (capability.id === 'proactive_notification') {
          const proactiveNotification: ProactiveNotification = {
            scopes: selectedScopes.map((s) => s.id),
          };
          appData.proactive_notification = proactiveNotification;
        }
      }
      console.log('📝 [handleSubmit] App data constructed:', appData);

      const thumbnailIds = await uploadThumbnails(thumbnailUrls, token);
      appData.thumbnails = thumbnailIds;

      // Create FormData for the submission
      const submissionFormData = new FormData();
      submissionFormData.append('app_data', JSON.stringify(appData));
      submissionFormData.append('token', token);

      // Handle app icon
      if (imageFile) {
        submissionFormData.append('file', imageFile);
        console.log('🖼️ [handleSubmit] App icon (user-provided) prepared.');
      } else {
        console.log('🖼️ [handleSubmit] No user-provided app icon, generating default...');
        const blob = await new Promise<Blob | null>((resolve) => {
          const canvas = document.createElement('canvas');
          canvas.width = 100;
          canvas.height = 100;
          const ctx = canvas.getContext('2d');
          if (ctx) {
            ctx.fillStyle = '#6C2BD9';
            ctx.fillRect(0, 0, 100, 100);
            ctx.fillStyle = 'white';
            ctx.font = '48px Arial';
            ctx.textAlign = 'center';
            ctx.fillText(appName.charAt(0).toUpperCase() || 'A', 50, 65);
            canvas.toBlob(resolve, 'image/png');
          } else {
            console.error(
              '❌ [handleSubmit] Failed to get canvas context for default icon.',
            );
            resolve(null);
          }
        });
        if (blob) {
          submissionFormData.append('file', blob, 'default-icon.png');
          console.log('🖼️ [handleSubmit] Default app icon generated.');
        } else {
          console.warn('⚠️ [handleSubmit] Failed to generate default icon blob.');
        }
      }

      console.log('🚀 [handleSubmit] Submitting app to backend.');
      const result = await submitApp(submissionFormData);

      console.log('✅ [handleSubmit] App submission successful:', result);

      alert(
        `App "${appName}" submitted successfully! ${
          makeAppPublic
            ? 'Your app will be reviewed and made public.'
            : 'Your app will be reviewed and made available to you privately.'
        } You can start using it immediately, even during the review!`,
      );

      setIsRedirecting(true);
      console.log('↪️ [handleSubmit] App submitted, preparing to redirect to /');
      setTimeout(() => {
        router.push('/');
      }, 1500);
    } catch (error: any) {
      console.error(
        '❌ [handleSubmit] App submission failed with error:',
        error.message,
        error.stack,
      );
      submissionRef.current = false;
      setSubmissionStarted(false);
      setIsRedirecting(false);
      console.log('🔄 [handleSubmit] Guards reset due to error.');

      let errorMessage = 'Error submitting app. Please try again.';
      if (error.message.includes('422'))
        errorMessage = 'Please check all required fields and try again.';
      else if (error.message.includes('401'))
        errorMessage = 'Authentication failed. Please sign in again.';
      else if (error.message.includes('name')) errorMessage = 'App name is required.';
      else if (error.message.includes('description'))
        errorMessage = 'App description is required.';
      else if (error.message.includes('category'))
        errorMessage = 'Please select a category for your app.';
      else if (error.message.includes('capabilities'))
        errorMessage = 'Please select at least one capability for your app.';
      alert(errorMessage);
    } finally {
      setIsSubmitting(false);
      console.log('🏁 [handleSubmit] Submission flow ended. isSubmitting set to false.');
    }
  };

  if (!user) {
<<<<<<< HEAD
    // This case should be handled by the useEffect redirect, but as a fallback:
    return (
      <div className="flex min-h-screen items-center justify-center bg-[#0B0F17] text-white">
        <p>Redirecting to login...</p>
      </div>
    );
  }

  if (isLoading || (isSubmitting && submissionRef.current) || isRedirecting) {
    return (
      <div className="flex min-h-screen items-center justify-center bg-[#0B0F17] text-white">
        <div className="text-center">
          <div className="mx-auto mb-6 h-8 w-8 animate-spin rounded-full border-2 border-gray-600 border-t-white"></div>

          <p className="text-lg font-medium text-white">
            {isRedirecting
              ? 'App submitted successfully!'
              : isSubmitting
              ? 'Submitting your app...'
              : 'Loading...'}
          </p>

          {(isSubmitting || isRedirecting) && (
            <p className="mt-2 text-sm text-gray-400">
              {isRedirecting
                ? 'Redirecting to homepage...'
                : 'Please wait while we process your submission'}
            </p>
          )}
        </div>
      </div>
    );
=======
    return null;
  }

  if (isLoading || (isSubmitting && submissionRef.current) || isRedirecting) {
    return <LoadingState isRedirecting={isRedirecting} isSubmitting={isSubmitting} />;
>>>>>>> f5286ce0
  }

  return (
    <div className="min-h-screen bg-gradient-to-br from-gray-900 via-[#0B0F17] to-gray-800 pt-16">
      {/* Header - Adjusted top-16 for potential global app bar */}
      <div className="fixed left-0 right-0 top-16 z-40 border-b border-white/10 bg-[#0B0F17]/80 backdrop-blur-md">
        <div className="mx-auto max-w-3xl px-6 py-4">
          <div className="flex items-center justify-between">
            <div className="flex items-center space-x-6">
              <button
                onClick={() => router.back()}
                className="group flex items-center space-x-2 text-gray-400 transition-colors hover:text-white"
              >
                <svg
                  className="h-5 w-5 transition-transform group-hover:-translate-x-1"
                  fill="none"
                  viewBox="0 0 24 24"
                  stroke="currentColor"
                >
                  <path
                    strokeLinecap="round"
                    strokeLinejoin="round"
                    strokeWidth={2}
                    d="M15 19l-7-7 7-7"
                  />
                </svg>
                <span>Back</span>
              </button>
              <div>
                <h1 className="bg-gradient-to-r from-white to-gray-300 bg-clip-text text-2xl font-bold text-transparent">
                  Create App
                </h1>
                <p className="text-sm text-gray-400">
                  Build and deploy your custom AI application
                </p>
              </div>
            </div>
            <div className="flex items-center space-x-4">
              <div className="flex items-center space-x-3">
                <div className="flex h-8 w-8 items-center justify-center rounded-full bg-gradient-to-r from-blue-500 to-purple-600 text-sm font-medium text-white">
                  {user.displayName?.charAt(0) || user.email?.charAt(0) || 'U'}
                </div>
                <span className="hidden text-sm text-gray-300 sm:block">
                  {user.displayName || user.email}
                </span>
              </div>
              <button
                onClick={signOut}
                className="text-sm text-gray-400 transition-colors hover:text-white"
              >
                Sign Out
              </button>
            </div>
          </div>
        </div>
      </div>

      {/* Main Content - Adjusted for single column layout and top padding for fixed header */}
      <div className="mx-auto mt-16 flex max-w-3xl flex-col space-y-8 px-6 py-8">
        {/* Help Section */}
        <div className="mt-4">
          <div
            onClick={() => window.open('https://omi.me/apps/introduction', '_blank')}
            className="group cursor-pointer"
          >
            <div className="rounded-[0.5rem] border border-blue-500/20 bg-gradient-to-r from-blue-600/10 to-purple-600/10 p-6 transition-all hover:border-blue-500/40 hover:from-blue-600/20 hover:to-purple-600/20">
              <div className="flex items-center justify-center space-x-3">
                <svg
                  className="h-6 w-6 text-blue-400"
                  fill="none"
                  viewBox="0 0 24 24"
                  stroke="currentColor"
                >
                  <path
                    strokeLinecap="round"
                    strokeLinejoin="round"
                    strokeWidth={2}
                    d="M13 10V3L4 14h7v7l9-11h-7z"
                  />
                </svg>
                <p className="font-medium text-white">
                  New to app building?{' '}
                  <span className="text-blue-400 group-hover:text-blue-300">
                    Click here to get started!
                  </span>
                </p>
                <svg
                  className="h-5 w-5 text-gray-400 transition-transform group-hover:translate-x-1"
                  fill="none"
                  viewBox="0 0 24 24"
                  stroke="currentColor"
                >
                  <path
                    strokeLinecap="round"
                    strokeLinejoin="round"
                    strokeWidth={2}
                    d="M10 6H6a2 2 0 00-2 2v10a2 2 0 002 2h10a2 2 0 002-2v-4M14 4h6m0 0v6m0-6L10 14"
                  />
                </svg>
              </div>
            </div>
          </div>
        </div>

        {/* App Basic Information */}
        <div className="rounded-[0.5rem] border border-white/10 bg-white/5 p-8 backdrop-blur-sm">
          <div className="mb-6 flex items-center space-x-3">
            <div className="flex h-10 w-10 items-center justify-center rounded-[0.5rem] bg-gradient-to-r from-blue-500 to-purple-600">
              <svg
                className="h-6 w-6 text-white"
                fill="none"
                viewBox="0 0 24 24"
                stroke="currentColor"
              >
                <path
                  strokeLinecap="round"
                  strokeLinejoin="round"
                  strokeWidth={2}
                  d="M13 16h-1v-4h-1m1-4h.01M21 12a9 9 0 11-18 0 9 9 0 0118 0z"
                />
              </svg>
            </div>
            <div>
              <h3 className="text-xl font-semibold text-white">App Information</h3>
              <p className="text-sm text-gray-400">
                Basic details about your application
              </p>
            </div>
          </div>

          <div className="grid grid-cols-1 gap-6 md:grid-cols-2">
            <div className="md:col-span-2">
              <label className="mb-3 block text-sm font-medium text-gray-300">
                App Icon
              </label>
              <div className="flex items-center space-x-6">
                {imagePreview ? (
                  <div className="relative h-20 w-20 overflow-hidden rounded-[0.5rem] border-2 border-white/20">
                    <Image
                      src={imagePreview}
                      alt="App icon preview"
                      fill
                      className="object-cover"
                    />
                  </div>
                ) : (
                  <div className="flex h-20 w-20 items-center justify-center rounded-[0.5rem] border-2 border-dashed border-gray-600 bg-gradient-to-br from-gray-700 to-gray-800">
                    <svg
                      className="h-8 w-8 text-gray-400"
                      fill="none"
                      viewBox="0 0 24 24"
                      stroke="currentColor"
                    >
                      <path
                        strokeLinecap="round"
                        strokeLinejoin="round"
                        strokeWidth={2}
                        d="M4 16l4.586-4.586a2 2 0 012.828 0L16 16m-2-2l1.586-1.586a2 2 0 012.828 0L20 14m-6-6h.01M6 20h12a2 2 0 002-2V6a2 2 0 00-2-2H6a2 2 0 00-2 2v12a2 2 0 002 2z"
                      />
                    </svg>
                  </div>
                )}
                <label className="cursor-pointer rounded-[0.5rem] bg-gradient-to-r from-blue-600 to-purple-600 px-6 py-3 text-sm font-medium text-white transition-all hover:from-blue-700 hover:to-purple-700">
                  Choose Image
                  <input
                    type="file"
                    accept="image/*"
                    onChange={handleImageUpload}
                    className="hidden"
                  />
                </label>
              </div>
            </div>

            <div>
              <label className="mb-3 block text-sm font-medium text-gray-300">
                App Name <span className="text-red-400">*</span>
              </label>
              <input
                type="text"
                value={appName}
                onChange={(e) => setAppName(e.target.value)}
                placeholder="Enter app name"
                className="w-full rounded-[0.5rem] border border-white/20 bg-white/10 px-4 py-3 text-white placeholder-gray-400 transition-all focus:border-transparent focus:outline-none focus:ring-2 focus:ring-blue-500"
              />
            </div>

            <div>
              <label className="mb-3 block text-sm font-medium text-gray-300">
                Category <span className="text-red-400">*</span>
              </label>
              <select
                value={selectedCategory}
                onChange={(e) => setSelectedCategory(e.target.value)}
                className="w-full appearance-none rounded-[0.5rem] border border-white/20 bg-white/10 px-4 py-3 pr-8 text-white transition-all focus:border-transparent focus:outline-none focus:ring-2 focus:ring-blue-500"
              >
                <option value="" className="bg-gray-800">
                  Select a category
                </option>
                {categories.map((category) => (
                  <option key={category.id} value={category.id} className="bg-gray-800">
                    {category.title}
                  </option>
                ))}
              </select>
            </div>

            <div className="md:col-span-2">
              <div className="mb-3 flex items-center justify-between">
                <label className="text-sm font-medium text-gray-300">
                  App Description <span className="text-red-400">*</span>
                </label>
                <button
                  onClick={generateDescription}
                  disabled={isGeneratingDescription || !appName || !appDescription}
                  className="flex items-center space-x-2 rounded-[0.5rem] bg-gradient-to-r from-emerald-600 to-teal-600 px-4 py-2 text-xs font-medium text-white transition-all hover:from-emerald-700 hover:to-teal-700 disabled:cursor-not-allowed disabled:from-gray-600 disabled:to-gray-600"
                >
                  {isGeneratingDescription ? (
                    <div className="flex items-center space-x-2">
                      <div className="h-3 w-3 animate-spin rounded-full border border-white/40 border-t-white"></div>
                      <span>Generating...</span>
                    </div>
                  ) : (
                    <>
                      <svg
                        className="h-4 w-4"
                        fill="none"
                        viewBox="0 0 24 24"
                        stroke="currentColor"
                      >
                        <path
                          strokeLinecap="round"
                          strokeLinejoin="round"
                          strokeWidth={2}
                          d="M13 10V3L4 14h7v7l9-11h-7z"
                        />
                      </svg>
                      <span>Enhance Description</span>
                    </>
                  )}
                </button>
              </div>
              <textarea
                value={appDescription}
                onChange={(e) => setAppDescription(e.target.value)}
                placeholder="Describe what your app does and how it helps users..."
                rows={4}
                className="w-full resize-none rounded-[0.5rem] border border-white/20 bg-white/10 px-4 py-3 text-white placeholder-gray-400 transition-all focus:border-transparent focus:outline-none focus:ring-2 focus:ring-blue-500"
              />
            </div>
          </div>
        </div>

        {/* Pricing Section */}
        <div className="rounded-[0.5rem] border border-white/10 bg-white/5 p-8 backdrop-blur-sm">
          <div className="mb-6 flex items-center space-x-3">
            <div className="flex h-10 w-10 items-center justify-center rounded-[0.5rem] bg-gradient-to-r from-emerald-500 to-teal-600">
              <svg
                className="h-6 w-6 text-white"
                fill="none"
                viewBox="0 0 24 24"
                stroke="currentColor"
              >
                <path
                  strokeLinecap="round"
                  strokeLinejoin="round"
                  strokeWidth={2}
                  d="M12 8c-1.657 0-3 .895-3 2s1.343 2 3 2 3 .895 3 2-1.343 2-3 2m0-8c1.11 0 2.08.402 2.599 1M12 8V7m0 1v8m0 0v1m0-1c-1.11 0-2.08-.402-2.599-1"
                />
              </svg>
            </div>
            <div>
              <h3 className="text-xl font-semibold text-white">Pricing Model</h3>
              <p className="text-sm text-gray-400">
                Choose how you want to monetize your app
              </p>
            </div>
          </div>

          <div className="mb-6 grid grid-cols-1 gap-4 md:grid-cols-2">
            <div
              className={`relative cursor-pointer rounded-[0.5rem] border-2 p-6 transition-all ${
                !isPaid
                  ? 'border-blue-500 bg-blue-500/10'
                  : 'border-white/20 bg-white/5 hover:border-white/30'
              }`}
              onClick={() => {
                setIsPaid(false);
                setSelectedPaymentPlan('');
                setPrice('');
              }}
            >
              <div className="flex items-center space-x-3">
                <div
                  className={`flex h-5 w-5 items-center justify-center rounded-full border-2 ${
                    !isPaid ? 'border-blue-500 bg-blue-500' : 'border-gray-400'
                  }`}
                >
                  {!isPaid && <div className="h-2 w-2 rounded-full bg-white"></div>}
                </div>
                <div>
                  <h4 className="font-semibold text-white">Free</h4>
                  <p className="text-sm text-gray-400">No cost for users</p>
                </div>
              </div>
            </div>

            {paymentPlans.length > 0 && (
              <div
                className={`relative cursor-pointer rounded-[0.5rem] border-2 p-6 transition-all ${
                  isPaid
                    ? 'border-emerald-500 bg-emerald-500/10'
                    : 'border-white/20 bg-white/5 hover:border-white/30'
                }`}
                onClick={() => {
                  setIsPaid(true);
                  if (paymentPlans.length > 0) {
                    const monthlyPlan = paymentPlans.find((p) =>
                      p.title.toLowerCase().includes('monthly'),
                    );
                    setSelectedPaymentPlan(
                      monthlyPlan ? monthlyPlan.id : paymentPlans[0].id,
                    );
                  } else {
                    setSelectedPaymentPlan('');
                  }
                }}
              >
                <div className="flex items-center space-x-3">
                  <div
                    className={`flex h-5 w-5 items-center justify-center rounded-full border-2 ${
                      isPaid ? 'border-emerald-500 bg-emerald-500' : 'border-gray-400'
                    }`}
                  >
                    {isPaid && <div className="h-2 w-2 rounded-full bg-white"></div>}
                  </div>
                  <div>
                    <h4 className="font-semibold text-white">Paid</h4>
                    <p className="text-sm text-gray-400">Charge users for access</p>
                  </div>
                </div>
              </div>
            )}
          </div>

          {isPaid && (
            <div className="grid grid-cols-1 gap-6 border-t border-white/10 pt-6 md:grid-cols-2">
              <div>
                <label className="mb-3 block text-sm font-medium text-gray-300">
                  Price (USD) <span className="text-red-400">*</span>
                </label>
                <div className="relative">
                  <span className="absolute left-4 top-1/2 -translate-y-1/2 transform text-gray-400">
                    $
                  </span>
                  <input
                    type="number"
                    value={price}
                    onChange={(e) => setPrice(e.target.value)}
                    placeholder="0.00"
                    min="0"
                    step="0.01"
                    className="w-full rounded-[0.5rem] border border-white/20 bg-white/10 py-3 pl-8 pr-4 text-white placeholder-gray-400 transition-all focus:border-transparent focus:outline-none focus:ring-2 focus:ring-emerald-500"
                  />
                </div>
              </div>
              <div>
                <label className="mb-3 block text-sm font-medium text-gray-300">
                  Payment Plan <span className="text-red-400">*</span>
                </label>
                <select
                  value={selectedPaymentPlan}
                  onChange={(e) => setSelectedPaymentPlan(e.target.value)}
                  className="w-full rounded-[0.5rem] border border-white/20 bg-white/10 px-4 py-3 text-white transition-all focus:border-transparent focus:outline-none focus:ring-2 focus:ring-emerald-500"
                >
                  <option value="" className="bg-gray-800">
                    Select payment plan
                  </option>
                  {paymentPlans.map((plan) => (
                    <option key={plan.id} value={plan.id} className="bg-gray-800">
                      {plan.title}
                    </option>
                  ))}
                </select>
              </div>
            </div>
          )}
        </div>

        {/* Preview and Screenshots */}
        <div className="rounded-[0.5rem] border border-white/10 bg-white/5 p-8 backdrop-blur-sm">
          <div className="mb-6 flex items-center space-x-3">
            <div className="flex h-10 w-10 items-center justify-center rounded-[0.5rem] bg-gradient-to-r from-pink-500 to-rose-500">
              <svg
                className="h-6 w-6 text-white"
                fill="none"
                viewBox="0 0 24 24"
                stroke="currentColor"
              >
                <path
                  strokeLinecap="round"
                  strokeLinejoin="round"
                  strokeWidth={2}
                  d="M4 16l4.586-4.586a2 2 0 012.828 0L16 16m-2-2l1.586-1.586a2 2 0 012.828 0L20 14m-6-6h.01M6 20h12a2 2 0 002-2V6a2 2 0 00-2-2H6a2 2 0 00-2 2v12a2 2 0 002 2z"
                />
              </svg>
            </div>
            <div>
              <h3 className="text-xl font-semibold text-white">Preview & Screenshots</h3>
              <p className="text-sm text-gray-400">
                Add images to showcase your app (up to 5 images)
              </p>
            </div>
          </div>

          {/* Thumbnail Grid */}
          <div className="grid grid-cols-1 gap-4 sm:grid-cols-2 lg:grid-cols-3 xl:grid-cols-4">
            {thumbnailUrls.map((url, index) => (
              <div key={index} className="group relative">
                {/* Aspect Ratio Container - Made taller */}
                <div className="relative aspect-[3/4] overflow-hidden rounded-[0.5rem] border border-white/20 bg-gray-800/50">
                  <Image
                    src={url}
                    alt={`Screenshot ${index + 1}`}
                    fill
                    className="object-cover transition-transform duration-300 group-hover:scale-105"
                    sizes="(max-width: 640px) 100vw, (max-width: 1024px) 50vw, (max-width: 1280px) 33vw, 25vw"
                  />

                  {/* Overlay */}
                  <div className="absolute inset-0 bg-black/0 transition-colors duration-300 group-hover:bg-black/20" />

                  {/* Delete Button */}
                  <button
                    onClick={() => removeThumbnail(index)}
                    className="absolute right-2 top-2 translate-y-1 transform rounded-full bg-red-500/80 p-1.5 text-white opacity-0 transition-all duration-300 hover:bg-red-500 group-hover:translate-y-0 group-hover:opacity-100"
                    title="Remove image"
                  >
                    <svg
                      className="h-4 w-4"
                      fill="none"
                      viewBox="0 0 24 24"
                      stroke="currentColor"
                    >
                      <path
                        strokeLinecap="round"
                        strokeLinejoin="round"
                        strokeWidth={2}
                        d="M6 18L18 6M6 6l12 12"
                      />
                    </svg>
                  </button>

                  {/* Image Number Badge */}
                  <div className="absolute bottom-2 left-2 rounded-full bg-black/60 px-2 py-1 text-xs text-white">
                    {index + 1}
                  </div>
                </div>
              </div>
            ))}

            {/* Add New Thumbnail Button */}
            {thumbnailUrls.length > 0 && thumbnailUrls.length < 5 && (
              <div className="group relative">
                <label
                  className={`relative flex aspect-[3/4] cursor-pointer flex-col items-center justify-center rounded-[0.5rem] border-2 border-dashed border-gray-600 bg-gray-800/20 p-6 transition-all duration-300 hover:border-gray-500 hover:bg-gray-800/40 ${
                    isUploadingThumbnail ? 'cursor-default opacity-50' : ''
                  }`}
                  onDragOver={handleDragOver}
                  onDragEnter={handleDragEnter}
                  onDragLeave={handleDragLeave}
                  onDrop={handleDrop}
                >
                  {isUploadingThumbnail ? (
                    <div className="flex flex-col items-center space-y-3">
                      <div className="h-6 w-6 animate-spin rounded-full border-2 border-gray-600 border-t-blue-500"></div>
                      <span className="text-sm text-gray-400">Uploading...</span>
                    </div>
                  ) : (
                    <div className="flex flex-col items-center space-y-3 text-gray-400 transition-colors group-hover:text-gray-300">
                      <div className="flex h-12 w-12 items-center justify-center rounded-full bg-gray-700 transition-colors group-hover:bg-gray-600">
                        <svg
                          className="h-6 w-6"
                          fill="none"
                          viewBox="0 0 24 24"
                          stroke="currentColor"
                        >
                          <path
                            strokeLinecap="round"
                            strokeLinejoin="round"
                            strokeWidth={2}
                            d="M12 6v6m0 0v6m0-6h6m-6 0H6"
                          />
                        </svg>
                      </div>
                      <div className="text-center">
                        <span className="text-sm font-medium">Add Image</span>
                        <p className="mt-1 text-xs">Click or drag & drop</p>
                        <p className="text-xs text-gray-500">PNG, JPG up to 10MB</p>
                      </div>
                    </div>
                  )}
                  <input
                    type="file"
                    accept="image/*"
                    onChange={handleThumbnailUpload}
                    className="hidden"
                    disabled={isUploadingThumbnail}
                  />
                </label>
              </div>
            )}
          </div>

          {/* Helper Text - Clean Empty State */}
          {thumbnailUrls.length === 0 && (
            <div className="px-8 py-12 text-center">
              <div className="mx-auto mb-6 flex h-16 w-16 items-center justify-center rounded-full bg-gradient-to-r from-gray-700 to-gray-800">
                <svg
                  className="h-8 w-8 text-gray-400"
                  fill="none"
                  viewBox="0 0 24 24"
                  stroke="currentColor"
                >
                  <path
                    strokeLinecap="round"
                    strokeLinejoin="round"
                    strokeWidth={2}
                    d="M4 16l4.586-4.586a2 2 0 012.828 0L16 16m-2-2l1.586-1.586a2 2 0 012.828 0L20 14m-6-6h.01M6 20h12a2 2 0 002-2V6a2 2 0 00-2-2H6a2 2 0 00-2 2v12a2 2 0 002 2z"
                  />
                </svg>
              </div>
              <h4 className="mb-3 text-lg font-medium text-white">
                No screenshots added yet
              </h4>
              <p className="mx-auto mb-6 max-w-md text-sm leading-relaxed text-gray-400">
                Add screenshots to showcase your app's features and functionality.
                High-quality images help users understand what your app does.
              </p>
              <label className="inline-flex cursor-pointer items-center justify-center space-x-2 rounded-[0.375rem] bg-gradient-to-r from-blue-600 to-purple-600 px-6 py-3 font-medium text-white transition-all duration-200 hover:from-blue-700 hover:to-purple-700">
                <svg
                  className="h-4 w-4"
                  fill="none"
                  viewBox="0 0 24 24"
                  stroke="currentColor"
                >
                  <path
                    strokeLinecap="round"
                    strokeLinejoin="round"
                    strokeWidth={2}
                    d="M12 6v6m0 0v6m0-6h6m-6 0H6"
                  />
                </svg>
                <span>Add Screenshot</span>
                <input
                  type="file"
                  accept="image/*"
                  onChange={handleThumbnailUpload}
                  className="hidden"
                  disabled={isUploadingThumbnail}
                />
              </label>
            </div>
          )}
        </div>

        {/* App Capabilities */}
        <div className="rounded-[0.5rem] border border-white/10 bg-white/5 p-8 backdrop-blur-sm">
          <div className="mb-6 flex items-center space-x-3">
            <div className="flex h-10 w-10 items-center justify-center rounded-[0.5rem] bg-gradient-to-r from-cyan-500 to-sky-600">
              <svg
                className="h-6 w-6 text-white"
                fill="none"
                viewBox="0 0 24 24"
                stroke="currentColor"
              >
                <path
                  strokeLinecap="round"
                  strokeLinejoin="round"
                  strokeWidth={2}
                  d="M5 3v4M3 5h4M6 17v4m-2-2h4m5-16l2.286 6.857L21 12l-5.714 2.143L13 21l-2.286-6.857L5 12l5.714-2.143L13 3z"
                />
              </svg>
            </div>
            <div>
              <h3 className="text-xl font-semibold text-white">App Capabilities</h3>
              <p className="text-sm text-gray-400">Select features for your app</p>
            </div>
          </div>
          <div className="flex flex-wrap gap-3">
            {capabilities.map((capability) => (
              <button
                key={capability.id}
                onClick={() => toggleCapability(capability)}
                className={`rounded-[0.5rem] px-4 py-2 text-sm font-medium transition-colors ${
                  isCapabilitySelected(capability)
                    ? 'bg-gradient-to-r from-blue-600 to-purple-600 text-white shadow-md'
                    : 'bg-white/10 text-gray-300 hover:bg-white/20'
                }`}
              >
                {capability.title}
                {isCapabilitySelected(capability) && <span className="ml-1">✓</span>}
              </button>
            ))}
          </div>
        </div>

        {/* Prompt Fields */}
        {(isCapabilitySelectedById('chat') || isCapabilitySelectedById('memories')) && (
          <div className="rounded-[0.5rem] border border-white/10 bg-white/5 p-8 backdrop-blur-sm">
            <div className="mb-6 flex items-center space-x-3">
              <div className="flex h-10 w-10 items-center justify-center rounded-[0.5rem] bg-gradient-to-r from-orange-500 to-amber-500">
                <svg
                  className="h-6 w-6 text-white"
                  fill="none"
                  viewBox="0 0 24 24"
                  stroke="currentColor"
                >
                  <path
                    strokeLinecap="round"
                    strokeLinejoin="round"
                    strokeWidth={2}
                    d="M8 10h.01M12 10h.01M16 10h.01M9 16H5a2 2 0 01-2-2V6a2 2 0 012-2h14a2 2 0 012 2v8a2 2 0 01-2 2h-5l-5 5v-5z"
                  />
                </svg>
              </div>
              <div>
                <h3 className="text-xl font-semibold text-white">AI Prompts</h3>
                <p className="text-sm text-gray-400">Configure AI behavior</p>
              </div>
            </div>

            {isCapabilitySelectedById('chat') && (
              <div className="mb-4">
                <label className="mb-2 block text-sm font-medium text-gray-300">
                  Chat Prompt <span className="text-red-400">*</span>
                </label>
                <textarea
                  value={chatPrompt}
                  onChange={(e) => setChatPrompt(e.target.value)}
                  placeholder="You are an awesome app, your job is to respond to the user queries..."
                  rows={3}
                  className="w-full resize-none rounded-[0.5rem] border border-white/20 bg-white/10 px-4 py-3 text-white placeholder-gray-400 transition-all focus:border-transparent focus:outline-none focus:ring-2 focus:ring-orange-500"
                />
              </div>
            )}

            {isCapabilitySelectedById('memories') && (
              <div>
                <label className="mb-2 block text-sm font-medium text-gray-300">
                  Conversation Prompt <span className="text-red-400">*</span>
                </label>
                <textarea
                  value={conversationPrompt}
                  onChange={(e) => setConversationPrompt(e.target.value)}
                  placeholder="You are an awesome app, you will be given transcript and summary..."
                  rows={3}
                  className="w-full resize-none rounded-[0.5rem] border border-white/20 bg-white/10 px-4 py-3 text-white placeholder-gray-400 transition-all focus:border-transparent focus:outline-none focus:ring-2 focus:ring-orange-500"
                />
              </div>
            )}
          </div>
        )}

        {/* External Integration */}
        {isCapabilitySelectedById('external_integration') && (
          <div className="rounded-[0.5rem] border border-white/10 bg-white/5 p-8 backdrop-blur-sm">
            <div className="mb-6 flex items-center space-x-3">
              <div className="flex h-10 w-10 items-center justify-center rounded-[0.5rem] bg-gradient-to-r from-lime-500 to-green-600">
                <svg
                  className="h-6 w-6 text-white"
                  fill="none"
                  viewBox="0 0 24 24"
                  stroke="currentColor"
                >
                  <path
                    strokeLinecap="round"
                    strokeLinejoin="round"
                    strokeWidth={2}
                    d="M13.828 10.172a4 4 0 00-5.656 0l-4 4a4 4 0 105.656 5.656l1.102-1.101m-.758-4.899a4 4 0 005.656 0l4-4a4 4 0 00-5.656-5.656l-1.1 1.1"
                  />
                </svg>
              </div>
              <div>
                <h3 className="text-xl font-semibold text-white">External Integration</h3>
                <p className="text-sm text-gray-400">Connect to other services</p>
              </div>
            </div>
            <div className="space-y-4">
              <div>
                <label className="mb-2 block text-sm font-medium text-gray-300">
                  Trigger Event <span className="text-red-400">*</span>
                </label>
                <select
                  value={triggerEvent}
                  onChange={(e) => setTriggerEvent(e.target.value)}
                  className="w-full rounded-[0.5rem] border border-white/20 bg-white/10 px-4 py-3 text-white transition-all focus:border-transparent focus:outline-none focus:ring-2 focus:ring-lime-500"
                >
                  <option value="" className="bg-gray-800">
                    Select trigger event
                  </option>
                  {getTriggerEvents().map((event) => (
                    <option key={event.id} value={event.id} className="bg-gray-800">
                      {event.title}
                    </option>
                  ))}
                </select>
              </div>
              <div>
                <label className="mb-2 block text-sm font-medium text-gray-300">
                  Webhook URL <span className="text-red-400">*</span>
                </label>
                <input
                  type="url"
                  value={webhookUrl}
                  onChange={(e) => setWebhookUrl(e.target.value)}
                  placeholder="https://your-app.com/webhook"
                  className="w-full rounded-[0.5rem] border border-white/20 bg-white/10 px-4 py-3 text-white placeholder-gray-400 transition-all focus:border-transparent focus:outline-none focus:ring-2 focus:ring-lime-500"
                />
              </div>
              <div>
                <label className="mb-2 block text-sm font-medium text-gray-300">
                  Setup Completed URL
                </label>
                <input
                  type="url"
                  value={setupCompletedUrl}
                  onChange={(e) => setSetupCompletedUrl(e.target.value)}
                  placeholder="https://your-app.com/setup-complete"
                  className="w-full rounded-[0.5rem] border border-white/20 bg-white/10 px-4 py-3 text-white placeholder-gray-400 transition-all focus:border-transparent focus:outline-none focus:ring-2 focus:ring-lime-500"
                />
              </div>
              <div>
                <label className="mb-2 block text-sm font-medium text-gray-300">
                  Setup Instructions
                </label>
                <textarea
                  value={instructions}
                  onChange={(e) => setInstructions(e.target.value)}
                  placeholder="Provide setup instructions..."
                  rows={3}
                  className="w-full resize-none rounded-[0.5rem] border border-white/20 bg-white/10 px-4 py-3 text-white placeholder-gray-400 transition-all focus:border-transparent focus:outline-none focus:ring-2 focus:ring-lime-500"
                />
              </div>
              <div>
                <label className="mb-2 block text-sm font-medium text-gray-300">
                  Auth URL
                </label>
                <input
                  type="url"
                  value={authUrl}
                  onChange={(e) => setAuthUrl(e.target.value)}
                  placeholder="https://your-app.com/auth"
                  className="w-full rounded-[0.5rem] border border-white/20 bg-white/10 px-4 py-3 text-white placeholder-gray-400 transition-all focus:border-transparent focus:outline-none focus:ring-2 focus:ring-lime-500"
                />
              </div>
              <div>
                <label className="mb-2 block text-sm font-medium text-gray-300">
                  App Home URL
                </label>
                <input
                  type="url"
                  value={appHomeUrl}
                  onChange={(e) => setAppHomeUrl(e.target.value)}
                  placeholder="https://your-app.com"
                  className="w-full rounded-[0.5rem] border border-white/20 bg-white/10 px-4 py-3 text-white placeholder-gray-400 transition-all focus:border-transparent focus:outline-none focus:ring-2 focus:ring-lime-500"
                />
              </div>
            </div>
          </div>
        )}

        {/* Notification Scopes */}
        {isCapabilitySelectedById('proactive_notification') && (
          <div className="rounded-[0.5rem] border border-white/10 bg-white/5 p-8 backdrop-blur-sm">
            <div className="mb-6 flex items-center space-x-3">
              <div className="flex h-10 w-10 items-center justify-center rounded-[0.5rem] bg-gradient-to-r from-red-500 to-rose-600">
                <svg
                  className="h-6 w-6 text-white"
                  fill="none"
                  viewBox="0 0 24 24"
                  stroke="currentColor"
                >
                  <path
                    strokeLinecap="round"
                    strokeLinejoin="round"
                    strokeWidth={2}
                    d="M15 17h5l-1.405-1.405A2.032 2.032 0 0118 14.158V11a6.002 6.002 0 00-4-5.659V5a2 2 0 10-4 0v.341C7.67 6.165 6 8.388 6 11v3.159c0 .538-.214 1.055-.595 1.436L4 17h5m6 0v1a3 3 0 11-6 0v-1m6 0H9"
                  />
                </svg>
              </div>
              <div>
                <h3 className="text-xl font-semibold text-white">Notification Scopes</h3>
                <p className="text-sm text-gray-400">Define notification permissions</p>
              </div>
            </div>
            <div className="flex flex-wrap gap-3">
              {getNotificationScopes().map((scope) => (
                <button
                  key={scope.id}
                  onClick={() => toggleScope(scope)}
                  className={`rounded-[0.5rem] px-4 py-2 text-sm font-medium transition-colors ${
                    isScopeSelected(scope)
                      ? 'bg-gradient-to-r from-blue-600 to-purple-600 text-white shadow-md'
                      : 'bg-white/10 text-gray-300 hover:bg-white/20'
                  }`}
                >
                  {scope.title}
                  {isScopeSelected(scope) && <span className="ml-1">✓</span>}
                </button>
              ))}
            </div>
          </div>
        )}

        {/* App Privacy */}
        <div className="rounded-[0.5rem] border border-white/10 bg-white/5 p-8 backdrop-blur-sm">
          <div className="mb-6 flex items-center space-x-3">
            <div className="flex h-10 w-10 items-center justify-center rounded-[0.5rem] bg-gradient-to-r from-purple-500 to-pink-600">
              <svg
                className="h-6 w-6 text-white"
                fill="none"
                viewBox="0 0 24 24"
                stroke="currentColor"
              >
                <path
                  strokeLinecap="round"
                  strokeLinejoin="round"
                  strokeWidth={2}
                  d="M12 15v2m-6 4h12a2 2 0 002-2v-6a2 2 0 00-2-2H6a2 2 0 00-2 2v6a2 2 0 002 2zm10-10V7a4 4 0 00-8 0v4h8z"
                />
              </svg>
            </div>
            <div>
              <h3 className="text-xl font-semibold text-white">Privacy & Terms</h3>
              <p className="text-sm text-gray-400">
                Configure app visibility and agree to terms
              </p>
            </div>
          </div>

          <div className="space-y-4">
            <div className="flex items-start space-x-3">
              <input
                type="checkbox"
                id="makePublic"
                checked={makeAppPublic}
                onChange={(e) => setMakeAppPublic(e.target.checked)}
                className="mt-1 h-4 w-4 rounded-[0.5rem] border-gray-600 bg-gray-700 text-blue-600 focus:ring-2 focus:ring-blue-500"
              />
              <div>
                <label htmlFor="makePublic" className="font-medium text-white">
                  Make my app public
                </label>
                <p className="mt-1 text-sm text-gray-400">
                  Allow other users to discover and use your app
                </p>
              </div>
            </div>

            <div className="flex items-start space-x-3">
              <input
                type="checkbox"
                id="termsAgreed"
                checked={termsAgreed}
                onChange={(e) => setTermsAgreed(e.target.checked)}
                className="mt-1 h-4 w-4 rounded-[0.5rem] border-gray-600 bg-gray-700 text-blue-600 focus:ring-2 focus:ring-blue-500"
              />
              <div>
                <label htmlFor="termsAgreed" className="font-medium text-white">
                  Agree to Terms of Service <span className="text-red-400">*</span>
                </label>
                <p className="mt-1 text-sm text-gray-400">
                  By submitting this app, I agree to the{' '}
                  <a
                    href="https://omi.me/pages/terms-of-service"
                    target="_blank"
                    rel="noopener noreferrer"
                    className="text-blue-400 underline hover:text-blue-300"
                  >
                    Omi AI Terms of Service
                  </a>{' '}
                  and{' '}
                  <a
                    href="https://omi.me/pages/privacy"
                    target="_blank"
                    rel="noopener noreferrer"
                    className="text-blue-400 underline hover:text-blue-300"
                  >
                    Privacy Policy
                  </a>
                </p>
              </div>
            </div>
          </div>
        </div>

        {/* Submit Button */}
        <div className="rounded-[0.5rem] border border-white/10 bg-white/5 p-8 backdrop-blur-sm">
          <div className="mb-6 flex items-center space-x-3">
            <div className="flex h-10 w-10 items-center justify-center rounded-[0.5rem] bg-gradient-to-r from-green-500 to-emerald-600">
              <svg
                className="h-6 w-6 text-white"
                fill="none"
                viewBox="0 0 24 24"
                stroke="currentColor"
              >
                <path
                  strokeLinecap="round"
                  strokeLinejoin="round"
                  strokeWidth={2}
                  d="M9 12l2 2 4-4m6 2a9 9 0 11-18 0 9 9 0 0118 0z"
                />
              </svg>
            </div>
            <div>
              <h3 className="text-xl font-semibold text-white">Submit Your App</h3>
              <p className="text-sm text-gray-400">Review and submit your application</p>
            </div>
          </div>

          {!isValid && (
            <div className="mb-6 rounded-[0.5rem] border border-red-500/30 bg-red-900/20 p-4">
              <div className="flex items-center space-x-2">
                <svg
                  className="h-5 w-5 text-red-400"
                  fill="none"
                  viewBox="0 0 24 24"
                  stroke="currentColor"
                >
                  <path
                    strokeLinecap="round"
                    strokeLinejoin="round"
                    strokeWidth={2}
                    d="M12 9v2m0 4h.01m-6.938 4h13.856c1.54 0 2.502-1.667 1.732-2.5L13.732 4c-.77-.833-1.964-.833-2.732 0L3.732 16.5c-.77.833.192 2.5 1.732 2.5z"
                  />
                </svg>
                <span className="text-sm text-red-300">
                  Please complete all required fields to submit your app
                </span>
              </div>
            </div>
          )}

          <button
            onClick={() => {
              console.log('🔵 [Submit Button Clicked] Current states:', {
                isValid,
                isSubmitting,
                submissionStarted,
                submissionRefCurrent: submissionRef.current,
              });
              if (
                !isValid ||
                isSubmitting ||
                submissionStarted ||
                submissionRef.current
              ) {
                console.warn('⚠️ [Submit Button Clicked] Action blocked by guards.');
                return;
              }
              if (showSubmitAppConfirmation) {
                setShowSubmitDialog(true);
              } else {
                handleSubmit();
              }
            }}
            disabled={
              !isValid || isSubmitting || submissionStarted || submissionRef.current
            }
            className={`w-full rounded-[0.5rem] px-6 py-4 text-lg font-semibold transition-all duration-200 ${
              isValid && !isSubmitting && !submissionStarted && !submissionRef.current
                ? 'transform bg-gradient-to-r from-blue-600 to-purple-600 text-white shadow-lg hover:-translate-y-0.5 hover:from-blue-700 hover:to-purple-700 hover:shadow-xl'
                : 'cursor-not-allowed bg-gray-700 text-gray-400'
            }`}
          >
            {isSubmitting ? (
              <div className="flex items-center justify-center space-x-3">
                <div className="h-4 w-4 animate-spin rounded-full border-2 border-white/30 border-t-white"></div>
                <span>Submitting App...</span>
              </div>
            ) : (
              'Submit App'
            )}
          </button>
        </div>

        {/* Submit Confirmation Dialog */}
        {showSubmitDialog && (
          <div className="fixed inset-0 z-50 flex items-center justify-center bg-black/50 p-4">
            <div className="w-full max-w-md rounded-[0.5rem] border border-white/10 bg-gray-900 p-6 shadow-2xl">
              <h3 className="mb-4 text-xl font-bold text-white">Submit App?</h3>
              <p className="mb-6 text-gray-300">
                {makeAppPublic
                  ? 'Your app will be reviewed and made public. You can start using it immediately, even during the review!'
                  : 'Your app will be reviewed and made available to you privately. You can start using it immediately, even during the review!'}
              </p>

              <div className="mb-6 flex items-center">
                <input
                  type="checkbox"
                  id="dontShowAgain"
                  checked={!showSubmitAppConfirmation}
                  onChange={(e) => setShowSubmitAppConfirmation(!e.target.checked)}
                  className="mr-3 h-4 w-4 rounded-[0.5rem] border-gray-600 bg-gray-700 text-blue-600 focus:ring-2 focus:ring-blue-500"
                />
                <label htmlFor="dontShowAgain" className="text-sm text-gray-300">
                  Don't show this dialog again
                </label>
              </div>

              <div className="flex space-x-3">
                <button
                  onClick={() => {
                    console.log('🔵 [Dialog Cancel Clicked]');
                    setShowSubmitDialog(false);
                  }}
                  disabled={isSubmitting}
                  className="flex-1 rounded-[0.5rem] bg-gray-700 px-4 py-3 text-gray-300 transition-colors hover:bg-gray-600 disabled:cursor-not-allowed disabled:opacity-50"
                >
                  Cancel
                </button>
                <button
                  onClick={() => {
                    console.log('🔵 [Dialog Submit Clicked] Current states:', {
                      isSubmitting,
                      submissionStarted,
                      submissionRefCurrent: submissionRef.current,
                    });
                    if (isSubmitting || submissionStarted || submissionRef.current) {
                      console.warn(
                        '⚠️ [Dialog Submit Clicked] Action blocked by guards.',
                      );
                      return;
                    }
                    setShowSubmitDialog(false);
                    handleSubmit();
                  }}
                  disabled={isSubmitting || submissionStarted || submissionRef.current}
                  className="flex-1 rounded-[0.5rem] bg-gradient-to-r from-blue-600 to-purple-600 px-4 py-3 text-white transition-all hover:from-blue-700 hover:to-purple-700 disabled:cursor-not-allowed disabled:opacity-50"
                >
                  {isSubmitting ? (
                    <div className="flex items-center justify-center space-x-3">
                      <div className="h-4 w-4 animate-spin rounded-full border-2 border-white/30 border-t-white"></div>
                      <span>Submitting...</span>
                    </div>
                  ) : (
                    'Submit'
                  )}
                </button>
              </div>
            </div>
          </div>
        )}
      </div>
    </div>
  );
}<|MERGE_RESOLUTION|>--- conflicted
+++ resolved
@@ -492,46 +492,11 @@
   };
 
   if (!user) {
-<<<<<<< HEAD
-    // This case should be handled by the useEffect redirect, but as a fallback:
-    return (
-      <div className="flex min-h-screen items-center justify-center bg-[#0B0F17] text-white">
-        <p>Redirecting to login...</p>
-      </div>
-    );
-  }
-
-  if (isLoading || (isSubmitting && submissionRef.current) || isRedirecting) {
-    return (
-      <div className="flex min-h-screen items-center justify-center bg-[#0B0F17] text-white">
-        <div className="text-center">
-          <div className="mx-auto mb-6 h-8 w-8 animate-spin rounded-full border-2 border-gray-600 border-t-white"></div>
-
-          <p className="text-lg font-medium text-white">
-            {isRedirecting
-              ? 'App submitted successfully!'
-              : isSubmitting
-              ? 'Submitting your app...'
-              : 'Loading...'}
-          </p>
-
-          {(isSubmitting || isRedirecting) && (
-            <p className="mt-2 text-sm text-gray-400">
-              {isRedirecting
-                ? 'Redirecting to homepage...'
-                : 'Please wait while we process your submission'}
-            </p>
-          )}
-        </div>
-      </div>
-    );
-=======
     return null;
   }
 
   if (isLoading || (isSubmitting && submissionRef.current) || isRedirecting) {
     return <LoadingState isRedirecting={isRedirecting} isSubmitting={isSubmitting} />;
->>>>>>> f5286ce0
   }
 
   return (
