import DreamforceHeader from '@/src/components/dreamforce/dreamforce-header';
import TrendsError from '@/src/components/dreamforce/trends-error';
import GetTrendsMainPage from '@/src/components/trends/get-trends-main-page';
import TrendsTitle from '@/src/components/trends/trends-title';
import { ErrorBoundary } from 'next/dist/client/components/error-boundary';
import Image from 'next/image';
import { Fragment } from 'react';

// Skip static generation - load this page dynamically
export const dynamic = 'force-dynamic';

export default function DreamforcePage() {
  return (
    <Fragment>
      <DreamforceHeader />
      <div className="flex min-h-screen w-full bg-gradient-to-t from-[#d2e3ff] via-white via-55% to-white px-4">
        <div className="mx-auto my-44 w-full max-w-screen-xl">
<<<<<<< HEAD
          <Image
            src={'/df-sf.png'}
            alt="Dreamforce Banner"
            width={1920}
            height={1080}
            className=" mx-auto mb-10 h-[10rem] w-full rounded-3xl bg-cover object-cover md:h-[20rem] md:w-[80%]"
          />
          <TrendsTitle>
            <ErrorBoundary errorComponent={TrendsError}>
              <Suspense
                fallback={
                  <div className="mx-auto mt-20 max-w-screen-md space-y-8">
                    <p className="text-center text-lg text-gray-500">
                      We are loading the trends for you. Please wait a moment.
                    </p>
                    <OnePointCircle className="mx-auto animate-spin text-xl text-gray-500" />
                  </div>
                }
              >
                <GetTrendsMainPage />
              </Suspense>
=======
          <Image 
            src={'/df-sf.png'} 
            alt="Dreamforce Banner" 
            width={1920} 
            height={1080} 
            className='h-[10rem] md:h-[20rem] rounded-3xl w-full md:w-[80%] mx-auto object-cover bg-cover mb-10'
          />
          <TrendsTitle>
            <ErrorBoundary errorComponent={TrendsError}>
              <GetTrendsMainPage />
>>>>>>> f5286ce0
            </ErrorBoundary>
          </TrendsTitle>
        </div>
      </div>
    </Fragment>
  );
}<|MERGE_RESOLUTION|>--- conflicted
+++ resolved
@@ -15,29 +15,6 @@
       <DreamforceHeader />
       <div className="flex min-h-screen w-full bg-gradient-to-t from-[#d2e3ff] via-white via-55% to-white px-4">
         <div className="mx-auto my-44 w-full max-w-screen-xl">
-<<<<<<< HEAD
-          <Image
-            src={'/df-sf.png'}
-            alt="Dreamforce Banner"
-            width={1920}
-            height={1080}
-            className=" mx-auto mb-10 h-[10rem] w-full rounded-3xl bg-cover object-cover md:h-[20rem] md:w-[80%]"
-          />
-          <TrendsTitle>
-            <ErrorBoundary errorComponent={TrendsError}>
-              <Suspense
-                fallback={
-                  <div className="mx-auto mt-20 max-w-screen-md space-y-8">
-                    <p className="text-center text-lg text-gray-500">
-                      We are loading the trends for you. Please wait a moment.
-                    </p>
-                    <OnePointCircle className="mx-auto animate-spin text-xl text-gray-500" />
-                  </div>
-                }
-              >
-                <GetTrendsMainPage />
-              </Suspense>
-=======
           <Image 
             src={'/df-sf.png'} 
             alt="Dreamforce Banner" 
@@ -48,7 +25,6 @@
           <TrendsTitle>
             <ErrorBoundary errorComponent={TrendsError}>
               <GetTrendsMainPage />
->>>>>>> f5286ce0
             </ErrorBoundary>
           </TrendsTitle>
         </div>
