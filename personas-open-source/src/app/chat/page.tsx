'use client';

import { useState, useEffect, useCallback, useRef, useMemo } from 'react';
import { Avatar, AvatarFallback, AvatarImage } from "@/components/ui/avatar";
import { Button } from "@/components/ui/button";
import { Input } from "@/components/ui/input";
import { ScrollArea } from "@/components/ui/scroll-area";
import { Send, Settings, Share, ArrowLeft, BadgeCheck, X } from 'lucide-react';
import { FaLinkedin } from 'react-icons/fa';
import { useSearchParams, useRouter } from 'next/navigation';
import { Suspense } from 'react';
import Link from 'next/link';
import { auth, db } from '@/lib/firebase';
import { collection, addDoc, getDocs, query, where, orderBy, deleteDoc } from 'firebase/firestore';
import { signInWithPopup } from 'firebase/auth';
import { googleProvider } from '@/lib/firebase';
import { getDoc, doc, setDoc } from 'firebase/firestore';
import {
  Dialog,
  DialogContent,
  DialogDescription,
  DialogHeader,
  DialogTitle,
} from "@/components/ui/dialog";
import { Message } from '@/types/chat';
import { PreorderBanner } from '@/components/shared/PreorderBanner';
import { Mixpanel } from '@/lib/mixpanel';

function ChatContent() {

  useEffect(() => {
    // Identify the user first
    Mixpanel.identify();

    // Then track the page view
    Mixpanel.track('Page View', {
      page: 'Chat',
      url: window.location.pathname,
      timestamp: new Date().toISOString()
    });
  }, []);

  const searchParams = useSearchParams();
  const botId = searchParams.get('id');

  const router = useRouter();

  const [botData, setBotData] = useState<{
    name: string;
    avatar: string;
    image?: string;
    username?: string;
    category?: string;
  } | null>(null);

  const [messages, setMessages] = useState<Message[]>([]);
  const [inputText, setInputText] = useState('');
  const [isLoading, setIsLoading] = useState(false);
  const [initialMessageSent, setInitialMessageSent] = useState(false);
  const [messageCount, setMessageCount] = useState(0);
  const [showLoginPrompt, setShowLoginPrompt] = useState(false);
  const [showSettingsDialog, setShowSettingsDialog] = useState(false);
  const [typingMessage, setTypingMessage] = useState<Message | null>(null);
  const scrollRef = useRef<HTMLDivElement>(null);
  const [userMessageCount, setUserMessageCount] = useState(0);
  const [showDevicePopup, setShowDevicePopup] = useState(false);

  // Fetch bot data on component mount
  useEffect(() => {
    const fetchBotData = async () => {
      if (!botId) return;

      try {
        const botDoc = await getDoc(doc(db, 'plugins_data', botId));
        if (botDoc.exists()) {
          const data = botDoc.data();
          setBotData({
            name: data.name,
            avatar: data.avatar,
            username: data.username,
<<<<<<< HEAD
            category: data.category
=======
            image: data.image
>>>>>>> b86d034c
          });
        }
      } catch (error) {
        console.error('Error fetching bot data:', error);
      }
    };

    fetchBotData();
  }, [botId]);

  // Use the fetched data
  const botName = botData?.name || 'Omi';
  const botImage = botData?.avatar || botData?.image || '/omi-avatar.svg';
  const username = botData?.username || '';
  const botCategory = botData?.category || '';

  // Function to save messages to Firebase
  const saveMessagesToFirebase = useCallback(async () => {
    if (!auth.currentUser || !botId) return;

    try {
      const userMessagesRef = collection(db, 'users', auth.currentUser.uid, 'messages');
      await addDoc(userMessagesRef, {
        messages: messages,
        timestamp: new Date(),
        botName,
        botImage,
        pluginId: botId
      });
    } catch (error) {
      console.error('Error saving messages:', error);
    }
  }, [messages, botName, botImage, botId]);

  // Save messages whenever they change
  useEffect(() => {
    saveMessagesToFirebase();
  }, [messages, saveMessagesToFirebase]);

  // Fetch saved messages on component mount
  useEffect(() => {
    const fetchSavedMessages = async () => {
      if (!auth.currentUser || !botId) return;

      try {
        const userMessagesRef = collection(db, 'users', auth.currentUser.uid, 'messages');
        const q = query(
          userMessagesRef,
          where('pluginId', '==', botId),
          orderBy('timestamp', 'asc')
        );
        const querySnapshot = await getDocs(q);

        const fetchedMessages: Message[] = [];
        querySnapshot.forEach(doc => {
          const data = doc.data();
          fetchedMessages.push(...data.messages);
        });

        setMessages(fetchedMessages);
      } catch (error) {
        console.error('Error fetching saved messages:', error);
      }
    };

    fetchSavedMessages();
  }, [auth.currentUser, botId]);

  // Define scrollToBottom first, before any useEffects that use it
  const scrollToBottom = useCallback(() => {
    if (scrollRef.current) {
      const scrollArea = scrollRef.current.querySelector('[data-radix-scroll-area-viewport]');
      if (scrollArea) {
        scrollArea.scrollTop = scrollArea.scrollHeight;
      }
    }
  }, []);

  // Now we can use scrollToBottom in useEffect
  useEffect(() => {
    scrollToBottom();
  }, [messages, scrollToBottom]);

  useEffect(() => {
    const getInitialMessage = async () => {
      if (initialMessageSent || !botId) return;
      setIsLoading(true);
      try {
        const response = await fetch('/api/chat', {
          method: 'POST',
          headers: { 'Content-Type': 'application/json' },
          body: JSON.stringify({
            message: "lets begin. you write the first message, one short provocative question relevant to your identity. never respond with **. while continuing the convo, always respond w short msgs, lowercase.",
            botId: botId,
            conversationHistory: messages
          })
        });

        if (!response.ok) {
          throw new Error(`HTTP error! status: ${response.status}`);
        }

        const reader = response.body?.getReader();
        if (!reader) throw new Error('No reader available');

        let accumulatedText = '';

        while (true) {
          const { done, value } = await reader.read();
          if (done) break;

          const chunk = new TextDecoder().decode(value);
          const lines = chunk.split('\n');

          for (const line of lines) {
            if (line.startsWith('data: ')) {
              const data = line.slice(6);
              if (data === '[DONE]') continue;

              try {
                const parsed = JSON.parse(data);
                if (parsed.text) {
                  accumulatedText += parsed.text;
                  setTypingMessage(prev => ({
                    id: prev?.id || Date.now(),
                    text: accumulatedText,
                    sender: 'omi',
                    type: 'text',
                    status: 'sending'
                  }));
                }
              } catch (e) {
                console.warn('Failed to parse SSE message:', e);
              }
            }
          }
        }

        setTypingMessage(null);
        if (accumulatedText) {
          const newMessage: Message = {
            id: Date.now(),
            text: accumulatedText,
            sender: 'omi',
            type: 'text',
            status: 'received'
          };
          setMessages(prev => [...prev, newMessage]);

          // Track initial message
          Mixpanel.track('Initial Message Received', {
            bot_name: botName,
            bot_id: botId,
            message_length: accumulatedText.length,
            is_authenticated: !!auth.currentUser,
            timestamp: new Date().toISOString()
          });
        }

      } catch (error) {
        console.error('Error getting initial message:', error);
      } finally {
        setIsLoading(false);
        setInitialMessageSent(true);
      }
    };

    getInitialMessage();
  }, [initialMessageSent, botId]);

  const handleSendMessage = async () => {
    if (!inputText.trim() || isLoading) return;

    const newUserMessageCount = userMessageCount + 1;

    // Track message sent
    Mixpanel.track('Message Sent', {
      bot_name: botName,
      bot_id: botId,
      message_count: newUserMessageCount,
      is_authenticated: !!auth.currentUser,
      timestamp: new Date().toISOString()
    });

    /***
    console.log('Sending message:', inputText);
    console.log('User Message Count:', newUserMessageCount);
    console.log('Authenticated User:', auth.currentUser);
    ***/

    // Check for login requirement after 2 messages (shows prompt before 3rd)
    if (!auth.currentUser && newUserMessageCount >= 3) {
      console.log('Displaying login prompt');
      setShowLoginPrompt(true);
      return;
    }

    const userMessage: Message = {
      id: Date.now(),
      text: inputText,
      sender: 'user',
      type: 'text',
      status: 'sent'
    };

    setMessages(prev => [...prev, userMessage]);
    setUserMessageCount(newUserMessageCount);
    setInputText('');
    setIsLoading(true);

    try {
      const response = await fetch('/api/chat', {
        method: 'POST',
        headers: { 'Content-Type': 'application/json' },
        body: JSON.stringify({
          message: inputText,
          botId: botId,
          conversationHistory: messages
        })
      });

      const reader = response.body?.getReader();
      if (!reader) throw new Error('No reader available');

      let accumulatedText = '';
      setTypingMessage({
        id: Date.now(),
        text: '',
        sender: 'omi',
        type: 'text',
        status: 'sending'
      });

      while (true) {
        const { done, value } = await reader.read();
        if (done) break;

        const chunk = new TextDecoder().decode(value);
        const lines = chunk.split('\n');

        for (const line of lines) {
          if (line.startsWith('data: ')) {
            const data = line.slice(6);
            if (data === '[DONE]') continue;

            try {
              const parsed = JSON.parse(data);
              if (parsed.text) {
                accumulatedText += parsed.text;
                setTypingMessage(prev => ({
                  id: prev?.id || Date.now(),
                  text: accumulatedText,
                  sender: 'omi',
                  type: 'text',
                  status: 'sending'
                }));
              }
            } catch (e) {
              console.warn('Failed to parse SSE message:', e);
            }
          }
        }
      }

      if (accumulatedText) {
        setTypingMessage(null);
        setMessages(prev => [...prev, {
          id: Date.now(),
          text: accumulatedText,
          sender: 'omi',
          type: 'text',
          status: 'received'
        }]);

        // Track message received
        Mixpanel.track('Message Received', {
          bot_name: botName,
          bot_id: botId,
          message_length: accumulatedText.length,
          is_authenticated: !!auth.currentUser,
          timestamp: new Date().toISOString()
        });
      }

    } catch (error: any) {
      console.error('Error:', error);

      // Track error
      Mixpanel.track('Message Error', {
        bot_name: botName,
        bot_id: botId,
        error: error.toString(),
        is_authenticated: !!auth.currentUser,
        timestamp: new Date().toISOString()
      });
    } finally {
      setIsLoading(false);
      setTypingMessage(null);
    }
  };

  const handleKeyPress = (e: React.KeyboardEvent<HTMLInputElement>) => {
    if (e.key === 'Enter' && !e.shiftKey) {
      e.preventDefault();
      handleSendMessage();
    }
  };

  const handleResetChat = async () => {
    if (!auth.currentUser) return;

    try {
      const userMessagesRef = collection(db, 'users', auth.currentUser.uid, 'messages');
      const q = query(userMessagesRef, where('botName', '==', botName));
      const querySnapshot = await getDocs(q);

      querySnapshot.forEach(async (doc) => {
        await deleteDoc(doc.ref);
      });

      setMessages([]);
      setInitialMessageSent(false);
      setShowSettingsDialog(false);
    } catch (error) {
      console.error('Error resetting chat:', error);
    }
  };

  const LoginPrompt = () => {
    const handleGoogleSignIn = async () => {
      try {
        const result = await signInWithPopup(auth, googleProvider);
        const user = result.user;

        // Save user data if first time
        const userRef = doc(db, 'users', user.uid);
        const userSnap = await getDoc(userRef);

        if (!userSnap.exists()) {
          const timeZone = Intl.DateTimeFormat().resolvedOptions().timeZone;
          await setDoc(userRef, {
            time_zone: timeZone,
            created_at: new Date(),
          });
        }

        // Save current chat messages with pluginId
        if (messages.length > 0) {
          const userMessagesRef = collection(db, 'users', user.uid, 'messages');
          await addDoc(userMessagesRef, {
            messages,
            timestamp: new Date(),
            botName,
            botImage,
            lastMessage: messages[messages.length - 1]?.text || '',
            messageCount: messages.length,
            pluginId: botId
          });
        }

        setShowLoginPrompt(false);
      } catch (error) {
        console.error('Error signing in or saving user data:', error);
      }
    };

    return (
      <div className="fixed inset-0 bg-black/90 flex items-center justify-center p-4 z-50">
        <div className="w-full max-w-lg">
          <div className="flex flex-col items-center justify-center min-h-[400px] px-4">
            <div className="text-center mb-12">
              <h1 className="text-6xl font-serif mb-8 text-white">omi</h1>
              <p className="text-gray-400 mb-4">Sign in to continue chatting</p>
              <p className="text-sm text-gray-500">Create a free account to unlock unlimited conversations</p>
            </div>

            <Button
              className="w-full max-w-sm flex items-center justify-center gap-2 rounded-full bg-white text-black hover:bg-gray-200"
              onClick={handleGoogleSignIn}
            >
              Continue with Google
            </Button>
          </div>
        </div>
      </div>
    );
  };

  const SettingsDialog = () => (
    <Dialog open={showSettingsDialog} onOpenChange={setShowSettingsDialog}>
      <DialogContent className="bg-black border-0 p-0 h-screen sm:h-auto sm:max-w-lg">
        {/* Back Button */}
        <div className="absolute top-4 left-4">
          <Button
            variant="ghost"
            size="icon"
            onClick={() => setShowSettingsDialog(false)}
            className="text-white hover:text-gray-300"
          >
            <ArrowLeft className="h-5 w-5" />
          </Button>
        </div>

        {/* Main Content */}
        <div className="flex flex-col items-center justify-center min-h-[400px] px-4">
          {/* Logo/Text */}
          <div className="text-center mb-12">
            <h1 className="text-6xl font-serif mb-8 text-white">Settings</h1>
            <p className="text-gray-400">Manage your chat settings here</p>
          </div>

          {/* Buttons Area */}
          <div className="w-full max-w-sm space-y-4">
            <Button
              onClick={handleResetChat}
              className="w-full rounded-full bg-white text-black hover:bg-gray-200"
            >
              Reset Chat
            </Button>
            <Button
              variant="ghost"
              className="w-full rounded-full border border-red-500 text-red-500 hover:bg-red-500/10"
            >
              Flag for Removal
            </Button>
          </div>
        </div>
      </DialogContent>
    </Dialog>
  );

  const inputRef = useRef<HTMLInputElement>(null);
  
  const getStoreUrl = useMemo(() => {
    if (typeof window !== 'undefined') {
      // Check if user is on iOS
      const isIOS = /iPad|iPhone|iPod/.test(navigator.userAgent);
      // Check if user is on Android
      const isAndroid = /Android/.test(navigator.userAgent);
      
      if (isIOS) {
        return 'https://apps.apple.com/us/app/friend-ai-wearable/id6502156163';
      } else if (isAndroid) {
        return 'https://play.google.com/store/apps/details?id=com.friend.ios';
      }
    }
    // Default to iOS App Store
    return 'https://apps.apple.com/us/app/friend-ai-wearable/id6502156163';
  }, []);

  useEffect(() => {
    const handleResize = () => {
      if (window.innerWidth <= 768) {
        setTimeout(() => {
          if (inputRef.current) {
            inputRef.current.scrollIntoView({ behavior: 'smooth' });
          }
        }, 100);
      }
    };

    window.addEventListener('resize', handleResize);
    return () => window.removeEventListener('resize', handleResize);
  }, []);

  useEffect(() => {
    if ((messages.length === 2) || (messages.length > 5 && messages.length % 5 === 0)) {
      setShowDevicePopup(true);
      const timer = setTimeout(() => setShowDevicePopup(false), 5000);
      return () => clearTimeout(timer);
    }
  }, [messages.length]);

  const DevicePopup = () => (
    <div className={`fixed bottom-48 right-4 z-50 transition-all duration-500 ${showDevicePopup ? 'opacity-100 translate-x-0' : 'opacity-0 translate-x-full pointer-events-none'
      }`}>
      <Link
        href="https://www.omi.me/products/friend-dev-kit-2?ref=personas&utm_source=personas.omi.me&utm_campaign=personas_chat"
        target="_blank"
        rel="noopener noreferrer"
        className="relative block w-[220px] h-[200px] rounded-2xl overflow-hidden shadow-2xl bg-black"
      >
        <div className="absolute inset-0 bg-gradient-to-b from-transparent via-black/20 to-black/80">
          <img
            src="/omidevice.webp"
            alt="Omi Device"
            className="w-full h-full object-cover"
          />
        </div>
        <div className="absolute bottom-2 left-0 right-0 text-center">
          <p className="text-white text-[14px] font-bold tracking-wide">
            Take your ai clone with you.
          </p>
        </div>
        <button
          onClick={(e) => {
            e.preventDefault();
            setShowDevicePopup(false);
          }}
          className="absolute top-4 right-4 text-white/80 hover:text-white transition-colors"
        >
          <X className="h-6 w-6" />
        </button>
      </Link>
    </div>
  );

  return (
    <div className="flex flex-col h-screen bg-zinc-900 text-white">
      {/* Header */}
      <div className="flex items-center justify-between p-4 bg-zinc-900 border-b border-zinc-800">
        <Button variant="ghost" size="icon" onClick={() => router.push('/')} className="text-white hover:text-gray-300">
          <ArrowLeft className="h-5 w-5" />
        </Button>
        <div className="flex items-center gap-2">
          {botCategory === 'linkedin' ? (
            <Link href={`https://www.linkedin.com/in/${username}`} target="_blank" rel="noopener noreferrer">
              <h2 className="text-lg font-semibold text-white truncate flex items-center hover:underline">
                {botName}
                <FaLinkedin className="ml-1 h-5 w-5 stroke-zinc-900" style={{ fill: '#0077b5' }} />
              </h2>
            </Link>
          ) : botCategory === 'twitter' ? (
            <Link href={`https://x.com/${username}`} target="_blank" rel="noopener noreferrer">
              <h2 className="text-lg font-semibold text-white truncate flex items-center hover:underline">
                {botName}
                <BadgeCheck className="ml-1 h-5 w-5 stroke-zinc-900" style={{ fill: '#00acee' }} />
              </h2>
            </Link>
          ) : null
          }
          <Avatar className="h-8 w-8">
            <AvatarImage src={botImage} alt={botName} />
            <AvatarFallback>{botName[0]}</AvatarFallback>
          </Avatar>
        </div>
        <div className="flex gap-2">
          <Button variant="ghost" size="icon" className="text-white hover:text-gray-300" onClick={() => setShowSettingsDialog(true)}>
            <Settings className="h-5 w-5" />
          </Button>
        </div>
      </div>

      {/* Timestamp */}
      <div className="text-center py-2 text-xs text-gray-500">
        Today {new Date().toLocaleTimeString([], { hour: 'numeric', minute: '2-digit' })}
      </div>

      {/* Chat Area */}
      <ScrollArea className="flex-grow p-4" ref={scrollRef}>
        <div className="space-y-4 max-w-4xl mx-auto">
          {messages.map((message) => (
            <div
              key={message.id}
              className={`flex ${message.sender === 'user' ? 'justify-end' : 'justify-start'}`}
            >
              {message.sender === 'omi' && (
                <Avatar className="h-8 w-8 mr-2">
                  <AvatarImage src={botImage} alt={botName} />
                  <AvatarFallback>{botName[0]}</AvatarFallback>
                </Avatar>
              )}
              <div
                className={`max-w-[80%] rounded-3xl p-4 ${message.sender === 'user'
                  ? 'bg-white text-zinc-800'
                  : 'bg-zinc-800 text-white'
                  }`}
              >
                <p className="text-sm">{message.text}</p>
              </div>
            </div>
          ))}
          {typingMessage && (
            <div className="flex justify-start">
              <Avatar className="h-8 w-8 mr-2">
                <AvatarImage src={botImage} alt={botName} />
                <AvatarFallback>{botName[0]}</AvatarFallback>
              </Avatar>
              <div className="max-w-[80%] rounded-3xl p-4 bg-zinc-800 text-white">
                <p className="text-sm">{typingMessage.text}</p>
              </div>
            </div>
          )}
        </div>
      </ScrollArea>

      {/* Input Area */}
      <div className="p-4 border-t border-zinc-800">
          <div className="flex justify-center">
            <Button
              onClick={() => window.open(getStoreUrl, '_blank')}
              className="w-full max-w-[250px] mb-4 py-6 text-base font-bold text-[16px] rounded-full bg-gradient-to-r from-indigo-500 via-purple-500 to-pink-500 text-white hover:opacity-90"
            >
              Create your own clone
            </Button>
          </div>
        <div className="max-w-4xl mx-auto flex gap-2">
          <Input
            ref={inputRef}
            type="text"
            placeholder="Type your message..."
            value={inputText}
            onChange={(e) => setInputText(e.target.value)}
            onKeyPress={handleKeyPress}
            className="flex-grow rounded-full bg-zinc-800 border-0 text-white placeholder-gray-400"
            disabled={isLoading}
          />
          <Button
            variant="ghost"
            size="icon"
            className="rounded-full text-white hover:text-gray-300"
            onClick={handleSendMessage}
            disabled={isLoading}
          >
            <Send className="h-5 w-5" />
          </Button>
        </div>
        <div className="max-w-4xl mx-auto mt-4">
          <div className="flex flex-col sm:flex-row justify-between text-xs text-gray-500">
            <div className="flex gap-2 mb-2 sm:mb-0">
              <span>Omi by Based Hardware © 2025</span>
            </div>
            <div className="flex gap-2">
              <Button variant="link" className="p-0 h-auto text-xs text-gray-500 hover:text-white">Terms & Conditions</Button>
              <Link href="https://www.omi.me/pages/privacy" target="_blank" rel="noopener noreferrer">
                <Button variant="link" className="p-0 h-auto text-xs text-gray-500 hover:text-white">Privacy Policy</Button>
              </Link>
            </div>
          </div>
        </div>
      </div>

      {showLoginPrompt && <LoginPrompt />}
      <SettingsDialog />
      <DevicePopup />
    </div>
  );
}

export default function ChatInterface() {
  return (
    <Suspense fallback={
      <div className="flex items-center justify-center h-screen bg-black text-white">
        <div>Loading...</div>
      </div>
    }>
      <ChatContent />
    </Suspense>
  );
}<|MERGE_RESOLUTION|>--- conflicted
+++ resolved
@@ -78,11 +78,8 @@
             name: data.name,
             avatar: data.avatar,
             username: data.username,
-<<<<<<< HEAD
-            category: data.category
-=======
+            category: data.category,
             image: data.image
->>>>>>> b86d034c
           });
         }
       } catch (error) {
