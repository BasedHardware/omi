'use client';

import { getCommunityPlugin } from '@/src/actions/plugins/get-community-plugins';
import { CommunityPlugin } from '@/src/types/plugins/plugins.types';
import Image from 'next/image';
import { Fragment, useEffect, useState } from 'react';
import ErrorIdentifyPlugin from './error-identify-plugin';
import IdentifyPluginLoader from './identify-plugin-loader';

interface IndentifyPluginProps {
  pluginId: string;
}

export default function IndentifyPlugin({ pluginId }: IndentifyPluginProps) {
  const [pluginCommunity, setPluginCommunity] = useState<CommunityPlugin | undefined>(
    undefined,
  );
  const [loading, setLoading] = useState(true);

  useEffect(() => {
    getCommunityPlugin(pluginId)
      .then((plugin) => {
        setPluginCommunity(plugin);
      })
      .finally(() => setLoading(false));
  }, []);

  if (loading) {
    return <IdentifyPluginLoader />;
  }

  if (!pluginCommunity) {
    return <ErrorIdentifyPlugin />;
  }


  return (
<<<<<<< HEAD
    <div className="sticky top-[4rem] z-[50] mb-3 flex items-center gap-2 border-b border-solid border-zinc-900 bg-bg-color bg-opacity-90 px-4 py-3 shadow-sm backdrop-blur-sm md:px-12">
=======
    <Fragment>
      <div className="sticky top-[4rem] z-[50] mb-3 flex items-center gap-2 border-b border-solid border-zinc-900 bg-[#0f0f0f] bg-opacity-90 px-4 py-3 shadow-sm backdrop-blur-sm md:px-12">
>>>>>>> 00db7b8c
      <Image
        className="grid h-9 w-9 min-w-[36px] place-items-center rounded-full bg-zinc-700"
        src={`https://raw.githubusercontent.com/BasedHardware/Friend/main/${pluginCommunity?.image}`}
        alt={''}
        width={50}
        height={50}
      />
      <div>
        <h3 className="text-base font-semibold md:text-base">{pluginCommunity?.name}</h3>
        <p className="line-clamp-1 text-sm text-gray-500 md:text-base">
          {pluginCommunity.description}
        </p>
      </div>
    </div>
    </Fragment>
    
  );
}<|MERGE_RESOLUTION|>--- conflicted
+++ resolved
@@ -35,12 +35,8 @@
 
 
   return (
-<<<<<<< HEAD
-    <div className="sticky top-[4rem] z-[50] mb-3 flex items-center gap-2 border-b border-solid border-zinc-900 bg-bg-color bg-opacity-90 px-4 py-3 shadow-sm backdrop-blur-sm md:px-12">
-=======
     <Fragment>
       <div className="sticky top-[4rem] z-[50] mb-3 flex items-center gap-2 border-b border-solid border-zinc-900 bg-[#0f0f0f] bg-opacity-90 px-4 py-3 shadow-sm backdrop-blur-sm md:px-12">
->>>>>>> 00db7b8c
       <Image
         className="grid h-9 w-9 min-w-[36px] place-items-center rounded-full bg-zinc-700"
         src={`https://raw.githubusercontent.com/BasedHardware/Friend/main/${pluginCommunity?.image}`}
